# NXTP Changelog

## Next Release

<<<<<<< HEAD
- [sdk/router] Add fallback subgraph using multiple subgraph URIs
=======
## 0.0.58

- [subgraphs] Fix user typo
- [txservice] Sync chain providers
- [sdk] Estimate gas on fulfill for configured chains

## 0.0.57

>>>>>>> 985f94f2
- [txservice] Add nonce gap backfill in event that txcount backtracks
- [txservice] Curb gas spikes
- [sdk/router] Catch errors per chain in active tx subgraph poller
- [router] Fix estimate gas bug

## 0.0.56

- [subgraph] Use bware subgraph endpoints

## 0.0.55

- [sdk] Fix lower bound

## 0.0.54

- [contracts] Update default subgraphs

## 0.0.53

- [contracts] Redeploy to mainnets
- [utils] Update default subgraph URLs

## 0.0.52

- [sdk] Add sanity check for callTo parameter
- [sdk] update sdk constructor params structure again
- [router] perf subgraph buffer
- [contracts] Redeploy contracts to testnets

## 0.0.51

- [contracts] Final updates from auditor
- [contracts] Add price oracle contract
- [router] Estimate gas and add to fee on configured chains
- [contracts] Deploy on testnets

## 0.0.50

- [sdk] Hardcode estimated gas for xdai

## 0.0.49

- [txservice] Properly handle insufficient funds errors
- [router] Log gas when there is low balance
- [router] Properly default signature on admin cancel endpoint

## 0.0.48

- [txservice] Refactor
- [txservice] Add serial submit

## 0.0.47

- [utils] Attempt fix on trust wallet again final final.

## 0.0.46

- [sdk] Fix calldata encryption.
- [sdk] Subgraph buffer.
- [sdk] Fix dryRun.
- [sdk] Add Subgraph loop errors handling.
- [sdk] Change NxtpSDK constructor params.
- [router] Attempt to resolve expired receiver prepare transactions.

## 0.0.45

- [sdk] Attempt fix on trust wallet again.

## 0.0.44

- [sdk] Attempt fix on trust wallet again.

## 0.0.41

- [sdk] Attempt fix on trust wallet again.
- [sdk] Estimate gas on SDK transactions.
- [router] Serialize tx submission.

## 0.0.40

- [sdk] Fix xDai issue.

## 0.0.39

- [txservice] Serialize tx submission

## 0.0.38

- [sdk] Fix Arbitrum subgraph URL
- [router] Add onchain checks before sending txs
- [router] Fix subgraph status determinations
- [router] Fix bug where receipt could be undefined
- [router] Add tracker for in-progress metatxs
- [router] Hardcode gas limit

## 0.0.37

- [router] Retry getting subgraph sync status if not set by default

## 0.0.36

- [sdk] Attempt fix BSC issue.

## 0.0.35

- [sdk] Fix Trust Wallet-specific signing.

## 0.0.34

- [sdk] Fix Trust Wallet-specific signing.

## 0.0.33

- [sdk] Check subgraph sync status and block transfers if out of sync.
- [sdk] Make sync buffer configurable.

## 0.0.32

- [router] Cancel sender transaction if subgraph is out of sync.
- [router] Add admin endpoint to cancel sender txs.
- [utils,sdk,router,txservice] Add custom logger class.
- [contracts] Arbitrum deployment.
- [utils] Sanitize signatures.
- [test-ui] Router liquidity table.

## 0.0.31

- [router] Don't respond to bid if subgraphs are out of sync
- [router] Use `transactionId` in request contexts
- [test-ui] Use readable units for liquidity

## 0.0.30

- [router] Fix fantom subgraph url

## 0.0.29

- [router] Fix `undefined` handling of confirmations

## 0.0.28

- [subgraph] Add default URLs
- [router] Properly handle chain confirmation defaults

## 0.0.27

- [contracts] Deploy to FTM, BSC, MATIC, XDAI

## 0.0.26

- [contracts] Deploy to Avalanche Fuji
- [txservice] Overhaul for blockade monitoring

## 0.0.25

- [router] Fix bug in subgraph loop.

## 0.0.24

- [sdk] Use local clock for all time calcs.

## 0.0.22

- [sdk] Add back `connectMessaging` with proper functionality.

## 0.0.21

- [sdk] Add back `connectMessaging` with proper functionality.

## 0.0.20

- [test-ui] Router liquidity management UI.
- [test-ui] Test preferred router.
- [sdk] Use NTP time server instead of block time.

## 0.0.19

- [contracts] Updated deployments for all chains.
- [sdk] Add method to get historical transfers.

## 0.0.18

- [contracts] Deploy to Ropsten.
- [router] Cancel expired transfers.

## 0.0.17

- [router] Refactor router architecture.

## 0.0.16

- [sdk] Fix cancellation.
- [sdk] Change method name from `cancelExpired` to `cancel`.
- [sdk, router] Add `network` param for abstracting messaging configuration.
- [sdk] Rename `startTransfer` and `finishTransfer` to `prepareTransfer` and `fulfillTransfer`.

## 0.0.15

- [txservice] Fix in gas price for Optimism.
- [contracts] Deployments for Mumbai, Optimism Kovan, Arbitrum Rinkeby.

## 0.0.14

- [sdk] Add `transactionHash` to all applicable events.
- [contracts] Deploy to all chains.

## 0.0.13

- [sdk] Add subgraph to the frontend for transaction status tracking.

## 0.0.12

- [txservice] Bugfixes.

## 0.0.11

- [sdk] Fix for signature sending bug.
- [txservice] Fix for tx confirmed bug.
- [sdk] Add constructor param to skip setting up contract listeners.

## 0.0.10

- [router, sdk] Refactor error handling.
- [sdk] [#53](https://github.com/connext/nxtp/issues/53) Add `ReceiverPrepareSigned` event.
- [sdk] [#54](https://github.com/connext/nxtp/issues/54) Fix `finishTransfer` resolution.

## 0.0.9

- [sdk] Add methods to attach and detach listener.
- [sdk] Break up methods into `startTransfer` and `finishTransfer`.
- [router, sdk] Add getTransferQuote method and simulate auction request/response.

## 0.0.8<|MERGE_RESOLUTION|>--- conflicted
+++ resolved
@@ -2,9 +2,8 @@
 
 ## Next Release
 
-<<<<<<< HEAD
 - [sdk/router] Add fallback subgraph using multiple subgraph URIs
-=======
+
 ## 0.0.58
 
 - [subgraphs] Fix user typo
@@ -13,7 +12,6 @@
 
 ## 0.0.57
 
->>>>>>> 985f94f2
 - [txservice] Add nonce gap backfill in event that txcount backtracks
 - [txservice] Curb gas spikes
 - [sdk/router] Catch errors per chain in active tx subgraph poller
