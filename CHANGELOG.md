# NXTP Changelog

## Next Release

<<<<<<< HEAD
- [router] delegate fee calc to chainreader
- [sdk] integrate chainreader
- [txservice] introduced provider syncing
=======
## 0.0.93

- [router] Improved caching and auction response time
- [sdk, router] Add method to allow slippage in prepared amount
>>>>>>> 66b3b597
- [txservice] removed TransactionServiceFailure error, replaced with specific error types
- [subgraph] Add convenience fields for analytics subgraph
- [subgraph] Redeploy analytics subgraphs

## 0.0.92

- [utils] Add native asset decimals handling
- [utils] Fallback subgraph should order synced subgraphs first

## 0.0.91

- [sdk] Allow chainData to be passed in

## 0.0.90

- [router] use subgraphs form chainData default
- [sdk] fees estimation on sdk side
- [contracts] [router] use price oracle for optimism

## 0.0.89

- [router] Fix handling tracker

## 0.0.88

- [utils] Update default subgraph URIs

## 0.0.87

- [contracts] Add deploy script to package

## 0.0.86

- [contracts] Add artifacts to package

## 0.0.85

- [router] Add optimism fees using mainnet pricing
- [test-ui] Minor error fixes
- [router] Remove fees decimal conversion
- [txservice] `readTransaction` should use provider not signer
- [router] Improve logs and error contexts
- [router] Handle null case for getBlock

## 0.0.84

- [utils] Update `add-router` and `deploy-subgraph` scripts to include optimism
- [txservice] Remove min gas enforcement for optimism
- [router] Ensure handling tracker is pruned properly

## 0.0.83

- [router] Track handling transactions by status over block

## 0.0.82

- [router] Add time-delay for sender cancellations

## 0.0.81

- [sdk] Gelato support for Arbitrum
- [subgraph] subgraph lite for routers and sdk
- [subgraph] add sending tx count for explorer
- [router] update active transactions logs!minor

## 0.0.80

- [utils] Enforce minimum subgraph sync buffer
- [utils] Subgraph starts as synced

## 0.0.79

- [utils] Bump gas estimate
- [sdk] Remove hardcoded arbitrum gas limit

## 0.0.78

- [utils] Fix subgraph hasSynced logic

## 0.0.77

- [sdk] Hardcode gas limit for Arbitrum
- [ci] Fix 0.0.76 build
- [utils] Add extra gas reimbursement for fulfill for Gelato relayers

## 0.0.76

- [router] New Web3signer support
- [router] Fix logging level
- [sdk] fulfill response

## 0.0.75

- [contracts] Moonriver deployment

## 0.0.74

- [sdk] Integrate Gelato for fulfill relaying
- [contracts] Include `remove-router` hardhat task
- [sdk] SDK supports string `subgraph` in config

## 0.0.73

- [contracts] Deploy to mainnet

## 0.0.72

- [router/sdk] Fix fallback subgraph

## 0.0.71

- [router] Handle fulfill relay bugfix

## 0.0.70

- [router] Handle fulfill relay
- [router/sdk] Add subgraph fallbacks by default
- [test-ui] Fixes for test-ui based on feedback

## 0.0.69

- [sdk] Return fulfill fee from `getTransferQuote`

## 0.0.68

- [sdk] Fix build

## 0.0.67

- [sdk/router] Add fallback subgraph using multiple subgraph URIs
- [sdk-server] new sdk-server to interact with sdkBase on backend
- [subgraph] update structure to handle multiple networks subgraph deployment
- [integration] fix load testing

## 0.0.66

- [sdk] Fix signer instantiation
- [test-ui] Fix input params

## 0.0.65

- [router] Fix relayer fee threshold

## 0.0.64

- [sdk] SDK gas limit fix

## 0.0.63

- [sdk] Fix relayer fee issue

## 0.0.62

- [sdk] fix exchange amount
- [sdk] bump gas limit for Arbitrum
- [router] fix exchange amount

## 0.0.61

- [sdk] Add SDKBase class that does not use signer
- [contracts] Add PriceOracle to BSC
- [sdk] Add way to bypass messaging signer

## 0.0.58

- [subgraphs] Fix user typo
- [txservice] Sync chain providers
- [sdk] Estimate gas on fulfill for configured chains

## 0.0.57

- [txservice] Add nonce gap backfill in event that txcount backtracks
- [txservice] Curb gas spikes
- [sdk/router] Catch errors per chain in active tx subgraph poller
- [router] Fix estimate gas bug

## 0.0.56

- [subgraph] Use bware subgraph endpoints

## 0.0.55

- [sdk] Fix lower bound

## 0.0.54

- [contracts] Update default subgraphs

## 0.0.53

- [contracts] Redeploy to mainnets
- [utils] Update default subgraph URLs

## 0.0.52

- [sdk] Add sanity check for callTo parameter
- [sdk] update sdk constructor params structure again
- [router] perf subgraph buffer
- [contracts] Redeploy contracts to testnets

## 0.0.51

- [contracts] Final updates from auditor
- [contracts] Add price oracle contract
- [router] Estimate gas and add to fee on configured chains
- [contracts] Deploy on testnets

## 0.0.50

- [sdk] Hardcode estimated gas for xdai

## 0.0.49

- [txservice] Properly handle insufficient funds errors
- [router] Log gas when there is low balance
- [router] Properly default signature on admin cancel endpoint

## 0.0.48

- [txservice] Refactor
- [txservice] Add serial submit

## 0.0.47

- [utils] Attempt fix on trust wallet again final final.

## 0.0.46

- [sdk] Fix calldata encryption.
- [sdk] Subgraph buffer.
- [sdk] Fix dryRun.
- [sdk] Add Subgraph loop errors handling.
- [sdk] Change NxtpSDK constructor params.
- [router] Attempt to resolve expired receiver prepare transactions.

## 0.0.45

- [sdk] Attempt fix on trust wallet again.

## 0.0.44

- [sdk] Attempt fix on trust wallet again.

## 0.0.41

- [sdk] Attempt fix on trust wallet again.
- [sdk] Estimate gas on SDK transactions.
- [router] Serialize tx submission.

## 0.0.40

- [sdk] Fix xDai issue.

## 0.0.39

- [txservice] Serialize tx submission

## 0.0.38

- [sdk] Fix Arbitrum subgraph URL
- [router] Add onchain checks before sending txs
- [router] Fix subgraph status determinations
- [router] Fix bug where receipt could be undefined
- [router] Add tracker for in-progress metatxs
- [router] Hardcode gas limit

## 0.0.37

- [router] Retry getting subgraph sync status if not set by default

## 0.0.36

- [sdk] Attempt fix BSC issue.

## 0.0.35

- [sdk] Fix Trust Wallet-specific signing.

## 0.0.34

- [sdk] Fix Trust Wallet-specific signing.

## 0.0.33

- [sdk] Check subgraph sync status and block transfers if out of sync.
- [sdk] Make sync buffer configurable.

## 0.0.32

- [router] Cancel sender transaction if subgraph is out of sync.
- [router] Add admin endpoint to cancel sender txs.
- [utils,sdk,router,txservice] Add custom logger class.
- [contracts] Arbitrum deployment.
- [utils] Sanitize signatures.
- [test-ui] Router liquidity table.

## 0.0.31

- [router] Don't respond to bid if subgraphs are out of sync
- [router] Use `transactionId` in request contexts
- [test-ui] Use readable units for liquidity

## 0.0.30

- [router] Fix fantom subgraph url

## 0.0.29

- [router] Fix `undefined` handling of confirmations

## 0.0.28

- [subgraph] Add default URLs
- [router] Properly handle chain confirmation defaults

## 0.0.27

- [contracts] Deploy to FTM, BSC, MATIC, XDAI

## 0.0.26

- [contracts] Deploy to Avalanche Fuji
- [txservice] Overhaul for blockade monitoring

## 0.0.25

- [router] Fix bug in subgraph loop.

## 0.0.24

- [sdk] Use local clock for all time calcs.

## 0.0.22

- [sdk] Add back `connectMessaging` with proper functionality.

## 0.0.21

- [sdk] Add back `connectMessaging` with proper functionality.

## 0.0.20

- [test-ui] Router liquidity management UI.
- [test-ui] Test preferred router.
- [sdk] Use NTP time server instead of block time.

## 0.0.19

- [contracts] Updated deployments for all chains.
- [sdk] Add method to get historical transfers.

## 0.0.18

- [contracts] Deploy to Ropsten.
- [router] Cancel expired transfers.

## 0.0.17

- [router] Refactor router architecture.

## 0.0.16

- [sdk] Fix cancellation.
- [sdk] Change method name from `cancelExpired` to `cancel`.
- [sdk, router] Add `network` param for abstracting messaging configuration.
- [sdk] Rename `startTransfer` and `finishTransfer` to `prepareTransfer` and `fulfillTransfer`.

## 0.0.15

- [txservice] Fix in gas price for Optimism.
- [contracts] Deployments for Mumbai, Optimism Kovan, Arbitrum Rinkeby.

## 0.0.14

- [sdk] Add `transactionHash` to all applicable events.
- [contracts] Deploy to all chains.

## 0.0.13

- [sdk] Add subgraph to the frontend for transaction status tracking.

## 0.0.12

- [txservice] Bugfixes.

## 0.0.11

- [sdk] Fix for signature sending bug.
- [txservice] Fix for tx confirmed bug.
- [sdk] Add constructor param to skip setting up contract listeners.

## 0.0.10

- [router, sdk] Refactor error handling.
- [sdk] [#53](https://github.com/connext/nxtp/issues/53) Add `ReceiverPrepareSigned` event.
- [sdk] [#54](https://github.com/connext/nxtp/issues/54) Fix `finishTransfer` resolution.

## 0.0.9

- [sdk] Add methods to attach and detach listener.
- [sdk] Break up methods into `startTransfer` and `finishTransfer`.
- [router, sdk] Add getTransferQuote method and simulate auction request/response.

## 0.0.8<|MERGE_RESOLUTION|>--- conflicted
+++ resolved
@@ -2,16 +2,14 @@
 
 ## Next Release
 
-<<<<<<< HEAD
 - [router] delegate fee calc to chainreader
 - [sdk] integrate chainreader
 - [txservice] introduced provider syncing
-=======
+
 ## 0.0.93
 
 - [router] Improved caching and auction response time
 - [sdk, router] Add method to allow slippage in prepared amount
->>>>>>> 66b3b597
 - [txservice] removed TransactionServiceFailure error, replaced with specific error types
 - [subgraph] Add convenience fields for analytics subgraph
 - [subgraph] Redeploy analytics subgraphs
