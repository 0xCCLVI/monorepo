--- conflicted
+++ resolved
@@ -2,12 +2,9 @@
 
 ## Next Release
 
-<<<<<<< HEAD
 - [router] fix params for gas estimation before relayer use
 - [utils] Update hardcoded gasLimits for arbitrum network
-=======
 - [router] Use mainnet equivalent for `convertToUsd`
->>>>>>> d9f27c46
 
 ## 0.1.14
 
