# NXTP Changelog

## Next Release

<<<<<<< HEAD
- [router] Sanity check for router contracts existing on chain
=======
- [utils] Correctly determine the Gelato-supported chains
>>>>>>> a9f5121a
- [router][txservice] Move sanity check of oracle address to txservice

## 0.1.10

- [utils] Use the correct url for the subgraph health
- [utils] Cache the sync records in subgraph health and fallback subgraph
- [router] Update polling time

## 0.1.9

- [router] Use correct chain for gas fee calc for cancel

## 0.1.8

- [router] Properly check low gas on router contracts

## 0.1.7

- [router][sdk] - Fix gas estimation issue

## 0.1.6

- [router] Fix relaying signature

## 0.1.5

- [sdk][router] more unit test
- [sdk][router][txservice] fee cleanup
- [sdk] Resort to using router network if gelato fails; set default useRelayers = false
- [txservice] Check that transaction exists when mine timeout occurs.
- [sdk] Make auction selection tests deterministic

## 0.1.4

- [router] Fix relayer fee

## 0.1.3

- [router] Fix admin function for checking approved router

## 0.1.2

- [router] Further improve logic for gelato fallback handling
- [router] Fix "Cannot read property 'transactionId' of undefined" error

## 0.1.1

- [router] Improve logic for gelato fallback handling
- [router] Fix sanitation check for router contract cancel

## 0.1.0

- [router/sdk] Router contract integration

## 0.0.105

- [sdk] update transaferQuote
- [contracts] fuse deployment
- [txService] Fix and Bump test coverage

## 0.0.104

- [router] Fix metrics collection
- [router] Fix cache duration for token prices

## 0.0.103

- [txservice] Fix handling of RPC provider server errors

## 0.0.102

- [txservice] Fixed issue with RPC stall timeout handling
- [router] Undefined handling in `bindPrices`
- [router/sdk] Get active transactions specific to users and routers
- [subgraph] more analytics updates
- [sdk] update generateTransactionId method
- [txservice] error types
- [utils] subgraph health query method implementation
- [sdk] Add generic subgraph query method
- [sdk] Add generic subgraph query method

## 0.0.101

- [txservice] Reorganization, code coverage improvements
- [txservice] Update / expose config vars
- [router] add active transactions logs
- [sdk] generateTransactionId method

## 0.0.100

- [router] Cleanup prometheus collection
- [router/txservice] Explicitly use legacy transactions only
- [router] Fix mainnet equivalent
- [subgraph] analytics graphs updates

## 0.0.99

- [txservice] Fix error parsing
- [router] router status messaging
- [sdk] getRouterStatus method

## 0.0.98

- [contracts] Set up Moonriver price oracle

## 0.0.97

- [contracts] Deploy gas price oracle on xdai

## 0.0.96

- [router/sdk] Fix gas price estimation

## 0.0.94

- [router] Delegate fee calc to chainreader
- [sdk] Integrate chainreader
- [txservice] Introduced provider syncing
- [router] Arbitrum `block.number` handling on cancel

## 0.0.93

- [router] Improved caching and auction response time
- [sdk, router] Add method to allow slippage in prepared amount
- [txservice] removed TransactionServiceFailure error, replaced with specific error types
- [subgraph] Add convenience fields for analytics subgraph
- [subgraph] Redeploy analytics subgraphs

## 0.0.92

- [utils] Add native asset decimals handling
- [utils] Fallback subgraph should order synced subgraphs first

## 0.0.91

- [sdk] Allow chainData to be passed in

## 0.0.90

- [router] use subgraphs form chainData default
- [sdk] fees estimation on sdk side
- [contracts] [router] use price oracle for optimism

## 0.0.89

- [router] Fix handling tracker

## 0.0.88

- [utils] Update default subgraph URIs

## 0.0.87

- [contracts] Add deploy script to package

## 0.0.86

- [contracts] Add artifacts to package

## 0.0.85

- [router] Add optimism fees using mainnet pricing
- [test-ui] Minor error fixes
- [router] Remove fees decimal conversion
- [txservice] `readTransaction` should use provider not signer
- [router] Improve logs and error contexts
- [router] Handle null case for getBlock

## 0.0.84

- [utils] Update `add-router` and `deploy-subgraph` scripts to include optimism
- [txservice] Remove min gas enforcement for optimism
- [router] Ensure handling tracker is pruned properly

## 0.0.83

- [router] Track handling transactions by status over block

## 0.0.82

- [router] Add time-delay for sender cancellations

## 0.0.81

- [sdk] Gelato support for Arbitrum
- [subgraph] subgraph lite for routers and sdk
- [subgraph] add sending tx count for explorer
- [router] update active transactions logs!minor

## 0.0.80

- [utils] Enforce minimum subgraph sync buffer
- [utils] Subgraph starts as synced

## 0.0.79

- [utils] Bump gas estimate
- [sdk] Remove hardcoded arbitrum gas limit

## 0.0.78

- [utils] Fix subgraph hasSynced logic

## 0.0.77

- [sdk] Hardcode gas limit for Arbitrum
- [ci] Fix 0.0.76 build
- [utils] Add extra gas reimbursement for fulfill for Gelato relayers

## 0.0.76

- [router] New Web3signer support
- [router] Fix logging level
- [sdk] fulfill response

## 0.0.75

- [contracts] Moonriver deployment

## 0.0.74

- [sdk] Integrate Gelato for fulfill relaying
- [contracts] Include `remove-router` hardhat task
- [sdk] SDK supports string `subgraph` in config

## 0.0.73

- [contracts] Deploy to mainnet

## 0.0.72

- [router/sdk] Fix fallback subgraph

## 0.0.71

- [router] Handle fulfill relay bugfix

## 0.0.70

- [router] Handle fulfill relay
- [router/sdk] Add subgraph fallbacks by default
- [test-ui] Fixes for test-ui based on feedback

## 0.0.69

- [sdk] Return fulfill fee from `getTransferQuote`

## 0.0.68

- [sdk] Fix build

## 0.0.67

- [sdk/router] Add fallback subgraph using multiple subgraph URIs
- [sdk-server] new sdk-server to interact with sdkBase on backend
- [subgraph] update structure to handle multiple networks subgraph deployment
- [integration] fix load testing

## 0.0.66

- [sdk] Fix signer instantiation
- [test-ui] Fix input params

## 0.0.65

- [router] Fix relayer fee threshold

## 0.0.64

- [sdk] SDK gas limit fix

## 0.0.63

- [sdk] Fix relayer fee issue

## 0.0.62

- [sdk] fix exchange amount
- [sdk] bump gas limit for Arbitrum
- [router] fix exchange amount

## 0.0.61

- [sdk] Add SDKBase class that does not use signer
- [contracts] Add PriceOracle to BSC
- [sdk] Add way to bypass messaging signer

## 0.0.58

- [subgraphs] Fix user typo
- [txservice] Sync chain providers
- [sdk] Estimate gas on fulfill for configured chains

## 0.0.57

- [txservice] Add nonce gap backfill in event that txcount backtracks
- [txservice] Curb gas spikes
- [sdk/router] Catch errors per chain in active tx subgraph poller
- [router] Fix estimate gas bug

## 0.0.56

- [subgraph] Use bware subgraph endpoints

## 0.0.55

- [sdk] Fix lower bound

## 0.0.54

- [contracts] Update default subgraphs

## 0.0.53

- [contracts] Redeploy to mainnets
- [utils] Update default subgraph URLs

## 0.0.52

- [sdk] Add sanity check for callTo parameter
- [sdk] update sdk constructor params structure again
- [router] perf subgraph buffer
- [contracts] Redeploy contracts to testnets

## 0.0.51

- [contracts] Final updates from auditor
- [contracts] Add price oracle contract
- [router] Estimate gas and add to fee on configured chains
- [contracts] Deploy on testnets

## 0.0.50

- [sdk] Hardcode estimated gas for xdai

## 0.0.49

- [txservice] Properly handle insufficient funds errors
- [router] Log gas when there is low balance
- [router] Properly default signature on admin cancel endpoint

## 0.0.48

- [txservice] Refactor
- [txservice] Add serial submit

## 0.0.47

- [utils] Attempt fix on trust wallet again final final.

## 0.0.46

- [sdk] Fix calldata encryption.
- [sdk] Subgraph buffer.
- [sdk] Fix dryRun.
- [sdk] Add Subgraph loop errors handling.
- [sdk] Change NxtpSDK constructor params.
- [router] Attempt to resolve expired receiver prepare transactions.

## 0.0.45

- [sdk] Attempt fix on trust wallet again.

## 0.0.44

- [sdk] Attempt fix on trust wallet again.

## 0.0.41

- [sdk] Attempt fix on trust wallet again.
- [sdk] Estimate gas on SDK transactions.
- [router] Serialize tx submission.

## 0.0.40

- [sdk] Fix xDai issue.

## 0.0.39

- [txservice] Serialize tx submission

## 0.0.38

- [sdk] Fix Arbitrum subgraph URL
- [router] Add onchain checks before sending txs
- [router] Fix subgraph status determinations
- [router] Fix bug where receipt could be undefined
- [router] Add tracker for in-progress metatxs
- [router] Hardcode gas limit

## 0.0.37

- [router] Retry getting subgraph sync status if not set by default

## 0.0.36

- [sdk] Attempt fix BSC issue.

## 0.0.35

- [sdk] Fix Trust Wallet-specific signing.

## 0.0.34

- [sdk] Fix Trust Wallet-specific signing.

## 0.0.33

- [sdk] Check subgraph sync status and block transfers if out of sync.
- [sdk] Make sync buffer configurable.

## 0.0.32

- [router] Cancel sender transaction if subgraph is out of sync.
- [router] Add admin endpoint to cancel sender txs.
- [utils,sdk,router,txservice] Add custom logger class.
- [contracts] Arbitrum deployment.
- [utils] Sanitize signatures.
- [test-ui] Router liquidity table.

## 0.0.31

- [router] Don't respond to bid if subgraphs are out of sync
- [router] Use `transactionId` in request contexts
- [test-ui] Use readable units for liquidity

## 0.0.30

- [router] Fix fantom subgraph url

## 0.0.29

- [router] Fix `undefined` handling of confirmations

## 0.0.28

- [subgraph] Add default URLs
- [router] Properly handle chain confirmation defaults

## 0.0.27

- [contracts] Deploy to FTM, BSC, MATIC, XDAI

## 0.0.26

- [contracts] Deploy to Avalanche Fuji
- [txservice] Overhaul for blockade monitoring

## 0.0.25

- [router] Fix bug in subgraph loop.

## 0.0.24

- [sdk] Use local clock for all time calcs.

## 0.0.22

- [sdk] Add back `connectMessaging` with proper functionality.

## 0.0.21

- [sdk] Add back `connectMessaging` with proper functionality.

## 0.0.20

- [test-ui] Router liquidity management UI.
- [test-ui] Test preferred router.
- [sdk] Use NTP time server instead of block time.

## 0.0.19

- [contracts] Updated deployments for all chains.
- [sdk] Add method to get historical transfers.

## 0.0.18

- [contracts] Deploy to Ropsten.
- [router] Cancel expired transfers.

## 0.0.17

- [router] Refactor router architecture.

## 0.0.16

- [sdk] Fix cancellation.
- [sdk] Change method name from `cancelExpired` to `cancel`.
- [sdk, router] Add `network` param for abstracting messaging configuration.
- [sdk] Rename `startTransfer` and `finishTransfer` to `prepareTransfer` and `fulfillTransfer`.

## 0.0.15

- [txservice] Fix in gas price for Optimism.
- [contracts] Deployments for Mumbai, Optimism Kovan, Arbitrum Rinkeby.

## 0.0.14

- [sdk] Add `transactionHash` to all applicable events.
- [contracts] Deploy to all chains.

## 0.0.13

- [sdk] Add subgraph to the frontend for transaction status tracking.

## 0.0.12

- [txservice] Bugfixes.

## 0.0.11

- [sdk] Fix for signature sending bug.
- [txservice] Fix for tx confirmed bug.
- [sdk] Add constructor param to skip setting up contract listeners.

## 0.0.10

- [router, sdk] Refactor error handling.
- [sdk] [#53](https://github.com/connext/nxtp/issues/53) Add `ReceiverPrepareSigned` event.
- [sdk] [#54](https://github.com/connext/nxtp/issues/54) Fix `finishTransfer` resolution.

## 0.0.9

- [sdk] Add methods to attach and detach listener.
- [sdk] Break up methods into `startTransfer` and `finishTransfer`.
- [router, sdk] Add getTransferQuote method and simulate auction request/response.

## 0.0.8<|MERGE_RESOLUTION|>--- conflicted
+++ resolved
@@ -2,11 +2,8 @@
 
 ## Next Release
 
-<<<<<<< HEAD
 - [router] Sanity check for router contracts existing on chain
-=======
 - [utils] Correctly determine the Gelato-supported chains
->>>>>>> a9f5121a
 - [router][txservice] Move sanity check of oracle address to txservice
 
 ## 0.1.10
