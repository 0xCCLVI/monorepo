--- conflicted
+++ resolved
@@ -2,14 +2,12 @@
 
 ## Next Release
 
-<<<<<<< HEAD
 - [contracts] Added ability to fork chains and apply proposed upgrades
-=======
+
 ## Amarok 0.2.8-alpha.1
 
 - [sdk] support for debugging simulation support for explorer.
 - [all] support of Consesys ZKevm is live on testnet.
->>>>>>> e317e904
 
 ## Amarok 0.2.7
 
