# NXTP Changelog

## Next Release

<<<<<<< HEAD
- [txservice] Rewind nonce if transaction fails and was never mined
=======
- [router] Run an estimate gas check before calling relayers for tx execution
>>>>>>> 756ccadd
- [sdk] Return subgraph query in generic query method
- [router] Track bids in memory to only bid 150% of available liquidity

## 0.1.11

- [contracts] Add ability to one-off verify contracts via hardhat
- [router] Sanity check for router contracts existing on chain
- [utils] Correctly determine the Gelato-supported chains
- [router][txservice] Move sanity check of oracle address to txservice

## 0.1.10

- [utils] Use the correct url for the subgraph health
- [utils] Cache the sync records in subgraph health and fallback subgraph
- [router] Update polling time

## 0.1.9

- [router] Use correct chain for gas fee calc for cancel

## 0.1.8

- [router] Properly check low gas on router contracts

## 0.1.7

- [router][sdk] - Fix gas estimation issue

## 0.1.6

- [router] Fix relaying signature

## 0.1.5

- [sdk][router] more unit test
- [sdk][router][txservice] fee cleanup
- [sdk] Resort to using router network if gelato fails; set default useRelayers = false
- [txservice] Check that transaction exists when mine timeout occurs.
- [sdk] Make auction selection tests deterministic

## 0.1.4

- [router] Fix relayer fee

## 0.1.3

- [router] Fix admin function for checking approved router

## 0.1.2

- [router] Further improve logic for gelato fallback handling
- [router] Fix "Cannot read property 'transactionId' of undefined" error

## 0.1.1

- [router] Improve logic for gelato fallback handling
- [router] Fix sanitation check for router contract cancel

## 0.1.0

- [router/sdk] Router contract integration

## 0.0.105

- [sdk] update transaferQuote
- [contracts] fuse deployment
- [txService] Fix and Bump test coverage

## 0.0.104

- [router] Fix metrics collection
- [router] Fix cache duration for token prices

## 0.0.103

- [txservice] Fix handling of RPC provider server errors

## 0.0.102

- [txservice] Fixed issue with RPC stall timeout handling
- [router] Undefined handling in `bindPrices`
- [router/sdk] Get active transactions specific to users and routers
- [subgraph] more analytics updates
- [sdk] update generateTransactionId method
- [txservice] error types
- [utils] subgraph health query method implementation
- [sdk] Add generic subgraph query method
- [sdk] Add generic subgraph query method

## 0.0.101

- [txservice] Reorganization, code coverage improvements
- [txservice] Update / expose config vars
- [router] add active transactions logs
- [sdk] generateTransactionId method

## 0.0.100

- [router] Cleanup prometheus collection
- [router/txservice] Explicitly use legacy transactions only
- [router] Fix mainnet equivalent
- [subgraph] analytics graphs updates

## 0.0.99

- [txservice] Fix error parsing
- [router] router status messaging
- [sdk] getRouterStatus method

## 0.0.98

- [contracts] Set up Moonriver price oracle

## 0.0.97

- [contracts] Deploy gas price oracle on xdai

## 0.0.96

- [router/sdk] Fix gas price estimation

## 0.0.94

- [router] Delegate fee calc to chainreader
- [sdk] Integrate chainreader
- [txservice] Introduced provider syncing
- [router] Arbitrum `block.number` handling on cancel

## 0.0.93

- [router] Improved caching and auction response time
- [sdk, router] Add method to allow slippage in prepared amount
- [txservice] removed TransactionServiceFailure error, replaced with specific error types
- [subgraph] Add convenience fields for analytics subgraph
- [subgraph] Redeploy analytics subgraphs

## 0.0.92

- [utils] Add native asset decimals handling
- [utils] Fallback subgraph should order synced subgraphs first

## 0.0.91

- [sdk] Allow chainData to be passed in

## 0.0.90

- [router] use subgraphs form chainData default
- [sdk] fees estimation on sdk side
- [contracts] [router] use price oracle for optimism

## 0.0.89

- [router] Fix handling tracker

## 0.0.88

- [utils] Update default subgraph URIs

## 0.0.87

- [contracts] Add deploy script to package

## 0.0.86

- [contracts] Add artifacts to package

## 0.0.85

- [router] Add optimism fees using mainnet pricing
- [test-ui] Minor error fixes
- [router] Remove fees decimal conversion
- [txservice] `readTransaction` should use provider not signer
- [router] Improve logs and error contexts
- [router] Handle null case for getBlock

## 0.0.84

- [utils] Update `add-router` and `deploy-subgraph` scripts to include optimism
- [txservice] Remove min gas enforcement for optimism
- [router] Ensure handling tracker is pruned properly

## 0.0.83

- [router] Track handling transactions by status over block

## 0.0.82

- [router] Add time-delay for sender cancellations

## 0.0.81

- [sdk] Gelato support for Arbitrum
- [subgraph] subgraph lite for routers and sdk
- [subgraph] add sending tx count for explorer
- [router] update active transactions logs!minor

## 0.0.80

- [utils] Enforce minimum subgraph sync buffer
- [utils] Subgraph starts as synced

## 0.0.79

- [utils] Bump gas estimate
- [sdk] Remove hardcoded arbitrum gas limit

## 0.0.78

- [utils] Fix subgraph hasSynced logic

## 0.0.77

- [sdk] Hardcode gas limit for Arbitrum
- [ci] Fix 0.0.76 build
- [utils] Add extra gas reimbursement for fulfill for Gelato relayers

## 0.0.76

- [router] New Web3signer support
- [router] Fix logging level
- [sdk] fulfill response

## 0.0.75

- [contracts] Moonriver deployment

## 0.0.74

- [sdk] Integrate Gelato for fulfill relaying
- [contracts] Include `remove-router` hardhat task
- [sdk] SDK supports string `subgraph` in config

## 0.0.73

- [contracts] Deploy to mainnet

## 0.0.72

- [router/sdk] Fix fallback subgraph

## 0.0.71

- [router] Handle fulfill relay bugfix

## 0.0.70

- [router] Handle fulfill relay
- [router/sdk] Add subgraph fallbacks by default
- [test-ui] Fixes for test-ui based on feedback

## 0.0.69

- [sdk] Return fulfill fee from `getTransferQuote`

## 0.0.68

- [sdk] Fix build

## 0.0.67

- [sdk/router] Add fallback subgraph using multiple subgraph URIs
- [sdk-server] new sdk-server to interact with sdkBase on backend
- [subgraph] update structure to handle multiple networks subgraph deployment
- [integration] fix load testing

## 0.0.66

- [sdk] Fix signer instantiation
- [test-ui] Fix input params

## 0.0.65

- [router] Fix relayer fee threshold

## 0.0.64

- [sdk] SDK gas limit fix

## 0.0.63

- [sdk] Fix relayer fee issue

## 0.0.62

- [sdk] fix exchange amount
- [sdk] bump gas limit for Arbitrum
- [router] fix exchange amount

## 0.0.61

- [sdk] Add SDKBase class that does not use signer
- [contracts] Add PriceOracle to BSC
- [sdk] Add way to bypass messaging signer

## 0.0.58

- [subgraphs] Fix user typo
- [txservice] Sync chain providers
- [sdk] Estimate gas on fulfill for configured chains

## 0.0.57

- [txservice] Add nonce gap backfill in event that txcount backtracks
- [txservice] Curb gas spikes
- [sdk/router] Catch errors per chain in active tx subgraph poller
- [router] Fix estimate gas bug

## 0.0.56

- [subgraph] Use bware subgraph endpoints

## 0.0.55

- [sdk] Fix lower bound

## 0.0.54

- [contracts] Update default subgraphs

## 0.0.53

- [contracts] Redeploy to mainnets
- [utils] Update default subgraph URLs

## 0.0.52

- [sdk] Add sanity check for callTo parameter
- [sdk] update sdk constructor params structure again
- [router] perf subgraph buffer
- [contracts] Redeploy contracts to testnets

## 0.0.51

- [contracts] Final updates from auditor
- [contracts] Add price oracle contract
- [router] Estimate gas and add to fee on configured chains
- [contracts] Deploy on testnets

## 0.0.50

- [sdk] Hardcode estimated gas for xdai

## 0.0.49

- [txservice] Properly handle insufficient funds errors
- [router] Log gas when there is low balance
- [router] Properly default signature on admin cancel endpoint

## 0.0.48

- [txservice] Refactor
- [txservice] Add serial submit

## 0.0.47

- [utils] Attempt fix on trust wallet again final final.

## 0.0.46

- [sdk] Fix calldata encryption.
- [sdk] Subgraph buffer.
- [sdk] Fix dryRun.
- [sdk] Add Subgraph loop errors handling.
- [sdk] Change NxtpSDK constructor params.
- [router] Attempt to resolve expired receiver prepare transactions.

## 0.0.45

- [sdk] Attempt fix on trust wallet again.

## 0.0.44

- [sdk] Attempt fix on trust wallet again.

## 0.0.41

- [sdk] Attempt fix on trust wallet again.
- [sdk] Estimate gas on SDK transactions.
- [router] Serialize tx submission.

## 0.0.40

- [sdk] Fix xDai issue.

## 0.0.39

- [txservice] Serialize tx submission

## 0.0.38

- [sdk] Fix Arbitrum subgraph URL
- [router] Add onchain checks before sending txs
- [router] Fix subgraph status determinations
- [router] Fix bug where receipt could be undefined
- [router] Add tracker for in-progress metatxs
- [router] Hardcode gas limit

## 0.0.37

- [router] Retry getting subgraph sync status if not set by default

## 0.0.36

- [sdk] Attempt fix BSC issue.

## 0.0.35

- [sdk] Fix Trust Wallet-specific signing.

## 0.0.34

- [sdk] Fix Trust Wallet-specific signing.

## 0.0.33

- [sdk] Check subgraph sync status and block transfers if out of sync.
- [sdk] Make sync buffer configurable.

## 0.0.32

- [router] Cancel sender transaction if subgraph is out of sync.
- [router] Add admin endpoint to cancel sender txs.
- [utils,sdk,router,txservice] Add custom logger class.
- [contracts] Arbitrum deployment.
- [utils] Sanitize signatures.
- [test-ui] Router liquidity table.

## 0.0.31

- [router] Don't respond to bid if subgraphs are out of sync
- [router] Use `transactionId` in request contexts
- [test-ui] Use readable units for liquidity

## 0.0.30

- [router] Fix fantom subgraph url

## 0.0.29

- [router] Fix `undefined` handling of confirmations

## 0.0.28

- [subgraph] Add default URLs
- [router] Properly handle chain confirmation defaults

## 0.0.27

- [contracts] Deploy to FTM, BSC, MATIC, XDAI

## 0.0.26

- [contracts] Deploy to Avalanche Fuji
- [txservice] Overhaul for blockade monitoring

## 0.0.25

- [router] Fix bug in subgraph loop.

## 0.0.24

- [sdk] Use local clock for all time calcs.

## 0.0.22

- [sdk] Add back `connectMessaging` with proper functionality.

## 0.0.21

- [sdk] Add back `connectMessaging` with proper functionality.

## 0.0.20

- [test-ui] Router liquidity management UI.
- [test-ui] Test preferred router.
- [sdk] Use NTP time server instead of block time.

## 0.0.19

- [contracts] Updated deployments for all chains.
- [sdk] Add method to get historical transfers.

## 0.0.18

- [contracts] Deploy to Ropsten.
- [router] Cancel expired transfers.

## 0.0.17

- [router] Refactor router architecture.

## 0.0.16

- [sdk] Fix cancellation.
- [sdk] Change method name from `cancelExpired` to `cancel`.
- [sdk, router] Add `network` param for abstracting messaging configuration.
- [sdk] Rename `startTransfer` and `finishTransfer` to `prepareTransfer` and `fulfillTransfer`.

## 0.0.15

- [txservice] Fix in gas price for Optimism.
- [contracts] Deployments for Mumbai, Optimism Kovan, Arbitrum Rinkeby.

## 0.0.14

- [sdk] Add `transactionHash` to all applicable events.
- [contracts] Deploy to all chains.

## 0.0.13

- [sdk] Add subgraph to the frontend for transaction status tracking.

## 0.0.12

- [txservice] Bugfixes.

## 0.0.11

- [sdk] Fix for signature sending bug.
- [txservice] Fix for tx confirmed bug.
- [sdk] Add constructor param to skip setting up contract listeners.

## 0.0.10

- [router, sdk] Refactor error handling.
- [sdk] [#53](https://github.com/connext/nxtp/issues/53) Add `ReceiverPrepareSigned` event.
- [sdk] [#54](https://github.com/connext/nxtp/issues/54) Fix `finishTransfer` resolution.

## 0.0.9

- [sdk] Add methods to attach and detach listener.
- [sdk] Break up methods into `startTransfer` and `finishTransfer`.
- [router, sdk] Add getTransferQuote method and simulate auction request/response.

## 0.0.8<|MERGE_RESOLUTION|>--- conflicted
+++ resolved
@@ -2,11 +2,8 @@
 
 ## Next Release
 
-<<<<<<< HEAD
 - [txservice] Rewind nonce if transaction fails and was never mined
-=======
 - [router] Run an estimate gas check before calling relayers for tx execution
->>>>>>> 756ccadd
 - [sdk] Return subgraph query in generic query method
 - [router] Track bids in memory to only bid 150% of available liquidity
 
