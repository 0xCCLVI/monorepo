--- conflicted
+++ resolved
@@ -61,20 +61,14 @@
           node-version: "18"
           cache: "yarn"
 
-<<<<<<< HEAD
       - name: Check Yarn version
         run: yarn --version
 
-      # - name: Validate using commitlint
-      #   if: github.ref != 'refs/heads/testnet-prod' || github.ref != 'refs/heads/prod'
-      #   uses: wagoid/commitlint-github-action@v5
-=======
       - name: Validate using commitlint
         if: github.ref != 'refs/heads/testnet-prod' || github.ref != 'refs/heads/prod'
         uses: wagoid/commitlint-github-action@v5
         with:
           commitDepth: 1
->>>>>>> c7324305
 
       - name: Yarn install
         run: yarn install
