name: E2E Workflow for Connext

on:
  push:
    branches:
      - main
      - staging
      - prod
  pull_request:
    types:
      - opened
  create:
    tag:
      - "v*"

jobs:
  build-and-test:
    if: github.ref != 'refs/heads/staging'
    runs-on: ubuntu-latest
    permissions:
      contents: read

    env:
      DATABASE_URL: postgres://postgres:qwerty@localhost:5432/connext?sslmode=disable

    # Service containers to run with `container-job`
    services:
      # Label used to access the service container
      postgres:
        # Docker Hub image
        image: postgres
        # Provide the password for postgres
        env:
          POSTGRES_PASSWORD: qwerty
        # Set health checks to wait until postgres has started
        options: >-
          --health-cmd pg_isready
          --health-interval 10s
          --health-timeout 5s
          --health-retries 5
        ports:
          # maps tcp port 5432 on service container to the host
          - 5432:5432

    steps:
      - name: Checkout repository
        uses: actions/checkout@v2

      - name: Install Foundry
        uses: onbjerg/foundry-toolchain@v1
        with:
          version: nightly

      - name: Setup Node
        uses: actions/setup-node@v2
        with:
          node-version: "16"
          cache: "yarn"

      - name: Yarn install
        run: yarn install

      - name: Forge install
        run: yarn workspace @connext/nxtp-contracts forge:install

      - name: Yarn build
        run: yarn build

      - name: Install DBMate
        run: sudo curl -fsSL -o /usr/local/bin/dbmate https://github.com/amacneil/dbmate/releases/latest/download/dbmate-linux-amd64 && sudo chmod +x /usr/local/bin/dbmate

      - name: Migrate Database
        run: yarn workspace @connext/nxtp-adapters-database dbmate up

      - name: Yarn test
        run: yarn test:all

      - name: Yarn lint
        env:
          NODE_OPTIONS: "--max-old-space-size=8192"
        run: yarn lint:all

      - name: Publish
        if: ${{ startsWith(github.ref, 'refs/tags/v') }}
        env:
          YARN_NPM_AUTH_TOKEN: ${{ secrets.NPM_TOKEN }}
        run: |
          yarn workspace @connext/nxtp-utils npm publish --access public
          yarn workspace @connext/nxtp-contracts npm publish --access public
          yarn workspace @connext/nxtp-txservice npm publish --access public
          yarn workspace @connext/nxtp-adapters-subgraph npm publish --access public
          yarn workspace @connext/nxtp-adapters-cache npm publish --access public
          yarn workspace @connext/nxtp-sdk npm publish --access public

  build-and-push-router-publisher-image:
    if: github.ref == 'refs/heads/main' || github.ref == 'refs/heads/staging' || github.ref == 'refs/heads/prod'
    env:
      REGISTRY: ghcr.io
      IMAGE_NAME: connext/router-publisher
    runs-on: ubuntu-latest
    permissions:
      contents: read
      packages: write

    steps:
      - name: Checkout repository
        uses: actions/checkout@v2

      - name: Log in to the Container registry
        uses: docker/login-action@f054a8b539a109f9f41c372932f1ae047eff08c9
        with:
          registry: ${{ env.REGISTRY }}
          username: ${{ github.actor }}
          password: ${{ secrets.GITHUB_TOKEN }}

      - name: Extract metadata (tags, labels) for Docker
        id: meta
        uses: docker/metadata-action@98669ae865ea3cffbcbaa878cf57c20bbf1c6c38
        with:
          images: ${{ env.REGISTRY }}/${{ env.IMAGE_NAME }}
          tags: |
            type=sha,format=short
            type=semver,pattern={{raw}}

      - name: Build and push Docker image
        uses: docker/build-push-action@ad44023a93711e3deb337508980b4b5e9bcdc5dc
        with:
          context: .
          push: true
          tags: ${{ steps.meta.outputs.tags }}
          labels: ${{ steps.meta.outputs.labels }}
          file: docker/router/publisher/Dockerfile

    outputs:
      json: ${{ steps.meta.outputs.json }}

  build-and-push-router-subscriber-image:
    if: github.ref == 'refs/heads/main' || github.ref == 'refs/heads/staging' || github.ref == 'refs/heads/prod'
    env:
      REGISTRY: ghcr.io
      IMAGE_NAME: connext/router-subscriber
    runs-on: ubuntu-latest
    permissions:
      contents: read
      packages: write

    steps:
      - name: Checkout repository
        uses: actions/checkout@v2

      - name: Log in to the Container registry
        uses: docker/login-action@f054a8b539a109f9f41c372932f1ae047eff08c9
        with:
          registry: ${{ env.REGISTRY }}
          username: ${{ github.actor }}
          password: ${{ secrets.GITHUB_TOKEN }}

      - name: Extract metadata (tags, labels) for Docker
        id: meta
        uses: docker/metadata-action@98669ae865ea3cffbcbaa878cf57c20bbf1c6c38
        with:
          images: ${{ env.REGISTRY }}/${{ env.IMAGE_NAME }}
          tags: |
            type=sha,format=short
            type=semver,pattern={{raw}}

      - name: Build and push Docker image
        uses: docker/build-push-action@ad44023a93711e3deb337508980b4b5e9bcdc5dc
        with:
          context: .
          push: true
          tags: ${{ steps.meta.outputs.tags }}
          labels: ${{ steps.meta.outputs.labels }}
          file: docker/router/subscriber/Dockerfile

    outputs:
      json: ${{ steps.meta.outputs.json }}

  build-and-push-router-executor-image:
    if: github.ref == 'refs/heads/main' || github.ref == 'refs/heads/staging' || github.ref == 'refs/heads/prod'
    env:
      REGISTRY: ghcr.io
      IMAGE_NAME: connext/router-executor
    runs-on: ubuntu-latest
    permissions:
      contents: read
      packages: write

    steps:
      - name: Checkout repository
        uses: actions/checkout@v2

      - name: Log in to the Container registry
        uses: docker/login-action@f054a8b539a109f9f41c372932f1ae047eff08c9
        with:
          registry: ${{ env.REGISTRY }}
          username: ${{ github.actor }}
          password: ${{ secrets.GITHUB_TOKEN }}

      - name: Extract metadata (tags, labels) for Docker
        id: meta
        uses: docker/metadata-action@98669ae865ea3cffbcbaa878cf57c20bbf1c6c38
        with:
          images: ${{ env.REGISTRY }}/${{ env.IMAGE_NAME }}
          tags: |
            type=sha,format=short
            type=semver,pattern={{raw}}

      - name: Build and push Docker image
        uses: docker/build-push-action@ad44023a93711e3deb337508980b4b5e9bcdc5dc
        with:
          context: .
          push: true
          tags: ${{ steps.meta.outputs.tags }}
          labels: ${{ steps.meta.outputs.labels }}
          file: docker/router/executor/Dockerfile

    outputs:
      json: ${{ steps.meta.outputs.json }}

  build-and-push-sequencer-publisher-image:
    if: github.ref == 'refs/heads/main' || github.ref == 'refs/heads/staging' || github.ref == 'refs/heads/prod'
    env:
      REGISTRY: ghcr.io
      IMAGE_NAME: connext/sequencer-publisher
    runs-on: ubuntu-latest
    permissions:
      contents: read
      packages: write

    steps:
      - name: Checkout repository
        uses: actions/checkout@v2

      - name: Log in to the Container registry
        uses: docker/login-action@f054a8b539a109f9f41c372932f1ae047eff08c9
        with:
          registry: ${{ env.REGISTRY }}
          username: ${{ github.actor }}
          password: ${{ secrets.GITHUB_TOKEN }}

      - name: Extract metadata (tags, labels) for Docker
        id: meta
        uses: docker/metadata-action@98669ae865ea3cffbcbaa878cf57c20bbf1c6c38
        with:
          images: ${{ env.REGISTRY }}/${{ env.IMAGE_NAME }}
          tags: |
            type=sha,format=short
            type=semver,pattern={{raw}}

      - name: Build and push Docker image
        uses: docker/build-push-action@ad44023a93711e3deb337508980b4b5e9bcdc5dc
        with:
          context: .
          push: true
          tags: ${{ steps.meta.outputs.tags }}
          labels: ${{ steps.meta.outputs.labels }}
          file: docker/sequencer/publisher/Dockerfile

    outputs:
      json: ${{ steps.meta.outputs.json }}

  build-and-push-sequencer-subscriber-image:
    if: github.ref == 'refs/heads/main' || github.ref == 'refs/heads/staging' || github.ref == 'refs/heads/prod'
    env:
      REGISTRY: ghcr.io
      IMAGE_NAME: connext/sequencer-subscriber
    runs-on: ubuntu-latest
    permissions:
      contents: read
      packages: write

    steps:
      - name: Checkout repository
        uses: actions/checkout@v2

      - name: Log in to the Container registry
        uses: docker/login-action@f054a8b539a109f9f41c372932f1ae047eff08c9
        with:
          registry: ${{ env.REGISTRY }}
          username: ${{ github.actor }}
          password: ${{ secrets.GITHUB_TOKEN }}

      - name: Extract metadata (tags, labels) for Docker
        id: meta
        uses: docker/metadata-action@98669ae865ea3cffbcbaa878cf57c20bbf1c6c38
        with:
          images: ${{ env.REGISTRY }}/${{ env.IMAGE_NAME }}
          tags: |
            type=sha,format=short
            type=semver,pattern={{raw}}

      - name: Build and push Docker image
        uses: docker/build-push-action@ad44023a93711e3deb337508980b4b5e9bcdc5dc
        with:
          context: .
          push: true
          tags: ${{ steps.meta.outputs.tags }}
          labels: ${{ steps.meta.outputs.labels }}
          file: docker/sequencer/subscriber/Dockerfile

    outputs:
      json: ${{ steps.meta.outputs.json }}

<<<<<<< HEAD
  build-and-push-cartographer-image:
=======
  build-and-push-cartographer-routers-image:
    if: github.ref == 'refs/heads/main' || github.ref == 'refs/heads/staging' || github.ref == 'refs/heads/prod'
>>>>>>> 9334b4ea
    env:
      REGISTRY: ghcr.io
      IMAGE_NAME: connext/cartographer
    runs-on: ubuntu-latest
    permissions:
      contents: read
      packages: write

    steps:
      - name: Checkout repository
        uses: actions/checkout@v2

      - name: Log in to the Container registry
        uses: docker/login-action@f054a8b539a109f9f41c372932f1ae047eff08c9
        with:
          registry: ${{ env.REGISTRY }}
          username: ${{ github.actor }}
          password: ${{ secrets.GITHUB_TOKEN }}

      - name: Extract metadata (tags, labels) for Docker
        id: meta
        uses: docker/metadata-action@98669ae865ea3cffbcbaa878cf57c20bbf1c6c38
        with:
          images: ${{ env.REGISTRY }}/${{ env.IMAGE_NAME }}
          tags: |
            type=sha,format=short
            type=semver,pattern={{raw}}

      - name: Build and push Docker image
        uses: docker/build-push-action@ad44023a93711e3deb337508980b4b5e9bcdc5dc
        with:
          context: .
          push: true
          tags: ${{ steps.meta.outputs.tags }}
          labels: ${{ steps.meta.outputs.labels }}
<<<<<<< HEAD
          file: docker/cartographer/Dokerfile.lambda
=======
          file: docker/cartographer/routers/Dockerfile

    outputs:
      json: ${{ steps.meta.outputs.json }}

  build-and-push-cartographer-transfers-image:
    if: github.ref == 'refs/heads/main' || github.ref == 'refs/heads/staging' || github.ref == 'refs/heads/prod'
    env:
      REGISTRY: ghcr.io
      IMAGE_NAME: connext/cartographer-transfers
    runs-on: ubuntu-latest
    permissions:
      contents: read
      packages: write

    steps:
      - name: Checkout repository
        uses: actions/checkout@v2

      - name: Log in to the Container registry
        uses: docker/login-action@f054a8b539a109f9f41c372932f1ae047eff08c9
        with:
          registry: ${{ env.REGISTRY }}
          username: ${{ github.actor }}
          password: ${{ secrets.GITHUB_TOKEN }}

      - name: Extract metadata (tags, labels) for Docker
        id: meta
        uses: docker/metadata-action@98669ae865ea3cffbcbaa878cf57c20bbf1c6c38
        with:
          images: ${{ env.REGISTRY }}/${{ env.IMAGE_NAME }}
          tags: |
            type=sha,format=short
            type=semver,pattern={{raw}}

      - name: Build and push Docker image
        uses: docker/build-push-action@ad44023a93711e3deb337508980b4b5e9bcdc5dc
        with:
          context: .
          push: true
          tags: ${{ steps.meta.outputs.tags }}
          labels: ${{ steps.meta.outputs.labels }}
          file: docker/cartographer/transfers/Dockerfile

    outputs:
      json: ${{ steps.meta.outputs.json }}

  build-and-push-cartographer-messages-image:
    if: github.ref == 'refs/heads/main' || github.ref == 'refs/heads/staging' || github.ref == 'refs/heads/prod'
    env:
      REGISTRY: ghcr.io
      IMAGE_NAME: connext/cartographer-messages
    runs-on: ubuntu-latest
    permissions:
      contents: read
      packages: write

    steps:
      - name: Checkout repository
        uses: actions/checkout@v2

      - name: Log in to the Container registry
        uses: docker/login-action@f054a8b539a109f9f41c372932f1ae047eff08c9
        with:
          registry: ${{ env.REGISTRY }}
          username: ${{ github.actor }}
          password: ${{ secrets.GITHUB_TOKEN }}

      - name: Extract metadata (tags, labels) for Docker
        id: meta
        uses: docker/metadata-action@98669ae865ea3cffbcbaa878cf57c20bbf1c6c38
        with:
          images: ${{ env.REGISTRY }}/${{ env.IMAGE_NAME }}
          tags: |
            type=sha,format=short
            type=semver,pattern={{raw}}

      - name: Build and push Docker image
        uses: docker/build-push-action@ad44023a93711e3deb337508980b4b5e9bcdc5dc
        with:
          context: .
          push: true
          tags: ${{ steps.meta.outputs.tags }}
          labels: ${{ steps.meta.outputs.labels }}
          file: docker/cartographer/messages/Dockerfile

    outputs:
      json: ${{ steps.meta.outputs.json }}

  build-and-push-cartographer-roots-image:
    if: github.ref == 'refs/heads/main' || github.ref == 'refs/heads/staging' || github.ref == 'refs/heads/prod'
    env:
      REGISTRY: ghcr.io
      IMAGE_NAME: connext/cartographer-roots
    runs-on: ubuntu-latest
    permissions:
      contents: read
      packages: write

    steps:
      - name: Checkout repository
        uses: actions/checkout@v2

      - name: Log in to the Container registry
        uses: docker/login-action@f054a8b539a109f9f41c372932f1ae047eff08c9
        with:
          registry: ${{ env.REGISTRY }}
          username: ${{ github.actor }}
          password: ${{ secrets.GITHUB_TOKEN }}

      - name: Extract metadata (tags, labels) for Docker
        id: meta
        uses: docker/metadata-action@98669ae865ea3cffbcbaa878cf57c20bbf1c6c38
        with:
          images: ${{ env.REGISTRY }}/${{ env.IMAGE_NAME }}
          tags: |
            type=sha,format=short
            type=semver,pattern={{raw}}

      - name: Build and push Docker image
        uses: docker/build-push-action@ad44023a93711e3deb337508980b4b5e9bcdc5dc
        with:
          context: .
          push: true
          tags: ${{ steps.meta.outputs.tags }}
          labels: ${{ steps.meta.outputs.labels }}
          file: docker/cartographer/roots/Dockerfile
>>>>>>> 9334b4ea

    outputs:
      json: ${{ steps.meta.outputs.json }}

  build-and-push-lighthouse-prover-image:
    if: github.ref == 'refs/heads/main' || github.ref == 'refs/heads/staging' || github.ref == 'refs/heads/prod'
    env:
      REGISTRY: ghcr.io
      IMAGE_NAME: connext/lighthouse-prover
    runs-on: ubuntu-latest
    permissions:
      contents: read
      packages: write

    steps:
      - name: Checkout repository
        uses: actions/checkout@v2

      - name: Log in to the Container registry
        uses: docker/login-action@f054a8b539a109f9f41c372932f1ae047eff08c9
        with:
          registry: ${{ env.REGISTRY }}
          username: ${{ github.actor }}
          password: ${{ secrets.GITHUB_TOKEN }}

      - name: Extract metadata (tags, labels) for Docker
        id: meta
        uses: docker/metadata-action@98669ae865ea3cffbcbaa878cf57c20bbf1c6c38
        with:
          images: ${{ env.REGISTRY }}/${{ env.IMAGE_NAME }}
          tags: |
            type=sha,format=short
            type=semver,pattern={{raw}}

      - name: Build and push Docker image
        uses: docker/build-push-action@ad44023a93711e3deb337508980b4b5e9bcdc5dc
        with:
          context: .
          push: true
          tags: ${{ steps.meta.outputs.tags }}
          labels: ${{ steps.meta.outputs.labels }}
          file: docker/lighthouse/prover/Dockerfile

    outputs:
      json: ${{ steps.meta.outputs.json }}

  build-and-push-lighthouse-process-from-root-image:
    if: github.ref == 'refs/heads/main' || github.ref == 'refs/heads/staging' || github.ref == 'refs/heads/prod'
    env:
      REGISTRY: ghcr.io
      IMAGE_NAME: connext/lighthouse-process-from-root
    runs-on: ubuntu-latest
    permissions:
      contents: read
      packages: write

    steps:
      - name: Checkout repository
        uses: actions/checkout@v2

      - name: Log in to the Container registry
        uses: docker/login-action@f054a8b539a109f9f41c372932f1ae047eff08c9
        with:
          registry: ${{ env.REGISTRY }}
          username: ${{ github.actor }}
          password: ${{ secrets.GITHUB_TOKEN }}

      - name: Extract metadata (tags, labels) for Docker
        id: meta
        uses: docker/metadata-action@98669ae865ea3cffbcbaa878cf57c20bbf1c6c38
        with:
          images: ${{ env.REGISTRY }}/${{ env.IMAGE_NAME }}
          tags: |
            type=sha,format=short
            type=semver,pattern={{raw}}

      - name: Build and push Docker image
        uses: docker/build-push-action@ad44023a93711e3deb337508980b4b5e9bcdc5dc
        with:
          context: .
          push: true
          tags: ${{ steps.meta.outputs.tags }}
          labels: ${{ steps.meta.outputs.labels }}
          file: docker/lighthouse/processFromRoot/Dockerfile

    outputs:
      json: ${{ steps.meta.outputs.json }}

  build-and-push-relayer-image:
    if: github.ref == 'refs/heads/main' || github.ref == 'refs/heads/staging' || github.ref == 'refs/heads/prod'
    env:
      REGISTRY: ghcr.io
      IMAGE_NAME: connext/relayer
    runs-on: ubuntu-latest
    permissions:
      contents: read
      packages: write

    steps:
      - name: Checkout repository
        uses: actions/checkout@v2

      - name: Log in to the Container registry
        uses: docker/login-action@f054a8b539a109f9f41c372932f1ae047eff08c9
        with:
          registry: ${{ env.REGISTRY }}
          username: ${{ github.actor }}
          password: ${{ secrets.GITHUB_TOKEN }}

      - name: Extract metadata (tags, labels) for Docker
        id: meta
        uses: docker/metadata-action@98669ae865ea3cffbcbaa878cf57c20bbf1c6c38
        with:
          images: ${{ env.REGISTRY }}/${{ env.IMAGE_NAME }}
          tags: |
            type=sha,format=short
            type=semver,pattern={{raw}}

      - name: Build and push Docker image
        uses: docker/build-push-action@ad44023a93711e3deb337508980b4b5e9bcdc5dc
        with:
          context: .
          push: true
          tags: ${{ steps.meta.outputs.tags }}
          labels: ${{ steps.meta.outputs.labels }}
          file: docker/relayer/Dockerfile

    outputs:
      json: ${{ steps.meta.outputs.json }}

  smoke-tests:
    runs-on: ubuntu-latest
    needs:
      [
        build-and-push-router-publisher-image,
        build-and-push-router-subscriber-image,
        build-and-push-router-executor-image,
        build-and-push-sequencer-publisher-image,
        build-and-push-sequencer-subscriber-image,
        build-and-push-cartographer-image,
        build-and-push-lighthouse-prover-image,
        build-and-push-lighthouse-process-from-root-image,
        build-and-push-relayer-image,
      ]
    env:
      ROUTER_PUBLISHER_IMAGE: ${{ fromJSON(needs.build-and-push-router-publisher-image.outputs.json).tags[0] }}
      ROUTER_SUBSCRIBER_IMAGE: ${{ fromJSON(needs.build-and-push-router-subscriber-image.outputs.json).tags[0] }}
      ROUTER_EXECUTOR_IMAGE: ${{fromJSON(needs.build-and-push-router-executor-image.outputs.json).tags[0]}}
      SEQUENCER_PUBLISHER_IMAGE: ${{ fromJSON(needs.build-and-push-sequencer-publisher-image.outputs.json).tags[0] }}
      SEQUENCER_SUBSCRIBER_IMAGE: ${{ fromJSON(needs.build-and-push-sequencer-subscriber-image.outputs.json).tags[0] }}
      CARTOGRAPHER_IMAGE: ${{fromJSON(needs.build-and-push-cartographer-image.outputs.json).tags[0]}}
      LIGHTHOUSE_PROVER_IMAGE: ${{fromJSON(needs.build-and-push-lighthouse-prover-image.outputs.json).tags[0]}}
      LIGHTHOUSE_PROCESS_FROM_ROOT_IMAGE: ${{fromJSON(needs.build-and-push-lighthouse-process-from-root-image.outputs.json).tags[0]}}
      RELAYER_IMAGE: ${{ fromJSON(needs.build-and-push-relayer-image.outputs.json).tags[0] }}
      WEB3_SIGNER_PRIVATE_KEY_ROUTER: "0xc87509a1c067bbde78beb793e6fa76530b6382a4c0241e5e4a9ec0a0f44dc0d3"
      WEB3_SIGNER_PRIVATE_KEY_SEQUENCER: "0xae6ae8e5ccbfb04590405997ee2d52d2b330726137b875053c36d94e974d162f"
      WEB3_SIGNER_PRIVATE_KEY_RELAYER: "0x09ac2359ab897a5ffc47d7c67df32abbf9c006e00fa2ba36580e0cecc58834fe"
      MNEMONIC: "candy maple cake sugar pudding cream honey rich smooth crumble sweet treat"
    steps:
      - name: Checkout repository
        uses: actions/checkout@v2

      - name: run smoke tests
        run: |
          docker-compose -f docker-compose.services.yaml -f docker-compose.chains.yaml up -d
          bash docker/bin/wait-for-services.sh router-publisher
          bash docker/bin/wait-for-services.sh router-subscriber
          bash docker/bin/wait-for-services.sh sequencer-publisher
          bash docker/bin/wait-for-services.sh sequencer-subscriber

    outputs:
      router-publisher-tags: ${{ needs.build-and-push-router-publisher-image.outputs.json }}
      router-subscriber-tags: ${{ needs.build-and-push-router-subscriber-image.outputs.json }}
      router-executor-tags: ${{ needs.build-and-push-router-executor-image.outputs.json }}
      sequencer-publisher-tags: ${{ needs.build-and-push-sequencer-publisher-image.outputs.json }}
      sequencer-subscriber-tags: ${{ needs.build-and-push-sequencer-subscriber-image.outputs.json }}
      cartographer-tags: ${{ needs.build-and-push-cartographer-image.outputs.json }}
      lighthouse-prover-tags: ${{ needs.build-and-push-lighthouse-prover-image.outputs.json }}
      lighthouse-process-from-root-tags: ${{ needs.build-and-push-lighthouse-process-from-root-image.outputs.json }}
      relayer-tags: ${{ needs.build-and-push-relayer-image.outputs.json }}

  e2e-tests:
    if: github.ref != 'refs/heads/staging'
    runs-on: ubuntu-latest
    needs:
      [
        build-and-test,
        build-and-push-router-publisher-image,
        build-and-push-router-subscriber-image,
        build-and-push-router-executor-image,
        build-and-push-sequencer-publisher-image,
        build-and-push-sequencer-subscriber-image,
        build-and-push-cartographer-image,
        build-and-push-lighthouse-prover-image,
        build-and-push-lighthouse-process-from-root-image,
        build-and-push-relayer-image,
      ]
    env:
      ROUTER_PUBLISHER_IMAGE: ${{ fromJSON(needs.build-and-push-router-publisher-image.outputs.json).tags[0] }}
      ROUTER_SUBSCRIBER_IMAGE: ${{ fromJSON(needs.build-and-push-router-subscriber-image.outputs.json).tags[0] }}
      ROUTER_EXECUTOR_IMAGE: ${{ fromJSON(needs.build-and-push-router-executor-image.outputs.json).tags[0] }}
      SEQUENCER_PUBLISHER_IMAGE: ${{ fromJSON(needs.build-and-push-sequencer-publisher-image.outputs.json).tags[0] }}
      SEQUENCER_SUBSCRIBER_IMAGE: ${{ fromJSON(needs.build-and-push-sequencer-subscriber-image.outputs.json).tags[0] }}
      CARTOGRAPHER_IMAGE: ${{fromJSON(needs.build-and-push-cartographer-image.outputs.json).tags[0]}}
      LIGHTHOUSE_PROVER_IMAGE: ${{fromJSON(needs.build-and-push-lighthouse-prover-image.outputs.json).tags[0]}}
      LIGHTHOUSE_PROCESS_FROM_ROOT_IMAGE: ${{fromJSON(needs.build-and-push-lighthouse-process-from-root-image.outputs.json).tags[0]}}
      RELAYER_IMAGE: ${{ fromJSON(needs.build-and-push-relayer-image.outputs.json).tags[0] }}
      WEB3_SIGNER_PRIVATE_KEY_ROUTER: "0xc87509a1c067bbde78beb793e6fa76530b6382a4c0241e5e4a9ec0a0f44dc0d3"
      WEB3_SIGNER_PRIVATE_KEY_SEQUENCER: "0xae6ae8e5ccbfb04590405997ee2d52d2b330726137b875053c36d94e974d162f"
      MNEMONIC: "candy maple cake sugar pudding cream honey rich smooth crumble sweet treat"
      GRAPH_1337_ENDPOINT: "http://localhost:8010/subgraphs/name/connext/nxtp"
      GRAPH_1338_ENDPOINT: "http://localhost:9010/subgraphs/name/connext/nxtp"

    steps:
      - name: Checkout repository
        uses: actions/checkout@v2

      - name: Setup Node
        uses: actions/setup-node@v2
        with:
          node-version: "16"

      - name: Yarn install
        run: yarn install

      - name: Yarn build
        run: yarn build

      # TODO ADD THIS BACK IN
      # - name: Integration Tests
      # run: yarn test:integration

    outputs:
      router-publisher-tags: ${{ needs.build-and-push-router-publisher-image.outputs.json }}
      router-subscriber-tags: ${{ needs.build-and-push-router-subscriber-image.outputs.json }}
      router-executor-tags: ${{ needs.build-and-push-router-executor-image.outputs.json }}
      sequencer-publisher-tags: ${{ needs.build-and-push-sequencer-publisher-image.outputs.json }}
      sequencer-subscriber-tags: ${{ needs.build-and-push-sequencer-subscriber-image.outputs.json }}
      cartographer-tags: ${{ needs.build-and-push-cartographer-image.outputs.json }}
      lighthouse-prover-tags: ${{ needs.build-and-push-lighthouse-prover-image.outputs.json }}
      lighthouse-process-from-root-tags: ${{ needs.build-and-push-lighthouse-process-from-root-image.outputs.json }}
      relayer-tags: ${{ needs.build-and-push-relayer-image.outputs.json }}

  terraform-infra:
    if: github.ref == 'refs/heads/staging' || github.ref == 'refs/heads/prod'
    runs-on: ubuntu-latest
    needs: [smoke-tests]
    env:
      AWS_PROFILE: aws-deployer-connext
    permissions:
      contents: read
      packages: write

    steps:
      - name: Setup Terraform
        uses: hashicorp/setup-terraform@v1
        with:
          terraform_version: 1.1.7

      - name: Checkout repository
        uses: actions/checkout@v2

      - name: Configure AWS Credentials
        uses: Fooji/create-aws-profile-action@v1
        with:
          profile: aws-deployer-connext
          region: us-east-1
          key: ${{ secrets.DEPLOYER_AWS_ACCESS_KEY_ID }}
          secret: ${{ secrets.DEPLOYER_AWS_SECRET_ACCESS_KEY }}

      - name: Terraform Init
        id: init
        working-directory: ./ops/infra
        run: terraform init

      - name: Terraform Deploy Infra
        id: apply
        working-directory: ./ops/infra
        run: |
          terraform apply -auto-approve

  terraform-services-backend-staging-testnet:
    needs: [smoke-tests, terraform-infra]
    env:
      AWS_PROFILE: aws-deployer-connext
      TF_VAR_full_image_name_cartographer: ${{ fromJSON(needs.smoke-tests.outputs.cartographer-tags).tags[0] }}

    runs-on: ubuntu-latest
    permissions:
      contents: read
      packages: write

    steps:
      - name: Setup Terraform
        uses: hashicorp/setup-terraform@v1
        with:
          terraform_version: 1.1.7

      - name: Setup Sops
        uses: mdgreenwald/mozilla-sops-action@v1.2.0
        with:
          version: "3.7.2"

      - name: Checkout repository
        uses: actions/checkout@v2

      - name: Configure AWS Credentials
        uses: Fooji/create-aws-profile-action@v1
        with:
          profile: aws-deployer-connext
          region: us-east-1
          key: ${{ secrets.DEPLOYER_AWS_ACCESS_KEY_ID }}
          secret: ${{ secrets.DEPLOYER_AWS_SECRET_ACCESS_KEY }}

      - name: Decrypt Testnet Secrets
        id: decrypt
        run: sops -d ops/env/testnet/backend/secrets.staging.json > ops/testnet/staging/backend/tfvars.json

      - name: Terraform Init
        id: init
        working-directory: ./ops/testnet/staging/backend
        run: terraform init

      - name: Terraform Plan
        id: plan
        working-directory: ./ops/testnet/staging/backend
        run: |
          terraform plan -var-file=tfvars.json
        continue-on-error: true

      - name: Terraform Docker Image onto AWS
        if: github.ref == 'refs/heads/staging'
        id: apply
        working-directory: ./ops/testnet/staging/backend
        run: |
          terraform apply -var-file=tfvars.json -auto-approve

    outputs:
      cartographer-tags: ${{ needs.smoke-tests.outputs.cartographer-tags }}

  terraform-services-core-staging-testnet:
    needs: [smoke-tests, terraform-infra]
    env:
      AWS_PROFILE: aws-deployer-connext
      TF_VAR_full_image_name_router_publisher: ${{ fromJSON(needs.smoke-tests.outputs.router-publisher-tags).tags[0] }}
      TF_VAR_full_image_name_router_subscriber: ${{ fromJSON(needs.smoke-tests.outputs.router-subscriber-tags).tags[0] }}
      TF_VAR_full_image_name_router_executor: ${{ fromJSON(needs.smoke-tests.outputs.router-executor-tags).tags[0] }}
      TF_VAR_full_image_name_sequencer_publisher: ${{ fromJSON(needs.smoke-tests.outputs.sequencer-publisher-tags).tags[0] }}
      TF_VAR_full_image_name_sequencer_subscriber: ${{ fromJSON(needs.smoke-tests.outputs.sequencer-subscriber-tags).tags[0] }}
      TF_VAR_full_image_name_lighthouse_prover: ${{ fromJSON(needs.smoke-tests.outputs.lighthouse-prover-tags).tags[0] }}
      TF_VAR_full_image_name_lighthouse_process_from_root: ${{ fromJSON(needs.smoke-tests.outputs.lighthouse-process-from-root-tags).tags[0] }}
      TF_VAR_full_image_name_relayer: ${{ fromJSON(needs.smoke-tests.outputs.relayer-tags).tags[0] }}

    runs-on: ubuntu-latest
    permissions:
      contents: read
      packages: write

    steps:
      - name: Setup Terraform
        uses: hashicorp/setup-terraform@v1
        with:
          terraform_version: 1.1.7

      - name: Setup Sops
        uses: mdgreenwald/mozilla-sops-action@v1.2.0
        with:
          version: "3.7.2"

      - name: Checkout repository
        uses: actions/checkout@v2

      - name: Configure AWS Credentials
        uses: Fooji/create-aws-profile-action@v1
        with:
          profile: aws-deployer-connext
          region: us-east-1
          key: ${{ secrets.DEPLOYER_AWS_ACCESS_KEY_ID }}
          secret: ${{ secrets.DEPLOYER_AWS_SECRET_ACCESS_KEY }}

      - name: Decrypt Testnet Secrets
        id: decrypt
        run: sops -d ops/env/testnet/core/secrets.staging.json > ops/testnet/staging/core/tfvars.json

      - name: Terraform Init
        id: init
        working-directory: ./ops/testnet/staging/core
        run: terraform init

      - name: Terraform Plan
        id: plan
        working-directory: ./ops/testnet/staging/core
        run: |
          terraform plan -var-file=tfvars.json
        continue-on-error: true

      - name: Terraform Docker Image onto AWS
        if: github.ref == 'refs/heads/staging'
        id: apply
        working-directory: ./ops/testnet/staging/core
        run: |
          terraform apply -var-file=tfvars.json -auto-approve

    outputs:
      sequencer-publisher-tags: ${{ needs.smoke-tests.outputs.sequencer-publisher-tags }}
      sequencer-subscriber-tags: ${{ needs.smoke-tests.outputs.sequencer-subscriber-tags }}
      router-publisher-tags: ${{ needs.smoke-tests.outputs.router-publisher-tags }}
      router-subscriber-tags: ${{ needs.smoke-tests.outputs.router-subscriber-tags }}
      router-executor-tags: ${{ needs.smoke-tests.outputs.router-executor-tags }}
      lighthouse-prover-tags: ${{ needs.smoke-tests.outputs.lighthouse-prover-tags }}
      lighthouse-process-from-root-tags: ${{ needs.smoke-tests.outputs.lighthouse-process-from-root-tags }}
      relayer-tags: ${{ needs.smoke-tests.outputs.relayer-tags }}

  terraform-services-core-prod-testnet:
    if: github.ref == 'refs/heads/prod'
    needs: [e2e-tests]
    env:
      AWS_PROFILE: aws-deployer-connext
      TF_VAR_full_image_name_router_publisher: ${{ fromJSON(needs.e2e-tests.outputs.router-publisher-tags).tags[0] }}
      TF_VAR_full_image_name_router_subscriber: ${{ fromJSON(needs.e2e-tests.outputs.router-subscriber-tags).tags[0] }}
      TF_VAR_full_image_name_router_executor: ${{ fromJSON(needs.e2e-tests.outputs.router-executor-tags).tags[0] }}
      TF_VAR_full_image_name_sequencer_publisher: ${{ fromJSON(needs.e2e-tests.outputs.sequencer-publisher-tags).tags[0] }}
      TF_VAR_full_image_name_sequencer_subscriber: ${{ fromJSON(needs.e2e-tests.outputs.sequencer-subscriber-tags).tags[0] }}
      TF_VAR_full_image_name_lighthouse_prover: ${{ fromJSON(needs.e2e-tests.outputs.lighthouse-prover-tags).tags[0] }}
      TF_VAR_full_image_name_lighthouse_process_from_root: ${{ fromJSON(needs.e2e-tests.outputs.lighthouse-process-from-root-tags).tags[0] }}
      TF_VAR_full_image_name_relayer: ${{ fromJSON(needs.e2e-tests.outputs.relayer-tags).tags[0] }}

    runs-on: ubuntu-latest
    permissions:
      contents: read
      packages: write
    steps:
      - name: Setup Terraform
        uses: hashicorp/setup-terraform@v1
        with:
          terraform_version: 1.1.7

      - name: Setup Sops
        uses: mdgreenwald/mozilla-sops-action@v1.2.0
        with:
          version: "3.7.2"

      - name: Checkout repository
        uses: actions/checkout@v2

      - name: Configure AWS Credentials
        uses: Fooji/create-aws-profile-action@v1
        with:
          profile: aws-deployer-connext
          region: us-east-1
          key: ${{ secrets.DEPLOYER_AWS_ACCESS_KEY_ID }}
          secret: ${{ secrets.DEPLOYER_AWS_SECRET_ACCESS_KEY }}

      - name: Decrypt Testnet Production Secrets
        id: decrypt
        run: sops -d ops/env/testnet/core/secrets.prod.json > ops/testnet/prod/core/tfvars.json

      - name: Terraform Init
        id: init
        working-directory: ./ops/testnet/prod/core
        run: terraform init

      - name: Terraform Plan
        id: plan
        working-directory: ./ops/testnet/prod/core
        run: |
          terraform plan -var-file=tfvars.json
        continue-on-error: true

      - name: Terraform Docker Image onto AWS
        id: apply
        working-directory: ./ops/testnet/prod/core
        run: |
          terraform apply -var-file=tfvars.json -auto-approve

    outputs:
      sequencer-publisher-tags: ${{ needs.e2e-tests.outputs.sequencer-publisher-tags }}
      sequencer-subscriber-tags: ${{ needs.e2e-tests.outputs.sequencer-subscriber-tags }}
      router-publisher-tags: ${{ needs.e2e-tests.outputs.router-publisher-tags }}
      router-subscriber-tags: ${{ needs.e2e-tests.outputs.router-subscriber-tags }}
      router-executor-tags: ${{ needs.e2e-tests.outputs.router-executor-tags }}
      lighthouse-prover-tags: ${{ needs.e2e-tests.outputs.lighthouse-prover-tags }}
      lighthouse-process-from-root-tags: ${{ needs.e2e-tests.outputs.lighthouse-process-from-root-tags }}
      relayer-tags: ${{ needs.e2e-tests.outputs.relayer-tags }}

  terraform-services-backend-prod-testnet:
    if: github.ref == 'refs/heads/prod'
    needs: [e2e-tests]
    env:
      AWS_PROFILE: aws-deployer-connext
      TF_VAR_full_image_name_cartographer: ${{ fromJSON(needs.e2e-tests.outputs.cartographer-tags).tags[0] }}

    runs-on: ubuntu-latest
    permissions:
      contents: read
      packages: write

    steps:
      - name: Setup Terraform
        uses: hashicorp/setup-terraform@v1
        with:
          terraform_version: 1.1.7

      - name: Setup Sops
        uses: mdgreenwald/mozilla-sops-action@v1.2.0
        with:
          version: "3.7.2"

      - name: Checkout repository
        uses: actions/checkout@v2

      - name: Configure AWS Credentials
        uses: Fooji/create-aws-profile-action@v1
        with:
          profile: aws-deployer-connext
          region: us-east-1
          key: ${{ secrets.DEPLOYER_AWS_ACCESS_KEY_ID }}
          secret: ${{ secrets.DEPLOYER_AWS_SECRET_ACCESS_KEY }}

      - name: Decrypt Testnet Secrets
        id: decrypt
        run: sops -d ops/env/testnet/backend/secrets.prod.json > ops/testnet/prod/backend/tfvars.json

      - name: Terraform Init
        id: init
        working-directory: ./ops/testnet/prod/backend
        run: terraform init

      - name: Terraform Plan
        id: plan
        working-directory: ./ops/testnet/prod/backend
        run: |
          terraform plan -var-file=tfvars.json
        continue-on-error: true

      - name: Terraform Docker Image onto AWS
        id: apply
        working-directory: ./ops/testnet/prod/backend
        run: |
          terraform apply -var-file=tfvars.json -auto-approve

    outputs:
      sequencer-publisher-tags: ${{ needs.e2e-tests.outputs.sequencer-publisher-tags }}
      sequencer-subscriber-tags: ${{ needs.e2e-tests.outputs.sequencer-subscriber-tags }}
      router-publisher-tags: ${{ needs.e2e-tests.outputs.router-publisher-tags }}
      router-subscriber-tags: ${{ needs.e2e-tests.outputs.router-subscriber-tags }}
      router-executor-tags: ${{ needs.e2e-tests.outputs.router-executor-tags }}
      lighthouse-prover-tags: ${{ needs.e2e-tests.outputs.lighthouse-prover-tags }}
      lighthouse-process-from-root-tags: ${{ needs.e2e-tests.outputs.lighthouse-process-from-root-tags }}
      cartographer-tags: ${{ needs.e2e-tests.outputs.cartographer-tags }}
      relayer-tags: ${{ needs.e2e-tests.outputs.relayer-tags }}

  terraform-services-backend-prod-mainnet:
    if: github.ref == 'refs/heads/prod'
    needs: [terraform-services-core-prod-testnet, terraform-services-backend-prod-testnet]
    env:
      AWS_PROFILE: aws-deployer-connext
      TF_VAR_full_image_name_cartographer: ${{ fromJSON(needs.terraform-services-backend-prod-testnet.outputs.cartographer-tags).tags[0] }}

    runs-on: ubuntu-latest
    permissions:
      contents: read
      packages: write

    steps:
      - name: Setup Terraform
        uses: hashicorp/setup-terraform@v1
        with:
          terraform_version: 1.1.7

      - name: Setup Sops
        uses: mdgreenwald/mozilla-sops-action@v1.2.0
        with:
          version: "3.7.2"

      - name: Checkout repository
        uses: actions/checkout@v2

      - name: Configure AWS Credentials
        uses: Fooji/create-aws-profile-action@v1
        with:
          profile: aws-deployer-connext
          region: us-east-1
          key: ${{ secrets.DEPLOYER_AWS_ACCESS_KEY_ID }}
          secret: ${{ secrets.DEPLOYER_AWS_SECRET_ACCESS_KEY }}

      - name: Decrypt Testnet Secrets
        id: decrypt
        run: sops -d ops/env/mainnet/backend/secrets.prod.json > ops/mainnet/prod/backend/tfvars.json

      - name: Terraform Init
        id: init
        working-directory: ./ops/mainnet/prod/backend
        run: terraform init

      - name: Terraform Plan
        id: plan
        working-directory: ./ops/mainnet/prod/backend
        run: |
          terraform plan -var-file=tfvars.json
        continue-on-error: true

      - name: Terraform Docker Image onto AWS
        id: apply
        working-directory: ./ops/mainnet/prod/backend
        run: |
          terraform apply -var-file=tfvars.json -auto-approve

  terraform-services-core-prod-mainnet:
    if: github.ref == 'refs/heads/prod'
    needs: [terraform-services-core-prod-testnet, terraform-services-backend-prod-testnet]
    env:
      AWS_PROFILE: aws-deployer-connext
      TF_VAR_full_image_name_router_publisher: ${{ fromJSON(needs.terraform-services-backend-prod-testnet.outputs.router-publisher-tags).tags[0] }}
      TF_VAR_full_image_name_router_subscriber: ${{ fromJSON(needs.terraform-services-backend-prod-testnet.outputs.router-subscriber-tags).tags[0] }}
      TF_VAR_full_image_name_router_executor: ${{ fromJSON(needs.terraform-services-backend-prod-testnet.outputs.router-executor-tags).tags[0] }}
      TF_VAR_full_image_name_sequencer_publisher: ${{ fromJSON(needs.terraform-services-backend-prod-testnet.outputs.sequencer-publisher-tags).tags[0] }}
      TF_VAR_full_image_name_sequencer_subscriber: ${{ fromJSON(needs.terraform-services-backend-prod-testnet.outputs.sequencer-subscriber-tags).tags[0] }}
      TF_VAR_full_image_name_lighthouse_prover: ${{ fromJSON(needs.terraform-services-backend-prod-testnet.outputs.lighthouse-prover-tags).tags[0] }}
      TF_VAR_full_image_name_lighthouse_process_from_root: ${{ fromJSON(needs.terraform-services-backend-prod-testnet.outputs.lighthouse-process-from-root-tags).tags[0] }}
      TF_VAR_full_image_name_relayer: ${{ fromJSON(needs.terraform-services-backend-prod-testnet.outputs.relayer-tags).tags[0] }}

    runs-on: ubuntu-latest
    permissions:
      contents: read
      packages: write
    steps:
      - name: Setup Terraform
        uses: hashicorp/setup-terraform@v1
        with:
          terraform_version: 1.1.7

      - name: Setup Sops
        uses: mdgreenwald/mozilla-sops-action@v1.2.0
        with:
          version: "3.7.2"

      - name: Checkout repository
        uses: actions/checkout@v2

      - name: Configure AWS Credentials
        uses: Fooji/create-aws-profile-action@v1
        with:
          profile: aws-deployer-connext
          region: us-east-1
          key: ${{ secrets.DEPLOYER_AWS_ACCESS_KEY_ID }}
          secret: ${{ secrets.DEPLOYER_AWS_SECRET_ACCESS_KEY }}

      - name: Decrypt Testnet Production Secrets
        id: decrypt
        run: sops -d ops/env/mainnet/core/secrets.prod.json > ops/mainnet/prod/core/tfvars.json

      - name: Terraform Init
        id: init
        working-directory: ./ops/mainnet/prod/core
        run: terraform init

      - name: Terraform Plan
        id: plan
        working-directory: ./ops/mainnet/prod/core
        run: |
          terraform plan -var-file=tfvars.json
        continue-on-error: true

      - name: Terraform Docker Image onto AWS
        id: apply
        working-directory: ./ops/mainnet/prod/core
        run: |
          terraform apply -var-file=tfvars.json -auto-approve<|MERGE_RESOLUTION|>--- conflicted
+++ resolved
@@ -302,12 +302,8 @@
     outputs:
       json: ${{ steps.meta.outputs.json }}
 
-<<<<<<< HEAD
   build-and-push-cartographer-image:
-=======
-  build-and-push-cartographer-routers-image:
     if: github.ref == 'refs/heads/main' || github.ref == 'refs/heads/staging' || github.ref == 'refs/heads/prod'
->>>>>>> 9334b4ea
     env:
       REGISTRY: ghcr.io
       IMAGE_NAME: connext/cartographer
@@ -343,137 +339,7 @@
           push: true
           tags: ${{ steps.meta.outputs.tags }}
           labels: ${{ steps.meta.outputs.labels }}
-<<<<<<< HEAD
           file: docker/cartographer/Dokerfile.lambda
-=======
-          file: docker/cartographer/routers/Dockerfile
-
-    outputs:
-      json: ${{ steps.meta.outputs.json }}
-
-  build-and-push-cartographer-transfers-image:
-    if: github.ref == 'refs/heads/main' || github.ref == 'refs/heads/staging' || github.ref == 'refs/heads/prod'
-    env:
-      REGISTRY: ghcr.io
-      IMAGE_NAME: connext/cartographer-transfers
-    runs-on: ubuntu-latest
-    permissions:
-      contents: read
-      packages: write
-
-    steps:
-      - name: Checkout repository
-        uses: actions/checkout@v2
-
-      - name: Log in to the Container registry
-        uses: docker/login-action@f054a8b539a109f9f41c372932f1ae047eff08c9
-        with:
-          registry: ${{ env.REGISTRY }}
-          username: ${{ github.actor }}
-          password: ${{ secrets.GITHUB_TOKEN }}
-
-      - name: Extract metadata (tags, labels) for Docker
-        id: meta
-        uses: docker/metadata-action@98669ae865ea3cffbcbaa878cf57c20bbf1c6c38
-        with:
-          images: ${{ env.REGISTRY }}/${{ env.IMAGE_NAME }}
-          tags: |
-            type=sha,format=short
-            type=semver,pattern={{raw}}
-
-      - name: Build and push Docker image
-        uses: docker/build-push-action@ad44023a93711e3deb337508980b4b5e9bcdc5dc
-        with:
-          context: .
-          push: true
-          tags: ${{ steps.meta.outputs.tags }}
-          labels: ${{ steps.meta.outputs.labels }}
-          file: docker/cartographer/transfers/Dockerfile
-
-    outputs:
-      json: ${{ steps.meta.outputs.json }}
-
-  build-and-push-cartographer-messages-image:
-    if: github.ref == 'refs/heads/main' || github.ref == 'refs/heads/staging' || github.ref == 'refs/heads/prod'
-    env:
-      REGISTRY: ghcr.io
-      IMAGE_NAME: connext/cartographer-messages
-    runs-on: ubuntu-latest
-    permissions:
-      contents: read
-      packages: write
-
-    steps:
-      - name: Checkout repository
-        uses: actions/checkout@v2
-
-      - name: Log in to the Container registry
-        uses: docker/login-action@f054a8b539a109f9f41c372932f1ae047eff08c9
-        with:
-          registry: ${{ env.REGISTRY }}
-          username: ${{ github.actor }}
-          password: ${{ secrets.GITHUB_TOKEN }}
-
-      - name: Extract metadata (tags, labels) for Docker
-        id: meta
-        uses: docker/metadata-action@98669ae865ea3cffbcbaa878cf57c20bbf1c6c38
-        with:
-          images: ${{ env.REGISTRY }}/${{ env.IMAGE_NAME }}
-          tags: |
-            type=sha,format=short
-            type=semver,pattern={{raw}}
-
-      - name: Build and push Docker image
-        uses: docker/build-push-action@ad44023a93711e3deb337508980b4b5e9bcdc5dc
-        with:
-          context: .
-          push: true
-          tags: ${{ steps.meta.outputs.tags }}
-          labels: ${{ steps.meta.outputs.labels }}
-          file: docker/cartographer/messages/Dockerfile
-
-    outputs:
-      json: ${{ steps.meta.outputs.json }}
-
-  build-and-push-cartographer-roots-image:
-    if: github.ref == 'refs/heads/main' || github.ref == 'refs/heads/staging' || github.ref == 'refs/heads/prod'
-    env:
-      REGISTRY: ghcr.io
-      IMAGE_NAME: connext/cartographer-roots
-    runs-on: ubuntu-latest
-    permissions:
-      contents: read
-      packages: write
-
-    steps:
-      - name: Checkout repository
-        uses: actions/checkout@v2
-
-      - name: Log in to the Container registry
-        uses: docker/login-action@f054a8b539a109f9f41c372932f1ae047eff08c9
-        with:
-          registry: ${{ env.REGISTRY }}
-          username: ${{ github.actor }}
-          password: ${{ secrets.GITHUB_TOKEN }}
-
-      - name: Extract metadata (tags, labels) for Docker
-        id: meta
-        uses: docker/metadata-action@98669ae865ea3cffbcbaa878cf57c20bbf1c6c38
-        with:
-          images: ${{ env.REGISTRY }}/${{ env.IMAGE_NAME }}
-          tags: |
-            type=sha,format=short
-            type=semver,pattern={{raw}}
-
-      - name: Build and push Docker image
-        uses: docker/build-push-action@ad44023a93711e3deb337508980b4b5e9bcdc5dc
-        with:
-          context: .
-          push: true
-          tags: ${{ steps.meta.outputs.tags }}
-          labels: ${{ steps.meta.outputs.labels }}
-          file: docker/cartographer/roots/Dockerfile
->>>>>>> 9334b4ea
 
     outputs:
       json: ${{ steps.meta.outputs.json }}
