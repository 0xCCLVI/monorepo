import { TransactionManager as TTransactionManager } from "@connext/nxtp-contracts";
import { TransactionService } from "@connext/nxtp-txservice";
import TransactionManagerArtifact from "@connext/nxtp-contracts/artifacts/contracts/TransactionManager.sol/TransactionManager.json";
import { Interface } from "ethers/lib/utils";
<<<<<<< HEAD
import { BigNumber, constants, providers } from "ethers";
import { InvariantTransactionData } from "@connext/nxtp-utils";

import { getConfig } from "./config";
=======
import {BigNumber, constants, providers} from "ethers";
import {InvariantTransactionData, calculateExchangeAmount, jsonifyError} from "@connext/nxtp-utils";
import { v4 } from "uuid";
import { BaseLogger } from "pino";


import {getConfig, NxtpRouterConfig} from "./config";
import {SenderFulfillData} from "./transactionManagerListener";
import {TransactionStatus} from "./graphqlsdk";

>>>>>>> e41c8376

export class TransactionManager {
  private readonly txManagerInterface: TTransactionManager["interface"];
  private readonly config: NxtpRouterConfig;
  private readonly EXPIRY_DECREMENT = 3600 * 24;
  private readonly SWAP_RATE = "0.995";

  constructor(private readonly txService: TransactionService, private readonly signerAddress: string, private readonly logger: BaseLogger) {
    this.txManagerInterface = new Interface(TransactionManagerArtifact.abi) as TTransactionManager["interface"];
    this.config = getConfig();

    // TODO: remove when using for real, this is just to avoid breaking build
    console.log("this.txManagerInterface", !!this.txManagerInterface);
    console.log("this.txService", !!this.txService);
    console.log("this.signerAddress", !!this.signerAddress);
  }

<<<<<<< HEAD
  // eslint-disable-next-line @typescript-eslint/no-unused-vars
  getLiquidity(_chainId: number, _amount: string, _assetId: string) {
    //need Subgraph to read from chain.
  }

  async addLiquidity(
    chainId: number,
    amount: string,
    assetId: string = constants.AddressZero,
  ): Promise<providers.TransactionReceipt> {
    const nxtpContractAddress = getConfig().chainConfig[chainId].transactionManagerAddress;
    const bnAmount = BigNumber.from(amount);

    const addLiquidityData = this.txManagerInterface.encodeFunctionData("addLiquidity", [bnAmount, assetId]);
    try {
      const txRes = await this.txService.sendAndConfirmTx(chainId, {
        chainId: chainId,
        data: addLiquidityData,
        to: nxtpContractAddress,
        value: assetId === constants.AddressZero ? bnAmount : constants.Zero,
      });
      return txRes;
    } catch (e) {
      throw new Error(`Add liquidity error ${JSON.stringify(e)}`);
    }
  }

  async fulfill(
    chainId: number,
    txData: InvariantTransactionData,
    relayerFee: string,
    signature: string,
  ): Promise<providers.TransactionReceipt> {
    const nxtpContractAddress = getConfig().chainConfig[chainId].transactionManagerAddress;
    //wtd for uint 24 encoding below
    const invarTxData = `tuple(address ${txData.user}, address ${txData.router}, address ${
      txData.sendingAssetId
    }, address ${txData.receivingAssetId}, address ${txData.receivingAddress}, uint24 ${BigNumber.from(
      txData.sendingChainId,
    )}, uint24 ${BigNumber.from(txData.receivingChainId)}, bytes ${txData.callData}, bytes32 ${txData.transactionId}`;
    const bnRelayerFee = BigNumber.from(relayerFee);
=======
  async prepare(txData:SenderFulfillData): Promise<providers.TransactionReceipt>{
    const method = "Contract::prepare ";
    const methodId = v4();

    const mutateAmount = (amount: string)=>{return calculateExchangeAmount(amount,this.SWAP_RATE);};
    const mutateExpiry = (expiry: number)=>{
      const  rxExpiry = expiry - this.EXPIRY_DECREMENT;
      if(rxExpiry < Date.now() / 1000){
        throw new Error("Expiration already happened, cant prepare");
      }
    };

    const txParams = {
      callData: txData.callData,
      receivingAddress: txData.receivingAddress,
      receivingAssetId: txData.receivingAssetId,
      receivingChainId: txData.receivingChainId,
      router: txData.router,
      sendingAssetId: txData.sendingAssetId,
      sendingChainId: txData.sendingChainId,
      transactionId: txData.transactionId,
      user: txData.user,
    };
    const amount = mutateAmount(txData.amount);
    const expiry = mutateExpiry(txData.expiry);

    //@ts-ignore
    const encodedData = this.txManagerInterface.encodeFunctionData("prepare", [txParams, amount, expiry]);

    try{
      const txRes = await this.txService.sendAndConfirmTx(txParams.receivingChainId, {
        to: this.config.chainConfig[txParams.receivingChainId].transactionManagerAddress,
        data: encodedData,
        value: constants.Zero,
        chainId: txParams.receivingChainId,
        from: this.signerAddress,
      });
      return txRes;
    }catch (e) {
        if (e.message.includes("DUPLICATE_DIGEST")) {
          this.logger.warn(
              { methodId, method, transactionId: txParams.transactionId },
              "Receiver tx already prepared, but resubmitted",
          );
        }
        this.logger.error(
            { methodId, method, error: jsonifyError(e), transactionId: txParams.transactionId },
            // "Error sending receiver prepare tx",
        );
        // TODO: cancel sender here?
        throw e;
    }
  }

  async fulfill(txData:SenderFulfillData): Promise<providers.TransactionReceipt> {
    const method = "Contract::fulfill";
    const methodId = v4();
    this.logger.info({ method, methodId, txData }, "Method start");

    const txParams: Partial<SenderFulfillData> = {
      callData: txData.callData,
      receivingAddress: txData.receivingAddress,
      receivingAssetId: txData.receivingAssetId,
      receivingChainId: txData.receivingChainId,
      router: txData.router,
      sendingAssetId: txData.sendingAssetId,
      sendingChainId: txData.sendingChainId,
      transactionId: txData.transactionId,
      user: txData.user,
    };
    const relayerFee = BigNumber.from(txData.relayerFee);
    //will sig always be included (even on sender side)?
    const sig = txData.signature;
    //@ts-ignore
    const fulfilData = this.txManagerInterface.encodeFunctionData("fulfill", [txParams, relayerFee, sig]);
    try {
      const txRes = await this.txService.sendAndConfirmTx(txData.sendingChainId, {
        chainId: txData.sendingChainId,
        data: fulfilData,
        to: this.config.chainConfig[txData.sendingChainId].transactionManagerAddress,
        value: 0,
        from: this.signerAddress,
      });
      return txRes;
    } catch (e) {
      // If fail -- something has gone really wrong here!! We need to figure out what ASAP.
      this.logger.error(
          { methodId, method, transactionId: txData.transactionId, error: jsonifyError(e) },
          "Error sending sender fulfill tx",
      );
      // TODO discuss this case!!
      throw e;
    }
  }

  async cancel(chainId:number, txData:InvariantTransactionData, signature:string): Promise<providers.TransactionReceipt> {
    // encode and call tx service
    const nxtpContractAddress = getConfig().chainConfig[chainId].transactionManagerAddress;
    //wtd for uint 24 encoding below
    const invarTxData = `tuple(address ${txData.user}, address ${txData.router}, address ${txData.sendingAssetId}, address ${txData.receivingAssetId}, address ${txData.receivingAddress}, uint24 ${BigNumber.from(txData.sendingChainId)}, uint24 ${BigNumber.from(txData.receivingChainId)}, bytes ${txData.callData}, bytes32 ${txData.transactionId}`;
>>>>>>> e41c8376
    //@ts-ignore
    const fufilData = this.txManagerInterface.encodeFunctionData("cancel", [invarTxData, signature]);
    try {
      const txRes = await this.txService.sendAndConfirmTx(chainId, {
        chainId: chainId,
        data: invarTxData,
        to: nxtpContractAddress,
        value: 0,
        from: this.signerAddress,
      });
      return txRes;
<<<<<<< HEAD
    } catch (e) {
      throw new Error(`remove liquidity error ${JSON.stringify(e)}`);
=======
    } catch(e){
      throw new Error(`cancel error ${JSON.stringify(e)}`);
>>>>>>> e41c8376
    }
  }
  getLiquidity(chainId: number, amount:string, assetId:string) {
    //Implement txService.read
  }

<<<<<<< HEAD
  async cancel(
    chainId: number,
    txData: InvariantTransactionData,
    signature: string,
  ): Promise<providers.TransactionReceipt> {
    // encode and call tx service
    const nxtpContractAddress = getConfig().chainConfig[chainId].transactionManagerAddress;
    //wtd for uint 24 encoding below
    const invarTxData = `tuple(address ${txData.user}, address ${txData.router}, address ${
      txData.sendingAssetId
    }, address ${txData.receivingAssetId}, address ${txData.receivingAddress}, uint24 ${BigNumber.from(
      txData.sendingChainId,
    )}, uint24 ${BigNumber.from(txData.receivingChainId)}, bytes ${txData.callData}, bytes32 ${txData.transactionId}`;
    //@ts-ignore
    const fufilData = this.txManagerInterface.encodeFunctionData("cancel", [invarTxData, signature]);
=======
  async addLiquidity(chainId:number, amount:string, assetId:string = constants.AddressZero): Promise<providers.TransactionReceipt>{
    const nxtpContractAddress = getConfig().chainConfig[chainId].transactionManagerAddress;
    const bnAmount = BigNumber.from(amount);

    const addLiquidityData = this.txManagerInterface.encodeFunctionData("addLiquidity",[
      bnAmount,
      assetId,
    ]);
>>>>>>> e41c8376
    try {
      const txRes = await this.txService.sendAndConfirmTx(chainId, {
        chainId: chainId,
        data: addLiquidityData,
        to: nxtpContractAddress,
        value: 0,
      });
      return txRes;
<<<<<<< HEAD
    } catch (e) {
      throw new Error(`cancel error ${JSON.stringify(e)}`);
=======
    } catch(e){
      throw new Error(`Add liquidity error ${JSON.stringify(e)}`);
>>>>>>> e41c8376
    }
  }

  async removeLiquidity(
    chainId: number,
    amount: string,
    assetId: string = constants.AddressZero,
    recipientAddress: string | undefined,
  ): Promise<providers.TransactionReceipt> {
    //should we remove liquidity for self if there isn't another address specified?
    if (!recipientAddress)
      //@ts-ignore
      recipientAddress = await this.txService.chains.get(chainId).getAddress();

    const nxtpContractAddress = getConfig().chainConfig[chainId].transactionManagerAddress;
    const bnAmount = BigNumber.from(amount).toString();

    //@ts-ignore
    const removeLiquidityData = this.txManagerInterface.encodeFunctionData("removeLiquidity", [
      bnAmount,
      assetId,
      recipientAddress,
    ]);

    try {
      const txRes = await this.txService.sendAndConfirmTx(chainId, {
        chainId: chainId,
        data: removeLiquidityData,
        to: nxtpContractAddress,
        value: 0,
      });
      return txRes;
    } catch (e) {
      throw new Error(`remove liquidity error ${JSON.stringify(e)}`);
    }
  }
}<|MERGE_RESOLUTION|>--- conflicted
+++ resolved
@@ -2,23 +2,14 @@
 import { TransactionService } from "@connext/nxtp-txservice";
 import TransactionManagerArtifact from "@connext/nxtp-contracts/artifacts/contracts/TransactionManager.sol/TransactionManager.json";
 import { Interface } from "ethers/lib/utils";
-<<<<<<< HEAD
 import { BigNumber, constants, providers } from "ethers";
-import { InvariantTransactionData } from "@connext/nxtp-utils";
-
-import { getConfig } from "./config";
-=======
-import {BigNumber, constants, providers} from "ethers";
-import {InvariantTransactionData, calculateExchangeAmount, jsonifyError} from "@connext/nxtp-utils";
+
+import { InvariantTransactionData, calculateExchangeAmount, jsonifyError } from "@connext/nxtp-utils";
 import { v4 } from "uuid";
 import { BaseLogger } from "pino";
 
-
-import {getConfig, NxtpRouterConfig} from "./config";
-import {SenderFulfillData} from "./transactionManagerListener";
-import {TransactionStatus} from "./graphqlsdk";
-
->>>>>>> e41c8376
+import { getConfig, NxtpRouterConfig } from "./config";
+import { SenderFulfillData } from "./transactionManagerListener";
 
 export class TransactionManager {
   private readonly txManagerInterface: TTransactionManager["interface"];
@@ -26,7 +17,11 @@
   private readonly EXPIRY_DECREMENT = 3600 * 24;
   private readonly SWAP_RATE = "0.995";
 
-  constructor(private readonly txService: TransactionService, private readonly signerAddress: string, private readonly logger: BaseLogger) {
+  constructor(
+    private readonly txService: TransactionService,
+    private readonly signerAddress: string,
+    private readonly logger: BaseLogger,
+  ) {
     this.txManagerInterface = new Interface(TransactionManagerArtifact.abi) as TTransactionManager["interface"];
     this.config = getConfig();
 
@@ -36,57 +31,16 @@
     console.log("this.signerAddress", !!this.signerAddress);
   }
 
-<<<<<<< HEAD
-  // eslint-disable-next-line @typescript-eslint/no-unused-vars
-  getLiquidity(_chainId: number, _amount: string, _assetId: string) {
-    //need Subgraph to read from chain.
-  }
-
-  async addLiquidity(
-    chainId: number,
-    amount: string,
-    assetId: string = constants.AddressZero,
-  ): Promise<providers.TransactionReceipt> {
-    const nxtpContractAddress = getConfig().chainConfig[chainId].transactionManagerAddress;
-    const bnAmount = BigNumber.from(amount);
-
-    const addLiquidityData = this.txManagerInterface.encodeFunctionData("addLiquidity", [bnAmount, assetId]);
-    try {
-      const txRes = await this.txService.sendAndConfirmTx(chainId, {
-        chainId: chainId,
-        data: addLiquidityData,
-        to: nxtpContractAddress,
-        value: assetId === constants.AddressZero ? bnAmount : constants.Zero,
-      });
-      return txRes;
-    } catch (e) {
-      throw new Error(`Add liquidity error ${JSON.stringify(e)}`);
-    }
-  }
-
-  async fulfill(
-    chainId: number,
-    txData: InvariantTransactionData,
-    relayerFee: string,
-    signature: string,
-  ): Promise<providers.TransactionReceipt> {
-    const nxtpContractAddress = getConfig().chainConfig[chainId].transactionManagerAddress;
-    //wtd for uint 24 encoding below
-    const invarTxData = `tuple(address ${txData.user}, address ${txData.router}, address ${
-      txData.sendingAssetId
-    }, address ${txData.receivingAssetId}, address ${txData.receivingAddress}, uint24 ${BigNumber.from(
-      txData.sendingChainId,
-    )}, uint24 ${BigNumber.from(txData.receivingChainId)}, bytes ${txData.callData}, bytes32 ${txData.transactionId}`;
-    const bnRelayerFee = BigNumber.from(relayerFee);
-=======
-  async prepare(txData:SenderFulfillData): Promise<providers.TransactionReceipt>{
+  async prepare(txData: SenderFulfillData): Promise<providers.TransactionReceipt> {
     const method = "Contract::prepare ";
     const methodId = v4();
 
-    const mutateAmount = (amount: string)=>{return calculateExchangeAmount(amount,this.SWAP_RATE);};
-    const mutateExpiry = (expiry: number)=>{
-      const  rxExpiry = expiry - this.EXPIRY_DECREMENT;
-      if(rxExpiry < Date.now() / 1000){
+    const mutateAmount = (amount: string) => {
+      return calculateExchangeAmount(amount, this.SWAP_RATE);
+    };
+    const mutateExpiry = (expiry: number) => {
+      const rxExpiry = expiry - this.EXPIRY_DECREMENT;
+      if (rxExpiry < Date.now() / 1000) {
         throw new Error("Expiration already happened, cant prepare");
       }
     };
@@ -108,7 +62,7 @@
     //@ts-ignore
     const encodedData = this.txManagerInterface.encodeFunctionData("prepare", [txParams, amount, expiry]);
 
-    try{
+    try {
       const txRes = await this.txService.sendAndConfirmTx(txParams.receivingChainId, {
         to: this.config.chainConfig[txParams.receivingChainId].transactionManagerAddress,
         data: encodedData,
@@ -117,23 +71,23 @@
         from: this.signerAddress,
       });
       return txRes;
-    }catch (e) {
-        if (e.message.includes("DUPLICATE_DIGEST")) {
-          this.logger.warn(
-              { methodId, method, transactionId: txParams.transactionId },
-              "Receiver tx already prepared, but resubmitted",
-          );
-        }
-        this.logger.error(
-            { methodId, method, error: jsonifyError(e), transactionId: txParams.transactionId },
-            // "Error sending receiver prepare tx",
+    } catch (e) {
+      if (e.message.includes("DUPLICATE_DIGEST")) {
+        this.logger.warn(
+          { methodId, method, transactionId: txParams.transactionId },
+          "Receiver tx already prepared, but resubmitted",
         );
-        // TODO: cancel sender here?
-        throw e;
-    }
-  }
-
-  async fulfill(txData:SenderFulfillData): Promise<providers.TransactionReceipt> {
+      }
+      this.logger.error(
+        { methodId, method, error: jsonifyError(e), transactionId: txParams.transactionId },
+        // "Error sending receiver prepare tx",
+      );
+      // TODO: cancel sender here?
+      throw e;
+    }
+  }
+
+  async fulfill(txData: SenderFulfillData): Promise<providers.TransactionReceipt> {
     const method = "Contract::fulfill";
     const methodId = v4();
     this.logger.info({ method, methodId, txData }, "Method start");
@@ -166,45 +120,14 @@
     } catch (e) {
       // If fail -- something has gone really wrong here!! We need to figure out what ASAP.
       this.logger.error(
-          { methodId, method, transactionId: txData.transactionId, error: jsonifyError(e) },
-          "Error sending sender fulfill tx",
+        { methodId, method, transactionId: txData.transactionId, error: jsonifyError(e) },
+        "Error sending sender fulfill tx",
       );
       // TODO discuss this case!!
       throw e;
     }
   }
 
-  async cancel(chainId:number, txData:InvariantTransactionData, signature:string): Promise<providers.TransactionReceipt> {
-    // encode and call tx service
-    const nxtpContractAddress = getConfig().chainConfig[chainId].transactionManagerAddress;
-    //wtd for uint 24 encoding below
-    const invarTxData = `tuple(address ${txData.user}, address ${txData.router}, address ${txData.sendingAssetId}, address ${txData.receivingAssetId}, address ${txData.receivingAddress}, uint24 ${BigNumber.from(txData.sendingChainId)}, uint24 ${BigNumber.from(txData.receivingChainId)}, bytes ${txData.callData}, bytes32 ${txData.transactionId}`;
->>>>>>> e41c8376
-    //@ts-ignore
-    const fufilData = this.txManagerInterface.encodeFunctionData("cancel", [invarTxData, signature]);
-    try {
-      const txRes = await this.txService.sendAndConfirmTx(chainId, {
-        chainId: chainId,
-        data: invarTxData,
-        to: nxtpContractAddress,
-        value: 0,
-        from: this.signerAddress,
-      });
-      return txRes;
-<<<<<<< HEAD
-    } catch (e) {
-      throw new Error(`remove liquidity error ${JSON.stringify(e)}`);
-=======
-    } catch(e){
-      throw new Error(`cancel error ${JSON.stringify(e)}`);
->>>>>>> e41c8376
-    }
-  }
-  getLiquidity(chainId: number, amount:string, assetId:string) {
-    //Implement txService.read
-  }
-
-<<<<<<< HEAD
   async cancel(
     chainId: number,
     txData: InvariantTransactionData,
@@ -220,16 +143,32 @@
     )}, uint24 ${BigNumber.from(txData.receivingChainId)}, bytes ${txData.callData}, bytes32 ${txData.transactionId}`;
     //@ts-ignore
     const fufilData = this.txManagerInterface.encodeFunctionData("cancel", [invarTxData, signature]);
-=======
-  async addLiquidity(chainId:number, amount:string, assetId:string = constants.AddressZero): Promise<providers.TransactionReceipt>{
+    try {
+      const txRes = await this.txService.sendAndConfirmTx(chainId, {
+        chainId: chainId,
+        data: invarTxData,
+        to: nxtpContractAddress,
+        value: 0,
+        from: this.signerAddress,
+      });
+      return txRes;
+    } catch (e) {
+      throw new Error(`cancel error ${JSON.stringify(e)}`);
+    }
+  }
+  getLiquidity(chainId: number, amount: string, assetId: string) {
+    //Implement txService.read
+  }
+
+  async addLiquidity(
+    chainId: number,
+    amount: string,
+    assetId: string = constants.AddressZero,
+  ): Promise<providers.TransactionReceipt> {
     const nxtpContractAddress = getConfig().chainConfig[chainId].transactionManagerAddress;
     const bnAmount = BigNumber.from(amount);
 
-    const addLiquidityData = this.txManagerInterface.encodeFunctionData("addLiquidity",[
-      bnAmount,
-      assetId,
-    ]);
->>>>>>> e41c8376
+    const addLiquidityData = this.txManagerInterface.encodeFunctionData("addLiquidity", [bnAmount, assetId]);
     try {
       const txRes = await this.txService.sendAndConfirmTx(chainId, {
         chainId: chainId,
@@ -238,13 +177,8 @@
         value: 0,
       });
       return txRes;
-<<<<<<< HEAD
-    } catch (e) {
-      throw new Error(`cancel error ${JSON.stringify(e)}`);
-=======
-    } catch(e){
+    } catch (e) {
       throw new Error(`Add liquidity error ${JSON.stringify(e)}`);
->>>>>>> e41c8376
     }
   }
 
