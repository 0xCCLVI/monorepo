variable "region" {
  default = "us-east-1"
}

variable "cidr_block" {
  default = "172.17.0.0/16"
}

variable "az_count" {
  default = "2"
}

variable "domain" {
  description = "domain of deployment"
  default     = "core"
}

variable "stage" {
  description = "stage of deployment"
  default     = "staging"
}

variable "environment" {
  description = "env we're deploying to"
  default     = "testnet"
}

variable "full_image_name_router_publisher" {
  type        = string
  description = "router image name"
  default     = "ghcr.io/connext/router-publisher:sha-b5bb49a"
}

variable "full_image_name_router_subscriber" {
  type        = string
  description = "router image name"
  default     = "ghcr.io/connext/router-subscriber:sha-b5bb49a"
}

variable "full_image_name_lighthouse_prover_subscriber" {
<<<<<<< HEAD
  type        = string
  description = "router image name"
  default     = "ghcr.io/connext/lighthouse-subscriber:sha-b5bb49a"
}

variable "full_image_name_router_publisher" {
=======
>>>>>>> 4fd56a3e
  type        = string
  description = "router image name"
  default     = "ghcr.io/connext/lighthouse-subscriber:sha-b5bb49a"
}

variable "full_image_name_sequencer_server" {
  type        = string
  description = "sequencer image name"
  default     = "ghcr.io/connext/sequencer-server:sha-b5bb49a"
}

variable "full_image_name_sequencer_publisher" {
  type        = string
  description = "sequencer image name"
  default     = "ghcr.io/connext/sequencer-publisher:sha-b5bb49a"
}

variable "full_image_name_sequencer_subscriber" {
  type        = string
  description = "sequencer image name"
  default     = "ghcr.io/connext/sequencer-subscriber:sha-b5bb49a"
}

variable "full_image_name_relayer" {
  type        = string
  description = "relayer image name"
  default     = "ghcr.io/connext/relayer:sha-b5bb49a"
}

variable "full_image_name_watcher" {
  type        = string
  description = "watcher image name"
  default     = "ghcr.io/connext/watcher:sha-b5bb49a"
}

variable "lighthouse_image_tag" {
  type        = string
  description = "lighthouse image tag"
  default     = "latest"
}

variable "mnemonic" {
  type        = string
  description = "mnemonic"
  default     = "female autumn drive capable scorpion congress hockey chunk mouse cherry blame trumpet"
}

variable "admin_token_router" {
  type        = string
  description = "admin token"
}

variable "rmq_mgt_password" {
  type        = string
  description = "RabbitMQ management password"
}

variable "rmq_mgt_user" {
  type        = string
  default     = "connext"
  description = "RabbitMQ management user"
}


variable "certificate_arn_testnet" {
  default = "arn:aws:acm:us-east-1:679752396206:certificate/45908dc4-137b-4366-8538-4f59ee6a914e"
}

variable "goerli_alchemy_key_0" {
  type = string
}

variable "goerli_alchemy_key_1" {
  type = string
}

variable "optgoerli_alchemy_key_0" {
  type = string
}

variable "optgoerli_alchemy_key_1" {
  type = string
}

variable "arbgoerli_alchemy_key_0" {
  type = string
}

variable "arbgoerli_alchemy_key_1" {
  type = string
}

variable "blast_key" {
  type = string
}

variable "dd_api_key" {
  type = string
}

variable "router_web3_signer_private_key" {
  type = string
}

variable "sequencer_web3_signer_private_key" {
  type = string
}

variable "gelato_api_key" {
  type = string
}

variable "postgres_password" {
  type = string
}

variable "postgres_user" {
  type    = string
  default = "connext"
}

variable "relayer_web3_signer_private_key" {
  type = string
}

variable "admin_token_relayer" {
  type    = string
  default = "blahblah"
}

variable "watcher_web3_signer_private_key" {
  type = string
}
variable "admin_token_watcher" {
  type    = string
  default = "blahblah"
}

variable "discord_webhook_key" {
  type = string
}

variable "telegram_api_key" {
  type = string
}

variable "telegram_chat_id" {
  type = string
}

variable "betteruptime_api_key" {
  type = string
}

variable "betteruptime_requester_email" {
  type    = string
  default = "layne@connext.network"
}<|MERGE_RESOLUTION|>--- conflicted
+++ resolved
@@ -38,15 +38,6 @@
 }
 
 variable "full_image_name_lighthouse_prover_subscriber" {
-<<<<<<< HEAD
-  type        = string
-  description = "router image name"
-  default     = "ghcr.io/connext/lighthouse-subscriber:sha-b5bb49a"
-}
-
-variable "full_image_name_router_publisher" {
-=======
->>>>>>> 4fd56a3e
   type        = string
   description = "router image name"
   default     = "ghcr.io/connext/lighthouse-subscriber:sha-b5bb49a"
