terraform {
  backend "s3" {
    bucket = "nxtp-terraform-testnet-prod-backend"
    key    = "state/"
    region = "us-east-1"
  }
}

provider "aws" {
  region = var.region
}

# Fetch AZs in the current region
data "aws_availability_zones" "available" {}

data "aws_iam_role" "ecr_admin_role" {
  name = "erc_admin_role"
}


data "aws_route53_zone" "primary" {
  zone_id = "Z03634792TWUEHHQ5L0YX"
}

locals {
  db_alarm_emails = ["carlo@connext.network", "rahul@connext.network", "preetham@connext.network", "sanchay@connext.network"]
}

module "cartographer_db" {
  domain                = "cartographer"
  source                = "../../../modules/db"
  identifier            = "rds-postgres-cartographer-${var.environment}"
  instance_class        = "db.t4g.2xlarge"
  allocated_storage     = 150
  max_allocated_storage = 180

  name     = "connext" // db name
  username = var.postgres_user
  password = var.postgres_password
  port     = "5432"

  maintenance_window = "Mon:00:00-Mon:03:00"

  tags = {
    Environment = var.environment
    Domain      = var.domain
  }

  vpc_id = module.network.vpc_id

  hosted_zone_id             = data.aws_route53_zone.primary.zone_id
  stage                      = var.stage
  environment                = var.environment
  db_security_group_id       = module.sgs.rds_sg_id
  db_subnet_group_subnet_ids = module.network.public_subnets
  publicly_accessible        = true
}

module "cartographer-db-alarms" {
  source                                  = "../../../modules/db-alarms"
  db_instance_name                        = module.cartographer_db.db_instance_name
  db_instance_id                          = module.cartographer_db.db_instance_id
  is_replica                              = false
  enable_cpu_utilization_alarm            = true
  enable_free_storage_space_too_low_alarm = true
  stage                                   = var.stage
  environment                             = var.environment
  sns_topic_subscription_emails           = local.db_alarm_emails
}

module "cartographer_db_replica" {
  domain              = "cartographer"
  source              = "../../../modules/db-replica"
  replicate_source_db = module.cartographer_db.db_instance_identifier
  depends_on          = [module.cartographer_db]
  replica_identifier  = "rds-postgres-cartographer-replica-${var.environment}"
  instance_class      = "db.t4g.2xlarge"
  allocated_storage   = 150

  name     = module.cartographer_db.db_instance_name
  username = module.cartographer_db.db_instance_username
  password = module.cartographer_db.db_instance_password
  port     = module.cartographer_db.db_instance_port

  engine_version = module.cartographer_db.db_instance_engine_version

  maintenance_window      = module.cartographer_db.db_maintenance_window
  backup_retention_period = module.cartographer_db.db_backup_retention_period
  backup_window           = module.cartographer_db.db_backup_window

  tags = {
    Environment = var.environment
    Domain      = var.domain
  }

  parameter_group_name = "default.postgres14"

  hosted_zone_id        = data.aws_route53_zone.primary.zone_id
  stage                 = var.stage
  environment           = var.environment
  db_security_group_ids = module.cartographer_db.db_instance_vpc_security_group_ids
  db_subnet_group_name  = module.cartographer_db.db_subnet_group_name
  publicly_accessible   = module.cartographer_db.db_publicly_accessible
}

module "cartographer-db-replica-alarms" {
  source                                  = "../../../modules/db-alarms"
  db_instance_name                        = module.cartographer_db.db_instance_name
  db_instance_id                          = module.cartographer_db.db_instance_id
  is_replica                              = true
  enable_cpu_utilization_alarm            = true
  enable_free_storage_space_too_low_alarm = true
  stage                                   = var.stage
  environment                             = var.environment
  sns_topic_subscription_emails           = local.db_alarm_emails
}

module "postgrest" {
  source                   = "../../../modules/service"
  region                   = var.region
  dd_api_key               = var.dd_api_key
  zone_id                  = data.aws_route53_zone.primary.zone_id
  execution_role_arn       = data.aws_iam_role.ecr_admin_role.arn
  cluster_id               = module.ecs.ecs_cluster_id
  vpc_id                   = module.network.vpc_id
  private_subnets          = module.network.private_subnets
  lb_subnets               = module.network.public_subnets
  internal_lb              = false
  docker_image             = "postgrest/postgrest:v10.0.0.20221011"
  container_family         = "postgrest"
  container_port           = 3000
  loadbalancer_port        = 80
  cpu                      = 1024
  memory                   = 2048
  instance_count           = 2
  timeout                  = 180
  environment              = var.environment
  stage                    = var.stage
  ingress_cdir_blocks      = ["0.0.0.0/0"]
  ingress_ipv6_cdir_blocks = []
  service_security_groups  = flatten([module.network.allow_all_sg, module.network.ecs_task_sg])
  cert_arn                 = var.certificate_arn_testnet
  container_env_vars       = local.postgrest_env_vars
  domain                   = var.domain
}

module "sdk-server" {
  source                   = "../../../modules/service"
  region                   = var.region
  dd_api_key               = var.dd_api_key
  zone_id                  = data.aws_route53_zone.primary.zone_id
  execution_role_arn       = data.aws_iam_role.ecr_admin_role.arn
  cluster_id               = module.ecs.ecs_cluster_id
  vpc_id                   = module.network.vpc_id
  private_subnets          = module.network.private_subnets
  lb_subnets               = module.network.public_subnets
  internal_lb              = false
  docker_image             = var.full_image_name_sdk_server
  container_family         = "sdk-server"
  health_check_path        = "/ping"
  container_port           = 8080
  loadbalancer_port        = 80
  cpu                      = 1024
  memory                   = 2048
  instance_count           = 2
  timeout                  = 180
  environment              = var.environment
  stage                    = var.stage
  ingress_cdir_blocks      = ["0.0.0.0/0"]
  ingress_ipv6_cdir_blocks = []
  service_security_groups  = flatten([module.network.allow_all_sg, module.network.ecs_task_sg])
  cert_arn                 = var.certificate_arn_testnet
  container_env_vars       = local.sdk_server_env_vars
  domain                   = var.domain
}

module "sdk_server_auto_scaling" {
  source           = "../../../modules/auto-scaling"
  stage            = var.stage
  environment      = var.environment
  domain           = var.domain
  ecs_service_name = module.sdk-server.service_name
  ecs_cluster_name = module.ecs.ecs_cluster_name
<<<<<<< HEAD
}

=======
  min_capacity     = 2
  max_capacity     = 10
}


>>>>>>> c2c2eed7
module "sdk_server_cache" {
  source                        = "../../../modules/redis"
  stage                         = var.stage
  environment                   = var.environment
  family                        = "sdk-server"
  sg_id                         = module.network.ecs_task_sg
  vpc_id                        = module.network.vpc_id
  cache_subnet_group_subnet_ids = module.network.public_subnets
}

module "cartographer-routers-lambda-cron" {
  source              = "../../../modules/lambda"
  ecr_repository_name = "nxtp-cartographer"
  docker_image_tag    = var.cartographer_image_tag
  container_family    = "cartographer-routers"
  environment         = var.environment
  stage               = var.stage
  container_env_vars  = merge(local.cartographer_env_vars, { CARTOGRAPHER_SERVICE = "routers" })
  schedule_expression = "rate(1 minute)"
  memory_size         = 1024
}

module "cartographer-transfers-lambda-cron" {
  source              = "../../../modules/lambda"
  ecr_repository_name = "nxtp-cartographer"
  docker_image_tag    = var.cartographer_image_tag
  container_family    = "cartographer-transfers"
  environment         = var.environment
  stage               = var.stage
  container_env_vars  = merge(local.cartographer_env_vars, { CARTOGRAPHER_SERVICE = "transfers" })
  schedule_expression = "rate(1 minute)"
  memory_size         = 1024
}

module "cartographer-messages-lambda-cron" {
  source              = "../../../modules/lambda"
  ecr_repository_name = "nxtp-cartographer"
  docker_image_tag    = var.cartographer_image_tag
  container_family    = "cartographer-messages"
  environment         = var.environment
  stage               = var.stage
  container_env_vars  = merge(local.cartographer_env_vars, { CARTOGRAPHER_SERVICE = "messages" })
  schedule_expression = "rate(1 minute)"
  memory_size         = 1024
}

module "cartographer-roots-lambda-cron" {
  source              = "../../../modules/lambda"
  ecr_repository_name = "nxtp-cartographer"
  docker_image_tag    = var.cartographer_image_tag
  container_family    = "cartographer-roots"
  environment         = var.environment
  stage               = var.stage
  container_env_vars  = merge(local.cartographer_env_vars, { CARTOGRAPHER_SERVICE = "roots" })
  schedule_expression = "rate(1 minute)"
  memory_size         = 1024
}

module "cartographer-stableswap-lambda-cron" {
  source              = "../../../modules/lambda"
  ecr_repository_name = "nxtp-cartographer"
  docker_image_tag    = var.cartographer_image_tag
  container_family    = "cartographer-stableswap"
  environment         = var.environment
  stage               = var.stage
  container_env_vars  = merge(local.cartographer_env_vars, { CARTOGRAPHER_SERVICE = "stableswap" })
  schedule_expression = "rate(1 minute)"
  memory_size         = 1024
}

module "cartographer-messagestatus-lambda-cron" {
  source              = "../../../modules/lambda"
  ecr_repository_name = "nxtp-cartographer"
  docker_image_tag    = var.cartographer_image_tag
  container_family    = "cartographer-messagestatus"
  environment         = var.environment
  stage               = var.stage
  container_env_vars  = merge(local.cartographer_env_vars, { CARTOGRAPHER_SERVICE = "messagestatus" })
  schedule_expression = "rate(1 minute)"
  memory_size         = 1024
}

module "cartographer-prices-lambda-cron" {
  source              = "../../../modules/lambda"
  ecr_repository_name = "nxtp-cartographer"
  docker_image_tag    = var.cartographer_image_tag
  container_family    = "cartographer-prices"
  environment         = var.environment
  stage               = var.stage
  container_env_vars  = merge(local.cartographer_env_vars, { CARTOGRAPHER_SERVICE = "prices" })
  schedule_expression = "rate(15 minutes)"
  memory_size         = 1024
}

module "network" {
  source      = "../../../modules/networking"
  cidr_block  = var.cidr_block
  environment = var.environment
  stage       = var.stage
  domain      = var.domain

}

module "sgs" {
  source         = "../../../modules/sgs/backend"
  environment    = var.environment
  stage          = var.stage
  domain         = var.domain
  ecs_task_sg_id = module.network.ecs_task_sg
  vpc_cdir_block = module.network.vpc_cdir_block
  vpc_id         = module.network.vpc_id
}


module "ecs" {
  source                  = "../../../modules/ecs"
  stage                   = var.stage
  environment             = var.environment
  domain                  = var.domain
  ecs_cluster_name_prefix = "nxtp-ecs"
  vpc_id                  = module.network.vpc_id
  private_subnets         = module.network.private_subnets
  public_subnets          = module.network.public_subnets
}<|MERGE_RESOLUTION|>--- conflicted
+++ resolved
@@ -181,16 +181,11 @@
   domain           = var.domain
   ecs_service_name = module.sdk-server.service_name
   ecs_cluster_name = module.ecs.ecs_cluster_name
-<<<<<<< HEAD
-}
-
-=======
   min_capacity     = 2
   max_capacity     = 10
 }
 
 
->>>>>>> c2c2eed7
 module "sdk_server_cache" {
   source                        = "../../../modules/redis"
   stage                         = var.stage
