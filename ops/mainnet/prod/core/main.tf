terraform {
  backend "s3" {
    bucket = "nxtp-terraform-mainnet-prod-core"
    key    = "state/"
    region = "us-east-1"
  }
}

provider "aws" {
  region = var.region
}

# Fetch AZs in the current region
data "aws_availability_zones" "available" {}

data "aws_iam_role" "ecr_admin_role" {
  name = "erc_admin_role"
}


data "aws_route53_zone" "primary" {
  zone_id = "Z03634792TWUEHHQ5L0YX"
}


module "router_subscriber" {
  source                   = "../../../modules/service"
  stage                    = var.stage
  environment              = var.environment
  domain                   = var.domain
  region                   = var.region
  dd_api_key               = var.dd_api_key
  zone_id                  = data.aws_route53_zone.primary.zone_id
  execution_role_arn       = data.aws_iam_role.ecr_admin_role.arn
  cluster_id               = module.ecs.ecs_cluster_id
  vpc_id                   = module.network.vpc_id
  private_subnets          = module.network.private_subnets
  lb_subnets               = module.network.public_subnets
  internal_lb              = false
  docker_image             = var.full_image_name_router_subscriber
  container_family         = "router-subscriber"
  health_check_path        = "/ping"
  container_port           = 8080
  loadbalancer_port        = 80
  cpu                      = 512
  memory                   = 1024
  instance_count           = 3
  timeout                  = 180
  ingress_cdir_blocks      = ["0.0.0.0/0"]
  ingress_ipv6_cdir_blocks = []
  service_security_groups  = flatten([module.network.allow_all_sg, module.network.ecs_task_sg])
  cert_arn                 = var.certificate_arn
  container_env_vars       = local.router_env_vars
}

module "router_publisher" {
  source                   = "../../../modules/service"
  stage                    = var.stage
  environment              = var.environment
  domain                   = var.domain
  region                   = var.region
  dd_api_key               = var.dd_api_key
  zone_id                  = data.aws_route53_zone.primary.zone_id
  execution_role_arn       = data.aws_iam_role.ecr_admin_role.arn
  cluster_id               = module.ecs.ecs_cluster_id
  vpc_id                   = module.network.vpc_id
  private_subnets          = module.network.private_subnets
  lb_subnets               = module.network.public_subnets
  internal_lb              = false
  docker_image             = var.full_image_name_router_publisher
  container_family         = "router-publisher"
  health_check_path        = "/ping"
  container_port           = 8080
  loadbalancer_port        = 80
  cpu                      = 512
  memory                   = 1024
  instance_count           = 1
  timeout                  = 180
  ingress_cdir_blocks      = ["0.0.0.0/0"]
  ingress_ipv6_cdir_blocks = []
  service_security_groups  = flatten([module.network.allow_all_sg, module.network.ecs_task_sg])
  cert_arn                 = var.certificate_arn
  container_env_vars       = local.router_env_vars
}

module "router_executor" {
  source                   = "../../../modules/service"
  stage                    = var.stage
  environment              = var.environment
  domain                   = var.domain
  region                   = var.region
  dd_api_key               = var.dd_api_key
  zone_id                  = data.aws_route53_zone.primary.zone_id
  execution_role_arn       = data.aws_iam_role.ecr_admin_role.arn
  cluster_id               = module.ecs.ecs_cluster_id
  vpc_id                   = module.network.vpc_id
  private_subnets          = module.network.private_subnets
  lb_subnets               = module.network.public_subnets
  internal_lb              = false
  docker_image             = var.full_image_name_router_executor
  container_family         = "router-executor"
  health_check_path        = "/ping"
  container_port           = 8080
  loadbalancer_port        = 80
  cpu                      = 1024
  memory                   = 2048
  instance_count           = 1
  timeout                  = 180
  ingress_cdir_blocks      = ["0.0.0.0/0"]
  ingress_ipv6_cdir_blocks = []
  service_security_groups  = flatten([module.network.allow_all_sg, module.network.ecs_task_sg])
  cert_arn                 = var.certificate_arn
  container_env_vars       = local.router_env_vars
}

module "router_web3signer" {
  source                   = "../../../modules/service"
  stage                    = var.stage
  environment              = var.environment
  domain                   = var.domain
  region                   = var.region
  dd_api_key               = var.dd_api_key
  zone_id                  = data.aws_route53_zone.primary.zone_id
  execution_role_arn       = data.aws_iam_role.ecr_admin_role.arn
  cluster_id               = module.ecs.ecs_cluster_id
  vpc_id                   = module.network.vpc_id
  private_subnets          = module.network.private_subnets
  lb_subnets               = module.network.public_subnets
  docker_image             = "ghcr.io/connext/web3signer:latest"
  container_family         = "router-web3signer"
  health_check_path        = "/upcheck"
  container_port           = 9000
  loadbalancer_port        = 80
  cpu                      = 256
  memory                   = 512
  instance_count           = 1
  timeout                  = 180
  internal_lb              = true
  ingress_cdir_blocks      = [module.network.vpc_cdir_block]
  ingress_ipv6_cdir_blocks = []
  service_security_groups  = flatten([module.network.allow_all_sg, module.network.ecs_task_sg])
  cert_arn                 = var.certificate_arn
  container_env_vars       = local.router_web3signer_env_vars
}

module "centralised_message_queue" {
  source              = "../../../modules/amq"
  stage               = var.stage
  environment         = var.environment
  sg_id               = module.network.ecs_task_sg
  vpc_id              = module.network.vpc_id
  zone_id             = data.aws_route53_zone.primary.zone_id
  publicly_accessible = true
  subnet_ids          = module.network.public_subnets
  rmq_mgt_user        = var.rmq_mgt_user
  rmq_mgt_password    = var.rmq_mgt_password
}

module "sequencer_publisher" {
  source                   = "../../../modules/service"
  stage                    = var.stage
  environment              = var.environment
  domain                   = var.domain
  region                   = var.region
  dd_api_key               = var.dd_api_key
  zone_id                  = data.aws_route53_zone.primary.zone_id
  execution_role_arn       = data.aws_iam_role.ecr_admin_role.arn
  cluster_id               = module.ecs.ecs_cluster_id
  vpc_id                   = module.network.vpc_id
  private_subnets          = module.network.private_subnets
  lb_subnets               = module.network.public_subnets
  docker_image             = var.full_image_name_sequencer_publisher
  container_family         = "sequencer"
  health_check_path        = "/ping"
  container_port           = 8081
  loadbalancer_port        = 80
  cpu                      = 1024
  memory                   = 2048
  instance_count           = 1
  timeout                  = 180
  ingress_cdir_blocks      = ["0.0.0.0/0"]
  ingress_ipv6_cdir_blocks = []
  service_security_groups  = flatten([module.network.allow_all_sg, module.network.ecs_task_sg])
  cert_arn                 = var.certificate_arn
  container_env_vars       = local.sequencer_env_vars
}

module "sequencer_subscriber" {
  source                   = "../../../modules/service"
  stage                    = var.stage
  environment              = var.environment
  domain                   = var.domain
  region                   = var.region
  dd_api_key               = var.dd_api_key
  zone_id                  = data.aws_route53_zone.primary.zone_id
  execution_role_arn       = data.aws_iam_role.ecr_admin_role.arn
  cluster_id               = module.ecs.ecs_cluster_id
  vpc_id                   = module.network.vpc_id
  private_subnets          = module.network.private_subnets
  lb_subnets               = module.network.public_subnets
  internal_lb              = false
  docker_image             = var.full_image_name_sequencer_subscriber
  container_family         = "sequencer-subscriber"
  health_check_path        = "/ping"
  container_port           = 8082
  loadbalancer_port        = 80
  cpu                      = 4096
  memory                   = 8192
  instance_count           = 3
  timeout                  = 180
  ingress_cdir_blocks      = ["0.0.0.0/0"]
  ingress_ipv6_cdir_blocks = []
  service_security_groups  = flatten([module.network.allow_all_sg, module.network.ecs_task_sg])
  cert_arn                 = var.certificate_arn
  container_env_vars       = local.sequencer_env_vars
}

module "sequencer_subscriber_auto_scaling" {
  source           = "../../../modules/auto-scaling"
  stage            = var.stage
  environment      = var.environment
  domain           = var.domain
  ecs_service_name = module.sequencer_subscriber.service_name
  ecs_cluster_name = module.ecs.ecs_cluster_name
}


module "sequencer_web3signer" {
  source                   = "../../../modules/service"
  stage                    = var.stage
  environment              = var.environment
  domain                   = var.domain
  region                   = var.region
  dd_api_key               = var.dd_api_key
  zone_id                  = data.aws_route53_zone.primary.zone_id
  execution_role_arn       = data.aws_iam_role.ecr_admin_role.arn
  cluster_id               = module.ecs.ecs_cluster_id
  vpc_id                   = module.network.vpc_id
  private_subnets          = module.network.private_subnets
  lb_subnets               = module.network.public_subnets
  docker_image             = "ghcr.io/connext/web3signer:latest"
  container_family         = "sequencer-web3signer"
  health_check_path        = "/upcheck"
  container_port           = 9000
  loadbalancer_port        = 80
  cpu                      = 256
  memory                   = 512
  instance_count           = 1
  timeout                  = 180
  internal_lb              = true
  ingress_cdir_blocks      = [module.network.vpc_cdir_block]
  ingress_ipv6_cdir_blocks = []
  service_security_groups  = flatten([module.network.allow_all_sg, module.network.ecs_task_sg])
  cert_arn                 = var.certificate_arn
  container_env_vars       = local.sequencer_web3signer_env_vars
}

module "lighthouse_prover_cron" {
  source              = "../../../modules/lambda"
  ecr_repository_name = "nxtp-lighthouse"
  docker_image_tag    = var.lighthouse_image_tag
  container_family    = "lighthouse-prover"
  environment         = var.environment
  stage               = var.stage
  container_env_vars = merge(local.lighthouse_env_vars, {
    LIGHTHOUSE_SERVICE = "prover"
    DATABASE_URL       = local.read_replica_db_url
  })
  schedule_expression = "rate(15 minutes)"
  memory_size         = 1024
<<<<<<< HEAD
  timeout             = 1000
=======
  timeout             = 900
>>>>>>> 2c3b1951
}

module "lighthouse_process_from_root_cron" {
  source              = "../../../modules/lambda"
  ecr_repository_name = "nxtp-lighthouse"
  docker_image_tag    = var.lighthouse_image_tag
  container_family    = "lighthouse-process-from-root"
  environment         = var.environment
  stage               = var.stage
  container_env_vars  = merge(local.lighthouse_env_vars, { LIGHTHOUSE_SERVICE = "process" })
  schedule_expression = "rate(30 minutes)"
  memory_size         = 1536
}


module "lighthouse_propagate_cron" {
  source              = "../../../modules/lambda"
  ecr_repository_name = "nxtp-lighthouse"
  docker_image_tag    = var.lighthouse_image_tag
  container_family    = "lighthouse-propagate"
  environment         = var.environment
  stage               = var.stage
  container_env_vars  = merge(local.lighthouse_env_vars, { LIGHTHOUSE_SERVICE = "propagate" })
  schedule_expression = "rate(30 minutes)"
  memory_size         = 1024
}

module "lighthouse_sendoutboundroot_cron" {
  source              = "../../../modules/lambda"
  ecr_repository_name = "nxtp-lighthouse"
  docker_image_tag    = var.lighthouse_image_tag
  container_family    = "lighthouse-sendoutboundroot"
  environment         = var.environment
  stage               = var.stage
  container_env_vars  = merge(local.lighthouse_env_vars, { LIGHTHOUSE_SERVICE = "sendoutboundroot" })
  schedule_expression = "rate(30 minutes)"
  memory_size         = 512
}


module "relayer" {
  source                   = "../../../modules/service"
  stage                    = var.stage
  environment              = var.environment
  domain                   = var.domain
  region                   = var.region
  dd_api_key               = var.dd_api_key
  zone_id                  = data.aws_route53_zone.primary.zone_id
  execution_role_arn       = data.aws_iam_role.ecr_admin_role.arn
  cluster_id               = module.ecs.ecs_cluster_id
  vpc_id                   = module.network.vpc_id
  private_subnets          = module.network.private_subnets
  lb_subnets               = module.network.public_subnets
  docker_image             = var.full_image_name_relayer
  container_family         = "relayer"
  health_check_path        = "/ping"
  container_port           = 8080
  loadbalancer_port        = 80
  cpu                      = 1024
  memory                   = 2048
  instance_count           = 1
  timeout                  = 180
  internal_lb              = false
  ingress_cdir_blocks      = [module.network.vpc_cdir_block]
  ingress_ipv6_cdir_blocks = []
  service_security_groups  = flatten([module.network.allow_all_sg, module.network.ecs_task_sg])
  cert_arn                 = var.certificate_arn
  container_env_vars       = local.relayer_env_vars
}

module "relayer_web3signer" {
  source                   = "../../../modules/service"
  stage                    = var.stage
  environment              = var.environment
  domain                   = var.domain
  region                   = var.region
  dd_api_key               = var.dd_api_key
  zone_id                  = data.aws_route53_zone.primary.zone_id
  execution_role_arn       = data.aws_iam_role.ecr_admin_role.arn
  cluster_id               = module.ecs.ecs_cluster_id
  vpc_id                   = module.network.vpc_id
  private_subnets          = module.network.private_subnets
  lb_subnets               = module.network.public_subnets
  docker_image             = "ghcr.io/connext/web3signer:latest"
  container_family         = "relayer-web3signer"
  health_check_path        = "/upcheck"
  container_port           = 9000
  loadbalancer_port        = 80
  cpu                      = 256
  memory                   = 512
  instance_count           = 1
  timeout                  = 180
  internal_lb              = true
  ingress_cdir_blocks      = [module.network.vpc_cdir_block]
  ingress_ipv6_cdir_blocks = []
  service_security_groups  = flatten([module.network.allow_all_sg, module.network.ecs_task_sg])
  cert_arn                 = var.certificate_arn
  container_env_vars       = local.relayer_web3signer_env_vars
}

module "watcher" {
  source                   = "../../../modules/service"
  stage                    = var.stage
  environment              = var.environment
  domain                   = var.domain
  region                   = var.region
  dd_api_key               = var.dd_api_key
  zone_id                  = data.aws_route53_zone.primary.zone_id
  execution_role_arn       = data.aws_iam_role.ecr_admin_role.arn
  cluster_id               = module.ecs.ecs_cluster_id
  vpc_id                   = module.network.vpc_id
  private_subnets          = module.network.private_subnets
  lb_subnets               = module.network.public_subnets
  docker_image             = var.full_image_name_watcher
  container_family         = "watcher"
  health_check_path        = "/ping"
  container_port           = 8080
  loadbalancer_port        = 80
  cpu                      = 1024
  memory                   = 2048
  instance_count           = 1
  timeout                  = 180
  internal_lb              = false
  ingress_cdir_blocks      = [module.network.vpc_cdir_block]
  ingress_ipv6_cdir_blocks = []
  service_security_groups  = flatten([module.network.allow_all_sg, module.network.ecs_task_sg])
  cert_arn                 = var.certificate_arn
  container_env_vars       = local.watcher_env_vars
}

module "watcher_web3signer" {
  source                   = "../../../modules/service"
  stage                    = var.stage
  environment              = var.environment
  domain                   = var.domain
  region                   = var.region
  dd_api_key               = var.dd_api_key
  zone_id                  = data.aws_route53_zone.primary.zone_id
  execution_role_arn       = data.aws_iam_role.ecr_admin_role.arn
  cluster_id               = module.ecs.ecs_cluster_id
  vpc_id                   = module.network.vpc_id
  private_subnets          = module.network.private_subnets
  lb_subnets               = module.network.public_subnets
  docker_image             = "ghcr.io/connext/web3signer:latest"
  container_family         = "watcher-web3signer"
  health_check_path        = "/upcheck"
  container_port           = 9000
  loadbalancer_port        = 80
  cpu                      = 256
  memory                   = 512
  instance_count           = 1
  timeout                  = 180
  internal_lb              = true
  ingress_cdir_blocks      = [module.network.vpc_cdir_block]
  ingress_ipv6_cdir_blocks = []
  service_security_groups  = flatten([module.network.allow_all_sg, module.network.ecs_task_sg])
  cert_arn                 = var.certificate_arn
  container_env_vars       = local.watcher_web3signer_env_vars
}


module "network" {
  source      = "../../../modules/networking"
  stage       = var.stage
  environment = var.environment
  domain      = var.domain
  cidr_block  = var.cidr_block
}

module "sgs" {
  source         = "../../../modules/sgs/core"
  environment    = var.environment
  stage          = var.stage
  domain         = var.domain
  ecs_task_sg_id = module.network.ecs_task_sg
  vpc_cdir_block = module.network.vpc_cdir_block
  vpc_id         = module.network.vpc_id
}


module "ecs" {
  source                  = "../../../modules/ecs"
  stage                   = var.stage
  environment             = var.environment
  domain                  = var.domain
  ecs_cluster_name_prefix = "nxtp-ecs"
  vpc_id                  = module.network.vpc_id
  private_subnets         = module.network.private_subnets
  public_subnets          = module.network.public_subnets
}

module "sequencer_cache" {
  source                        = "../../../modules/redis"
  stage                         = var.stage
  environment                   = var.environment
  family                        = "sequencer"
  sg_id                         = module.network.ecs_task_sg
  vpc_id                        = module.network.vpc_id
  cache_subnet_group_subnet_ids = module.network.public_subnets
}

module "router_cache" {
  source                        = "../../../modules/redis"
  stage                         = var.stage
  environment                   = var.environment
  family                        = "router"
  sg_id                         = module.network.ecs_task_sg
  vpc_id                        = module.network.vpc_id
  cache_subnet_group_subnet_ids = module.network.public_subnets
}

module "relayer_cache" {
  source                        = "../../../modules/redis"
  stage                         = var.stage
  environment                   = var.environment
  family                        = "relayer"
  sg_id                         = module.network.ecs_task_sg
  vpc_id                        = module.network.vpc_id
  cache_subnet_group_subnet_ids = module.network.public_subnets
}<|MERGE_RESOLUTION|>--- conflicted
+++ resolved
@@ -268,11 +268,7 @@
   })
   schedule_expression = "rate(15 minutes)"
   memory_size         = 1024
-<<<<<<< HEAD
-  timeout             = 1000
-=======
   timeout             = 900
->>>>>>> 2c3b1951
 }
 
 module "lighthouse_process_from_root_cron" {
