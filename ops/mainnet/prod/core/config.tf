locals {
  sequencer_env_vars = [
    { name = "SEQ_CONFIG", value = local.local_sequencer_config },
    { name = "ENVIRONMENT", value = var.environment },
    { name = "STAGE", value = var.stage },
    { name = "DD_PROFILING_ENABLED", value = "true" },
    { name = "DD_ENV", value = var.stage },
    { name = "DD_SERVICE", value = "sequencer-${var.environment}" }
  ]
  router_env_vars = [
    { name = "NXTP_CONFIG", value = local.local_router_config },
    { name = "ENVIRONMENT", value = var.environment },
    { name = "STAGE", value = var.stage },
    { name = "DD_PROFILING_ENABLED", value = "true" },
    { name = "DD_ENV", value = var.stage },
    { name = "DD_SERVICE", value = "router-${var.environment}" }
  ]
  lighthouse_env_vars = [
    { name = "NXTP_CONFIG", value = local.local_lighthouse_config },
    { name = "ENVIRONMENT", value = var.environment },
    { name = "STAGE", value = var.stage },
    { name = "DD_PROFILING_ENABLED", value = "true" },
    { name = "DD_ENV", value = var.stage },
    { name = "DD_SERVICE", value = "router-${var.environment}" }
  ]
  router_web3signer_env_vars = [
    { name = "WEB3_SIGNER_PRIVATE_KEY", value = var.router_web3_signer_private_key },
    { name = "WEB3SIGNER_HTTP_HOST_ALLOWLIST", value = "*" }
  ]
  sequencer_web3signer_env_vars = [
    { name = "WEB3_SIGNER_PRIVATE_KEY", value = var.sequencer_web3_signer_private_key },
    { name = "WEB3SIGNER_HTTP_HOST_ALLOWLIST", value = "*" }
  ]
}

locals {
  local_sequencer_config = jsonencode({
    redis = {
      host = module.sequencer_cache.redis_instance_address,
      port = module.sequencer_cache.redis_instance_port
    }

    server = {
      adminToken = var.admin_token_router
    }

    logLevel = "debug"
    chains = {
      "6648936" = {
        providers = ["https://eth-mainnet.alchemyapi.io/v2/${var.mainnet_alchemy_key_0}", "https://rpc.ankr.com/eth_mainnet"]
        assets = [{
          name    = "USDC"
          address = "0xA0b86991c6218b36c1d19D4a2e9Eb0cE3606eB48"
          }, {
          name    = "WETH"
          address = "0xC02aaA39b223FE8D0A0e5C4F27eAD9083C756Cc2"
        }]
      },
      "10" = {
        providers = ["https://opt-mainnet.g.alchemy.com/v2/${var.optimism_alchemy_key_0}", "https://rpc.ankr.com/polygon"]
        assets    = []
      },
      "137" = {
        providers = ["https://polygon-mainnet.g.alchemy.com/v2/${var.polygon_alchemy_key_0}", "https://rpc.ankr.com/optimism"]
        assets    = []
      }
    }
    web3SignerUrl = "https://${module.sequencer_web3signer.service_endpoint}"
    environment   = var.stage
    messageQueue = {
      connection = {
        uri = "amqps://${var.rmq_mgt_user}:${var.rmq_mgt_password}@${module.centralised_message_queue.aws_mq_amqp_endpoint}"
      }
      exchanges = [
        {
          name           = "sequencerX"
          type           = "direct"
          publishTimeout = 1000
          persistent     = true
          durable        = true
        }
      ]
      queues = [
        {
          name       = "1"
          limit      = 6
          queueLimit = 10000
          subscribe  = true
        },
        {
          name       = "10"
          limit      = 6
          queueLimit = 10000
          subscribe  = true
        },
        {
          name       = "137"
          limit      = 6
          queueLimit = 10000
          subscribe  = true
        }
      ]
      bindings = [
        {
          exchange = "sequencerX"
          target   = "1"
          keys     = ["1"]
        },
        {
          exchange = "sequencerX"
          target   = "10"
          keys     = ["10"]
        },
        {
          exchange = "sequencerX"
          target   = "137"
          keys     = ["137"]
        }
      ]
      executerTimeout = 300000
      publisher       = "sequencerX"
    },
    gelatoApiKey = "${var.gelato_api_key}"
  })

  local_router_config = jsonencode({
    redis = {
      host = module.router_cache.redis_instance_address,
      port = module.router_cache.redis_instance_port
    }
    logLevel     = "debug"
    sequencerUrl = "https://${module.sequencer_publisher.service_endpoint}"
    server = {
      adminToken = var.admin_token_router
      pub = {
        port = 8080
      }
      sub = {
        port = 8080
      }
      exec = {
        port = 8080
      }
    }
    chains = {
      "6648936" = {
        providers = ["https://eth-mainnet.alchemyapi.io/v2/${var.mainnet_alchemy_key_1}", "https://rpc.ankr.com/eth_mainnet"]
        assets = [{
          name    = "USDC"
          address = "0xA0b86991c6218b36c1d19D4a2e9Eb0cE3606eB48"
          }, {
          name    = "WETH"
          address = "0xC02aaA39b223FE8D0A0e5C4F27eAD9083C756Cc2"
        }]
      },
      "1869640809" = {
        providers = ["https://opt-mainnet.g.alchemy.com/v2/${var.optimism_alchemy_key_1}", "https://rpc.ankr.com/polygon"]
        assets    = []
      },
      "1886350457" = {
        providers = ["https://polygon-mainnet.g.alchemy.com/v2/${var.polygon_alchemy_key_1}", "https://rpc.ankr.com/optimism"]
        assets    = []
      }
    }
    cartographerUrl  = "https://postgrest.mainnet.connext.ninja"
    web3SignerUrl    = "https://${module.router_web3signer.service_endpoint}"
    environment      = var.stage
<<<<<<< HEAD
    nomadEnvironment = "none"
=======
>>>>>>> c472a5c7
    messageQueue = {
      uri = "amqps://${var.rmq_mgt_user}:${var.rmq_mgt_password}@${module.centralised_message_queue.aws_mq_amqp_endpoint}"
    }
  })

  local_lighthouse_config = jsonencode({
    logLevel = "debug"
    chains = {
      "6648936" = {
        providers = ["https://eth-mainnet.alchemyapi.io/v2/${var.mainnet_alchemy_key_0}", "https://rpc.ankr.com/eth_mainnet"]
      },
      "1869640809" = {
        providers = ["https://opt-mainnet.g.alchemy.com/v2/${var.optimism_alchemy_key_1}", "https://rpc.ankr.com/polygon"]
      },
      "1886350457" = {
        providers = ["https://polygon-mainnet.g.alchemy.com/v2/${var.polygon_alchemy_key_1}", "https://rpc.ankr.com/optimism"]
      }
    }
    gelatoApiKey = "${var.gelato_api_key}"
    environment  = var.stage
    databaseUrl  = "postgresql://${var.postgres_user}:${var.postgres_password}@db.mainnet.connext.ninja:5432/connext"
  })
}<|MERGE_RESOLUTION|>--- conflicted
+++ resolved
@@ -165,10 +165,6 @@
     cartographerUrl  = "https://postgrest.mainnet.connext.ninja"
     web3SignerUrl    = "https://${module.router_web3signer.service_endpoint}"
     environment      = var.stage
-<<<<<<< HEAD
-    nomadEnvironment = "none"
-=======
->>>>>>> c472a5c7
     messageQueue = {
       uri = "amqps://${var.rmq_mgt_user}:${var.rmq_mgt_password}@${module.centralised_message_queue.aws_mq_amqp_endpoint}"
     }
