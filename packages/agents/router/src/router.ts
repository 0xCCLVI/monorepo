--- conflicted
+++ resolved
@@ -14,10 +14,6 @@
 import { getContractInterfaces, TransactionService, contractDeployments } from "@connext/nxtp-txservice";
 import axios from "axios";
 import { BridgeContext } from "@nomad-xyz/sdk-bridge";
-<<<<<<< HEAD
-import { NomadContext } from "@nomad-xyz/sdk";
-=======
->>>>>>> 6f689849
 
 import { getConfig, NxtpRouterConfig } from "./config";
 import { bindMetrics, bindPrices, bindSubgraph, bindServer, bindCache } from "./bindings";
