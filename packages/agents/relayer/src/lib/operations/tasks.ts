--- conflicted
+++ resolved
@@ -55,13 +55,10 @@
         destinationDomain: decoded.params.destinationDomain.toString(),
         to: decoded.params.to,
         callData: decoded.params.callData,
-<<<<<<< HEAD
         callback: decoded.params.callback,
         callbackFee: decoded.params.callbackFee,
-=======
         forceSlow: decoded.params.forceSlow,
         receiveLocal: decoded.params.receiveLocal,
->>>>>>> 28e0e817
       },
       local: decoded.local,
       routers: decoded.routers,
