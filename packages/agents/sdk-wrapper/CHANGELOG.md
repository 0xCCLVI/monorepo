# SDK-Wrapper Changelog

## Next Release

<<<<<<< HEAD
=======
## v2.1.2

- `options`: Passes providers from config into SDK server call

## v2.1.2-alpha.0

- `getTokenSupply`, `getTokenUserBalance`, `getUserPools`: Correctly passes `options` to backend request and uses provider from config as default.

>>>>>>> 87412554
## v2.1.1

- Stable release with just sdk-core changes

## v2.1.0

- Stable release

## v2.1.0-alpha.4

- Functions with BigNumber return types are converted by the wrapper before returning.

## v2.1.0-alpha.0

- [`options?`] Functions that return a transaction request (`xcall`, `addLiquidity`, etc.) now take an optional `options` object. This allows specification of the chain provider(s) and signer that the transaction request should be created for. By default, functions will use config values provided at initialization.<|MERGE_RESOLUTION|>--- conflicted
+++ resolved
@@ -2,8 +2,6 @@
 
 ## Next Release
 
-<<<<<<< HEAD
-=======
 ## v2.1.2
 
 - `options`: Passes providers from config into SDK server call
@@ -12,7 +10,10 @@
 
 - `getTokenSupply`, `getTokenUserBalance`, `getUserPools`: Correctly passes `options` to backend request and uses provider from config as default.
 
->>>>>>> 87412554
+## v2.1.1
+
+- Stable release with just sdk-core changes
+
 ## v2.1.1
 
 - Stable release with just sdk-core changes
