--- conflicted
+++ resolved
@@ -34,7 +34,6 @@
   let pool: Pool;
   const batchSize = 10;
 
-<<<<<<< HEAD
   beforeEach(() => {
     pool = new Pool({
       connectionString: process.env.DATABASE_URL || "postgres://postgres:qwerty@localhost:5432/connext?sslmode=disable",
@@ -50,183 +49,7 @@
     await pool.query("DELETE FROM messages CASCADE");
     await pool.query("DELETE FROM routers CASCADE");
     await pool.query("DELETE FROM checkpoints CASCADE");
-=======
-  beforeEach(async () => {
-    const db = newDb();
-    const { Pool } = db.adapters.createPg();
-    pool = new Pool();
-
-    // const schema = readFileSync(`./db/schema.sql`, "utf8");
-    await pool.query(
-      `
-      CREATE TYPE public.transfer_status AS ENUM (
-          'XCalled',
-          'Executed',
-          'Reconciled',
-          'CompletedSlow',
-          'CompletedFast'
-      );
-      CREATE TABLE public.asset_balances (
-          asset_canonical_id character(66) NOT NULL,
-          asset_domain character varying(255) NOT NULL,
-          router_address character(42) NOT NULL,
-          balance numeric DEFAULT 0 NOT NULL
-      );
-      CREATE TABLE public.assets (
-          local character(42) NOT NULL,
-          adopted character(42) NOT NULL,
-          canonical_id character(66) NOT NULL,
-          canonical_domain character varying(255) NOT NULL,
-          domain character varying(255) NOT NULL
-      );
-      CREATE TABLE public.checkpoints (
-          check_name character varying(255) NOT NULL,
-          check_point numeric DEFAULT 0 NOT NULL
-      );
-      CREATE TABLE public.routers (
-          address character(42) NOT NULL
-      );
-      CREATE TABLE public.transfers (
-        transfer_id character(66) NOT NULL,
-        nonce bigint,
-        "to" character(42),
-        call_data text,
-        origin_domain character varying(255) NOT NULL,
-        destination_domain character varying(255),
-        recovery character(42),
-        force_slow boolean,
-        receive_local boolean,
-        callback character(42),
-        callback_fee numeric,
-        relayer_fee numeric,
-        origin_chain character varying(255),
-        origin_transacting_asset character(42),
-        origin_transacting_amount numeric,
-        origin_bridged_asset character(42),
-        origin_bridged_amount numeric,
-        xcall_caller character(42),
-        xcall_transaction_hash character(66),
-        xcall_timestamp integer,
-        xcall_gas_price numeric,
-        xcall_gas_limit numeric,
-        xcall_block_number integer,
-        destination_chain character varying(255),
-        status public.transfer_status DEFAULT 'XCalled'::public.transfer_status NOT NULL,
-        routers character(42)[],
-        destination_transacting_asset character(42),
-        destination_transacting_amount numeric,
-        destination_local_asset character(42),
-        destination_local_amount numeric,
-        execute_caller character(42),
-        execute_transaction_hash character(66),
-        execute_timestamp integer,
-        execute_gas_price numeric,
-        execute_gas_limit numeric,
-        execute_block_number integer,
-        execute_origin_sender character(42),
-        reconcile_caller character(42),
-        reconcile_transaction_hash character(66),
-        reconcile_timestamp integer,
-        reconcile_gas_price numeric,
-        reconcile_gas_limit numeric,
-        reconcile_block_number integer,
-        update_time timestamp without time zone DEFAULT CURRENT_TIMESTAMP NOT NULL,
-        delegate character(42),
-        transfer_status_update_by_agent character(42),
-        transfer_status_message_by_agent character(42),
-        message_hash character(66),
-        canonical_domain character varying(255),
-        slippage numeric,
-        origin_sender character(42),
-        bridged_amt numeric,
-        normalized_in numeric,
-        canonical_id character(42)
-      );    
-      CREATE TABLE public.messages (
-          leaf character(66) NOT NULL,
-          origin_domain character varying(255) NOT NULL,
-          destination_domain character varying(255),
-          index numeric,
-          root character(66),
-          message character varying,
-          processed boolean DEFAULT false,
-          return_data character varying(255)
-      );
-      CREATE TABLE public.processed_root_messages (
-          id character(66) NOT NULL,
-          spoke_domain character varying(255),
-          hub_domain character varying(255),
-          root character(66),
-          caller character(42),
-          transaction_hash character(66),
-          processed_timestamp integer,
-          gas_price numeric,
-          gas_limit numeric,
-          block_number integer
-      );
-      CREATE TABLE public.schema_migrations (
-          version character varying(255) NOT NULL
-      );
-      CREATE TABLE public.sent_root_messages (
-          id character(66) NOT NULL,
-          spoke_domain character varying(255),
-          hub_domain character varying(255),
-          root character(66),
-          caller character(42),
-          transaction_hash character(66),
-          sent_timestamp integer,
-          gas_price numeric,
-          gas_limit numeric,
-          block_number integer
-      );
-      CREATE VIEW public.routers_with_balances AS
-      SELECT routers.address,
-        asset_balances.asset_canonical_id,
-        asset_balances.asset_domain,
-        asset_balances.router_address,
-        asset_balances.balance,
-        assets.local,
-        assets.adopted,
-        assets.canonical_id,
-        assets.canonical_domain,
-        assets.domain
-        FROM ((public.routers
-          JOIN public.asset_balances ON ((routers.address = asset_balances.router_address)))
-          JOIN public.assets ON (((asset_balances.asset_canonical_id = assets.canonical_id) AND ((asset_balances.asset_domain)::text = (assets.domain)::text))));
-      ALTER TABLE ONLY public.asset_balances
-          ADD CONSTRAINT asset_balances_pkey PRIMARY KEY (asset_canonical_id, asset_domain, router_address);
-
-      ALTER TABLE ONLY public.assets
-          ADD CONSTRAINT assets_pkey PRIMARY KEY (canonical_id, domain);
-      
-      ALTER TABLE ONLY public.checkpoints
-          ADD CONSTRAINT checkpoints_pkey PRIMARY KEY (check_name);
-      ALTER TABLE ONLY public.messages
-          ADD CONSTRAINT messages_pkey PRIMARY KEY (leaf);      
-      ALTER TABLE ONLY public.processed_root_messages
-          ADD CONSTRAINT processed_root_messages_pkey PRIMARY KEY (id);
-      ALTER TABLE ONLY public.routers
-          ADD CONSTRAINT routers_pkey PRIMARY KEY (address);
-      ALTER TABLE ONLY public.schema_migrations
-          ADD CONSTRAINT schema_migrations_pkey PRIMARY KEY (version);
-      ALTER TABLE ONLY public.sent_root_messages
-          ADD CONSTRAINT sent_root_messages_pkey PRIMARY KEY (id);
-      ALTER TABLE ONLY public.transfers
-          ADD CONSTRAINT transfers_pkey PRIMARY KEY (transfer_id);      
-      CREATE INDEX messages_processed_index_idx ON public.messages USING btree (processed, index);
-      CREATE INDEX transfers_destination_domain_update_time_idx ON public.transfers USING btree (destination_domain, update_time);
-      CREATE INDEX transfers_origin_domain_xcall_timestamp_idx ON public.transfers USING btree (origin_domain, xcall_timestamp);
-      CREATE INDEX transfers_status_xcall_timestamp_idx ON public.transfers USING btree (status, xcall_timestamp);
-      ALTER TABLE ONLY public.asset_balances
-          ADD CONSTRAINT fk_asset FOREIGN KEY (asset_canonical_id, asset_domain) REFERENCES public.assets(canonical_id, domain);
-      ALTER TABLE ONLY public.asset_balances
-          ADD CONSTRAINT fk_router FOREIGN KEY (router_address) REFERENCES public.routers(address);
-      `,
-    );
-  });
-
-  afterEach(() => {
->>>>>>> 4d4a6951
+
     restore();
     reset();
   });
