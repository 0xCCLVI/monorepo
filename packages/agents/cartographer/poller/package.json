{
  "name": "@connext/cartographer-poller",
  "version": "0.2.0-alpha.24",
  "description": "",
  "types": "dist/index.d.ts",
  "files": [
    "dist/**/*",
    "src/**/*"
  ],
  "scripts": {
    "start:all": "concurrently -i -k -n 'transfers,routers,messages' -c 'green,cyan,yellow' 'node dist/entryTransfers.js' 'node dist/entryRouters.js' 'node dist/entryMessages.js'",
    "start:transfers": "node dist/entryTransfers.js",
    "start:routers": "node dist/entryRouters.js",
    "start:messages": "node dist/entryMessages.js",
<<<<<<< HEAD
    "docker:start:postgres": "docker run --name cartographer-db --rm -p 5432:5432 -e POSTGRES_PASSWORD=qwerty postgres",
=======
>>>>>>> c94e9ee8
    "docker:start:postgrest": "docker run --name cartographer-postgrest --rm -p 3000:3000 -e PGRST_DB_URI=postgres://reader:3eadooor@host.docker.internal:5432/connext -e PGRST_DB_SCHEMA=public -e PGRST_DB_ANON_ROLE=query postgrest/postgrest",
    "lint": "eslint ./src --ext .ts --env node",
    "test": "nyc ts-mocha --check-leaks --exit --timeout 60000 'test/**/*.spec.ts'",
    "clean": "rimraf ./dist ./tsconfig.tsBuildInfo",
    "build": "tsc --build ./tsconfig.build.json",
    "verify": "yarn test && yarn clean && yarn build && yarn lint --max-warnings 0",
    "purge": "yarn clean && rimraf ./coverage ./node_modules",
    "tsp": "yarn run tsp:root \"$@\" --cwd $(pwd)",
    "version": "yarn version"
  },
  "author": "Connext",
  "license": "ISC",
  "dependencies": {
    "@connext/nxtp-adapters-database": "workspace:*",
    "@connext/nxtp-adapters-subgraph": "workspace:*",
    "@connext/nxtp-utils": "workspace:*",
    "@sinclair/typebox": "0.24.39",
    "dd-trace": "3.2.0",
    "dotenv": "16.0.2",
    "ethers": "5.7.0",
    "interval-promise": "1.4.0",
    "pg": "8.8.0",
    "zapatos": "6.0.1"
  },
  "devDependencies": {
    "@types/pg": "8.6.5",
    "concurrently": "7.4.0",
    "eslint": "8.23.0",
    "nodemon": "2.0.19",
    "nyc": "15.1.0",
    "pino-pretty": "9.1.0",
    "rimraf": "3.0.2",
    "sinclair": "0.2.0",
    "sinon": "14.0.0",
    "ts-mocha": "10.0.0",
    "ts-node": "10.9.1",
    "tslib": "2.4.0",
    "typescript": "4.8.3"
  },
  "gitHead": "937a7cde93e6ac1e151c6374f48adf83d3fa4ec6",
  "stableVersion": "0.2.0-alpha.0"
}<|MERGE_RESOLUTION|>--- conflicted
+++ resolved
@@ -12,10 +12,6 @@
     "start:transfers": "node dist/entryTransfers.js",
     "start:routers": "node dist/entryRouters.js",
     "start:messages": "node dist/entryMessages.js",
-<<<<<<< HEAD
-    "docker:start:postgres": "docker run --name cartographer-db --rm -p 5432:5432 -e POSTGRES_PASSWORD=qwerty postgres",
-=======
->>>>>>> c94e9ee8
     "docker:start:postgrest": "docker run --name cartographer-postgrest --rm -p 3000:3000 -e PGRST_DB_URI=postgres://reader:3eadooor@host.docker.internal:5432/connext -e PGRST_DB_SCHEMA=public -e PGRST_DB_ANON_ROLE=query postgrest/postgrest",
     "lint": "eslint ./src --ext .ts --env node",
     "test": "nyc ts-mocha --check-leaks --exit --timeout 60000 'test/**/*.spec.ts'",
