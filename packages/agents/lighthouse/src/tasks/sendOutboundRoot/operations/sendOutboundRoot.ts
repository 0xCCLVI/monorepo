--- conflicted
+++ resolved
@@ -4,12 +4,9 @@
 import {
   getSendOutboundRootParamsBnb,
   getSendOutboundRootParamsConsensys,
-<<<<<<< HEAD
   getSendOutboundRootParamsZkSync,
-=======
   getSendOutboundRootParamsGnosis,
   getSendOutboundRootParamsOptimism,
->>>>>>> 517e9f77
 } from "../helpers";
 import { getContext } from "../sendOutboundRoot";
 
@@ -25,11 +22,8 @@
   "6778479": getSendOutboundRootParamsGnosis,
   // testnet
   "1668247156": getSendOutboundRootParamsConsensys,
-<<<<<<< HEAD
   "2053862260": getSendOutboundRootParamsZkSync,
-=======
   "1735356532": getSendOutboundRootParamsOptimism,
->>>>>>> 517e9f77
 };
 
 export const sendOutboundRoot = async () => {
