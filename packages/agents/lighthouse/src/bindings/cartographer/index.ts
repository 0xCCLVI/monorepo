import { createLoggingContext, jsonifyError } from "@connext/nxtp-utils";
import interval from "interval-promise";

import { getOperations } from "../../lib/operations";
import { getContext } from "../../lighthouse";

// Ought to be configured properly for each network; we consult the chain config below.
export const DEFAULT_SAFE_CONFIRMATIONS = 5;

export const bindCartographer = async (_pollInterval: number) => {
  const { config, logger } = getContext();
  const { requestContext, methodContext } = createLoggingContext(bindCartographer.name);
  const { pollCartographer } = getOperations();
  interval(async (_, stop) => {
    if (config.mode.cleanup) {
      stop();
    } else {
      try {
        await pollCartographer();
      } catch (e: unknown) {
        logger.error("Error in pollCartographer", requestContext, methodContext, jsonifyError(e as Error));
      }
    }
  }, _pollInterval);
<<<<<<< HEAD
};

export const pollCartographer = async () => {
  const { requestContext, methodContext } = createLoggingContext(pollCartographer.name);
  const { logger } = getContext();
  const { execute } = getOperations();

  logger.debug("Polling cartographer", requestContext, methodContext, {});
  const reconciledTransactions = await getReconciledTransactions();
  logger.debug("Get reconciled transactions", requestContext, methodContext, { reconciledTransactions });

  await Promise.all(
    reconciledTransactions.map(async (transaction: any) => {
      try {
        const xTransfer = convertFromDbTransfer(transaction);

        const executeParams: ExecuteArgs = {
          params: {
            originDomain: xTransfer.originDomain,
            destinationDomain: xTransfer.destinationDomain!,
            to: xTransfer.xparams!.to,
            callData: xTransfer.xparams!.callData,
            callback: xTransfer.xparams?.callback || constants.AddressZero,
            callbackFee: xTransfer.xparams?.callbackFee || "0",
            relayerFee: xTransfer.xparams?.relayerFee || "0",
            receiveLocal: xTransfer.xparams?.receiveLocal || false,
            forceSlow: xTransfer.xparams?.forceSlow || false,
            recovery: xTransfer.xparams?.recovery || xTransfer.xparams!.to,
            agent: xTransfer.xparams?.agent || constants.AddressZero,
            slippageTol: xTransfer.xparams?.slippageTol || "0",
          },
          local: xTransfer.destination!.assets.local.asset,
          routers: [],
          routerSignatures: [],
          amount: xTransfer.destination!.assets.local.amount.toString(),
          nonce: xTransfer.nonce!,
          originSender: xTransfer.origin!.xcall.caller,
          relayerFee: xTransfer.origin?.xcall.relayerFee || "0",
        };

        const transferId = xTransfer.transferId;

        await execute(executeParams, transferId, requestContext);
      } catch (error: any) {
        logger.error("Error Cartographer Binding", requestContext, methodContext, jsonifyError(error as NxtpError), {
          transaction,
        });
      }
    }),
  );
};

export const getReconciledTransactions = async (): Promise<any> => {
  const { requestContext, methodContext } = createLoggingContext(getReconciledTransactions.name);
  const { logger, config } = getContext();

  const statusIdentifier = `status=eq.Reconciled&${transfersCastForUrl}`;
  const uri = formatUrl(config.cartographerUrl, "transfers?", statusIdentifier);
  logger.debug("Getting transactions from URI", requestContext, methodContext, { uri });
  try {
    const response = await axios.get(uri);
    return response.data;
  } catch (error: any) {
    logger.error(
      "Cartographer api request failed, waiting for next loop",
      requestContext,
      methodContext,
      jsonifyError(error as NxtpError),
      { uri },
    );
  }
=======
>>>>>>> 34cee22b
};<|MERGE_RESOLUTION|>--- conflicted
+++ resolved
@@ -22,78 +22,4 @@
       }
     }
   }, _pollInterval);
-<<<<<<< HEAD
-};
-
-export const pollCartographer = async () => {
-  const { requestContext, methodContext } = createLoggingContext(pollCartographer.name);
-  const { logger } = getContext();
-  const { execute } = getOperations();
-
-  logger.debug("Polling cartographer", requestContext, methodContext, {});
-  const reconciledTransactions = await getReconciledTransactions();
-  logger.debug("Get reconciled transactions", requestContext, methodContext, { reconciledTransactions });
-
-  await Promise.all(
-    reconciledTransactions.map(async (transaction: any) => {
-      try {
-        const xTransfer = convertFromDbTransfer(transaction);
-
-        const executeParams: ExecuteArgs = {
-          params: {
-            originDomain: xTransfer.originDomain,
-            destinationDomain: xTransfer.destinationDomain!,
-            to: xTransfer.xparams!.to,
-            callData: xTransfer.xparams!.callData,
-            callback: xTransfer.xparams?.callback || constants.AddressZero,
-            callbackFee: xTransfer.xparams?.callbackFee || "0",
-            relayerFee: xTransfer.xparams?.relayerFee || "0",
-            receiveLocal: xTransfer.xparams?.receiveLocal || false,
-            forceSlow: xTransfer.xparams?.forceSlow || false,
-            recovery: xTransfer.xparams?.recovery || xTransfer.xparams!.to,
-            agent: xTransfer.xparams?.agent || constants.AddressZero,
-            slippageTol: xTransfer.xparams?.slippageTol || "0",
-          },
-          local: xTransfer.destination!.assets.local.asset,
-          routers: [],
-          routerSignatures: [],
-          amount: xTransfer.destination!.assets.local.amount.toString(),
-          nonce: xTransfer.nonce!,
-          originSender: xTransfer.origin!.xcall.caller,
-          relayerFee: xTransfer.origin?.xcall.relayerFee || "0",
-        };
-
-        const transferId = xTransfer.transferId;
-
-        await execute(executeParams, transferId, requestContext);
-      } catch (error: any) {
-        logger.error("Error Cartographer Binding", requestContext, methodContext, jsonifyError(error as NxtpError), {
-          transaction,
-        });
-      }
-    }),
-  );
-};
-
-export const getReconciledTransactions = async (): Promise<any> => {
-  const { requestContext, methodContext } = createLoggingContext(getReconciledTransactions.name);
-  const { logger, config } = getContext();
-
-  const statusIdentifier = `status=eq.Reconciled&${transfersCastForUrl}`;
-  const uri = formatUrl(config.cartographerUrl, "transfers?", statusIdentifier);
-  logger.debug("Getting transactions from URI", requestContext, methodContext, { uri });
-  try {
-    const response = await axios.get(uri);
-    return response.data;
-  } catch (error: any) {
-    logger.error(
-      "Cartographer api request failed, waiting for next loop",
-      requestContext,
-      methodContext,
-      jsonifyError(error as NxtpError),
-      { uri },
-    );
-  }
-=======
->>>>>>> 34cee22b
 };