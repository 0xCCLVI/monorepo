--- conflicted
+++ resolved
@@ -106,6 +106,7 @@
 
     // Create health server, set up routes, and start listening.
     await bindHealthServer();
+    await bindTasks();
   } catch (error: any) {
     console.error("Error starting subscriber :'(", error);
     Broker.close();
@@ -311,51 +312,4 @@
   };
   await Broker.configure(mqConfig);
   return Broker;
-<<<<<<< HEAD
-};
-
-export const makeSubscriber = async (_configOverride?: SequencerConfig) => {
-  const { requestContext, methodContext } = createLoggingContext(makePublisher.name);
-  try {
-    context.adapters = {} as any;
-
-    context.chainData = await getChainData();
-    context.config = _configOverride ?? (await getConfig(context.chainData, contractDeployments));
-    context.logger = new Logger({
-      level: context.config.logLevel,
-      formatters: {
-        level: (label) => {
-          return { level: label.toUpperCase() };
-        },
-      },
-    });
-
-    if (context.config.messageQueue.queues.length === 0) throw new Error(`No queues found in config`);
-
-    context.logger.info("Subscriber config generated.", requestContext, methodContext);
-    context.adapters.cache = await setupCache(context.config.redis, context.logger, requestContext);
-
-    context.adapters.mqClient = await setupSubscriber(requestContext);
-
-    if (context.config.messageQueue.subscriber) {
-      bindSubscriber(context.config.messageQueue.subscriber);
-    } else {
-      // By default subscribe to all configured queues concurrently
-      await Promise.all(
-        context.config.messageQueue.queues.map(async (queueConfig) => {
-          if (queueConfig?.name) bindSubscriber(queueConfig.name);
-        }),
-      );
-    }
-
-    // Create health server, set up routes, and start listening.
-    await bindHealthServer();
-    await bindTasks();
-  } catch (error: any) {
-    console.error("Error starting subscriber :'(", error);
-    Broker.close();
-    process.exit(1);
-  }
-=======
->>>>>>> 07cee187
 };