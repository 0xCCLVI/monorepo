--- conflicted
+++ resolved
@@ -2,19 +2,17 @@
 
 ## Next Release
 
-<<<<<<< HEAD
-## v2.1.3-alpha.2
-
-- Contracts: New staging contract deployments
-=======
 ## v2.2.0-alpha.3
 
 - `getTransfers`: Fix query syntax
 
->>>>>>> 0022c894
 ## v2.2.0-alpha.0
 
 - Linea mainnet support
+
+## v2.1.3-alpha.2
+
+- Contracts: New staging contract deployments
 
 ## v2.1.3-alpha.1
 
