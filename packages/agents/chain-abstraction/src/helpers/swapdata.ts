import { constants } from "ethers";
import { defaultAbiCoder } from "ethers/lib/utils";
import { jsonifyError } from "@connext/nxtp-utils";

import { axiosGet } from "../mockable";
import { UniV2SwapperParams, UniV3SwapperParams } from "../types";

export type OriginSwapDataCallbackArgs = {
  chainId: number;
  fromAsset: string;
  toAsset: string;
  amountIn: string;
  fromAddress: string;
  config?:
    | {
        customURL: string;
        apiKey?: string;
      }
    | {
        customURL?: undefined;
        apiKey: string;
      };
  slippage?: number;
};
export type OriginSwapDataCallback = (args: OriginSwapDataCallbackArgs) => Promise<string>;
export type DestinationSwapDataCallback = (args: any, path?: any) => Promise<string>;

// ==================================== ORIGIN SIDE ==================================== //
/**
 * Returns the `swapData` which will be used as the low-level calldata
 * including a function signature for any univ2 DEXes.
 */
export const getOriginSwapDataForUniV2 = async (_args: OriginSwapDataCallbackArgs): Promise<string> => {
  throw new Error("ToDo");
};

/**
 * Returns the `swapData` which will be used as the low-level calldata
 * including a function signature for any univ3 DEXes.
 */
export const getOriginSwapDataForUniV3 = async (_args: OriginSwapDataCallbackArgs): Promise<string> => {
  throw new Error("ToDo");
};

/**
 * Returns the `swapData` which will be used as the low-level calldata
 * including a function signature for the 1inch aggregator.
 */
export const getOriginSwapDataForOneInch = async (args: OriginSwapDataCallbackArgs): Promise<string> => {
<<<<<<< HEAD
  if (!args.config) throw new Error("No Authorizartion config provided for One Inch.");
=======
  if (!args.config) throw new Error("No Authorization config provided for 1Inch.");
>>>>>>> a92687b7
  if (!args.config.apiKey && !args.config.customURL) throw new Error("No API key or custom URL passed for One Inch");
  const fromAsset =
    args.fromAsset == constants.AddressZero ? "0xEeeeeEeeeEeEeeEeEeEeeEEEeeeeEeeeeeeeEEeE" : args.fromAsset;
  const toAsset = args.toAsset == constants.AddressZero ? "0xEeeeeEeeeEeEeeEeEeEeeEEEeeeeEeeeeeeeEEeE" : args.toAsset;
  try {
    const slippage = args.slippage ?? 1;
    const { config } = args;

    const url = config.customURL ?? "https://api.1inch.dev/swap/v5.2";

    const apiEndpoint =
      `${url}/${args.chainId}/swap` +
      `?src=${fromAsset}` +
      `&dst=${toAsset}` +
      `&amount=${args.amountIn}` +
      `&from=${args.fromAddress}` +
      `&slippage=${slippage}` +
      `&disableEstimate=true`;

    const headers: Record<string, string> = {
      accept: "application/json",
    };
    if (config.apiKey) {
      headers["Authorization"] = `Bearer ${config.apiKey}`;
    }

    const res = await axiosGet(apiEndpoint, { headers: headers });
    return res.data.tx.data;
  } catch (error: unknown) {
    throw new Error(`Getting swapdata from 1inch failed, e: ${jsonifyError(error as Error).message}`);
  }
};

// ==================================== DESTINATION SIDE ==================================== //
/**
 * Returns the `swapData` which will be used on the destination univ2 swapper
 */
export const getDestinationSwapDataForUniV2 = async (_args: any, path?: any): Promise<string> => {
  const args = _args as UniV2SwapperParams;
  return path
    ? defaultAbiCoder.encode(["uint256", "address[]"], [args.amountOutMin, path])
    : defaultAbiCoder.encode(["uint256"], [args.amountOutMin]);
};

/**
 * Returns the `swapData` which will be used on the destination univ3 swapper
 */
export const getDestinationSwapDataForUniV3 = async (_args: any, path?: any): Promise<string> => {
  const args = _args as UniV3SwapperParams;
  if (!path) return defaultAbiCoder.encode(["uint24", "uint256"], [args.poolFee, args.amountOutMin]);
  return defaultAbiCoder.encode(["uint256", "bytes"], [args.amountOutMin, path]);
};

/**
 * Returns the `swapData` which will be used on the destination 1inch swapper
 */
export const getDestinationSwapDataForOneInch = async (_args: any): Promise<string> => {
  throw new Error("ToDo");
};<|MERGE_RESOLUTION|>--- conflicted
+++ resolved
@@ -47,11 +47,7 @@
  * including a function signature for the 1inch aggregator.
  */
 export const getOriginSwapDataForOneInch = async (args: OriginSwapDataCallbackArgs): Promise<string> => {
-<<<<<<< HEAD
-  if (!args.config) throw new Error("No Authorizartion config provided for One Inch.");
-=======
   if (!args.config) throw new Error("No Authorization config provided for 1Inch.");
->>>>>>> a92687b7
   if (!args.config.apiKey && !args.config.customURL) throw new Error("No API key or custom URL passed for One Inch");
   const fromAsset =
     args.fromAsset == constants.AddressZero ? "0xEeeeeEeeeEeEeeEeEeEeeEEEeeeeEeeeeeeeEEeE" : args.fromAsset;
