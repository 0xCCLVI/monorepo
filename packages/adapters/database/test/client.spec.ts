import { restore, reset } from "sinon";
import {
  expect,
  mkAddress,
  mkBytes32,
  mock,
  RouterBalance,
  XTransfer,
  XTransferStatus,
  convertToRouterBalance,
  XMessage,
  RootMessage,
  AggregatedRoot,
  PropagatedRoot,
  ReceivedAggregateRoot,
  mkHash,
  XTransferErrorStatus,
  RelayerType,
  SlippageUpdate,
  getNtpTimeSeconds,
  XTransferMessageStatus,
} from "@connext/nxtp-utils";
import { Pool } from "pg";
import { utils } from "ethers";

import {
  getTransferByTransferId,
  getTransfersByTransferIds,
  getTransfersByStatus,
  saveTransfers,
  saveCheckPoint,
  saveRouterBalances,
  getTransfersWithOriginPending,
  getTransfersWithDestinationPending,
  getCheckPoint,
  saveMessages,
  saveSentRootMessages,
  saveProcessedRootMessages,
  getRootMessages,
  getSpokeNodes,
  getSpokeNode,
  saveAggregatedRoots,
  saveReceivedAggregateRoot,
  savePropagatedRoots,
  getHubNode,
  getHubNodes,
  putRoot,
  getRoot,
  getMessageRootIndex,
  getLatestMessageRoot,
  getLatestAggregateRoot,
  getAggregateRootCount,
  getUnProcessedMessages,
  getUnProcessedMessagesByIndex,
  getAggregateRoot,
  getMessageRootAggregatedFromIndex,
  getMessageRootCount,
  transaction,
  getCompletedTransfersByMessageHashes,
  increaseBackoff,
  resetBackoffs,
  updateErrorStatus,
  markRootMessagesProcessed,
  updateSlippage,
<<<<<<< HEAD
  saveAssets,
=======
  getPendingTransfersByMessageStatus,
  getMessageRootsFromIndex,
>>>>>>> 8ca06584
} from "../src/client";

describe("Database client", () => {
  let pool: Pool;
  const batchSize = 10;

  beforeEach(async () => {
    pool = new Pool({
      connectionString: process.env.DATABASE_URL || "postgres://postgres:qwerty@localhost:5432/connext?sslmode=disable",
      idleTimeoutMillis: 3000,
      allowExitOnIdle: true,
    });
  });

  afterEach(async () => {
    await pool.query("DELETE FROM asset_balances CASCADE");
    await pool.query("DELETE FROM assets CASCADE");
    await pool.query("DELETE FROM transfers CASCADE");
    await pool.query("DELETE FROM messages CASCADE");
    await pool.query("DELETE FROM root_messages CASCADE");
    await pool.query("DELETE FROM routers CASCADE");
    await pool.query("DELETE FROM checkpoints CASCADE");
    await pool.query("DELETE FROM aggregated_roots CASCADE");
    await pool.query("DELETE FROM propagated_roots CASCADE");
    await pool.query("DELETE FROM received_aggregate_roots CASCADE");
    await pool.query("DELETE FROM merkle_cache CASCADE");

    restore();
    reset();
  });

  it("should handle undefined status", async () => {
    const statusTransfers = await getTransfersByStatus(undefined as any, 10, 0, "ASC", pool);
    expect(statusTransfers.length).equal(0);
  });

  it("should save single transfer", async () => {
    const xTransfer = mock.entity.xtransfer({ status: XTransferStatus.Executed });
    await saveTransfers([xTransfer], pool);
  });

  it("should save single transfer and update it's error status", async () => {
    const xTransfer = mock.entity.xtransfer({
      status: XTransferStatus.Executed,
      errorStatus: XTransferErrorStatus.LowRelayerFee,
    });
    await saveTransfers([xTransfer], pool);

    const dbTransfer = await getTransferByTransferId(xTransfer.transferId, pool);
    expect(dbTransfer!.destination!.status).equal(XTransferStatus.Executed);
    expect(dbTransfer!.origin?.errorStatus).equal(undefined);
  });

  it("should save single transfer and update it's error status to None when CompletedFast", async () => {
    let xTransfer = mock.entity.xtransfer({
      status: XTransferStatus.Reconciled,
      errorStatus: XTransferErrorStatus.LowRelayerFee,
    });
    await saveTransfers([xTransfer], pool);

    const dbTransfer = await getTransferByTransferId(xTransfer.transferId, pool);
    expect(dbTransfer!.destination!.status).equal(XTransferStatus.Reconciled);
    expect(dbTransfer!.origin?.errorStatus).equal(XTransferErrorStatus.LowRelayerFee);

    xTransfer.destination!.status = XTransferStatus.CompletedFast;

    await saveTransfers([xTransfer], pool);

    const dbTransferUpdated = await getTransferByTransferId(xTransfer.transferId, pool);
    expect(dbTransferUpdated!.destination!.status).equal(XTransferStatus.CompletedFast);
    expect(dbTransferUpdated!.origin?.errorStatus).equal(undefined);
  });

  it("should save single transfer and update it's error status to None when CompletedSlow", async () => {
    let xTransfer = mock.entity.xtransfer({
      status: XTransferStatus.Reconciled,
      errorStatus: XTransferErrorStatus.LowRelayerFee,
    });
    await saveTransfers([xTransfer], pool);

    const dbTransfer = await getTransferByTransferId(xTransfer.transferId, pool);
    expect(dbTransfer!.destination!.status).equal(XTransferStatus.Reconciled);
    expect(dbTransfer!.origin?.errorStatus).equal(XTransferErrorStatus.LowRelayerFee);

    xTransfer.destination!.status = XTransferStatus.CompletedSlow;

    await saveTransfers([xTransfer], pool);

    const dbTransferUpdated = await getTransferByTransferId(xTransfer.transferId, pool);
    expect(dbTransferUpdated!.destination!.status).equal(XTransferStatus.CompletedSlow);
    expect(dbTransferUpdated!.origin?.errorStatus).equal(undefined);
  });

  it("should save single transfer null destination", async () => {
    let xTransferLocal = mock.entity.xtransfer({ status: XTransferStatus.Executed });
    xTransferLocal.xparams.destinationDomain = null as any;
    await saveTransfers([xTransferLocal], pool);
  });

  it("should upsert single transfer", async () => {
    const xTransfer = mock.entity.xtransfer({ status: XTransferStatus.Executed });
    xTransfer.destination!.status = XTransferStatus.CompletedFast;
    await saveTransfers([xTransfer], pool);
    const dbTransfer = await getTransferByTransferId(xTransfer.transferId, pool);
    expect(dbTransfer!.destination!.status).equal(XTransferStatus.CompletedFast);
    expect(dbTransfer!.transferId).equal(xTransfer.transferId);
  });

  it("should upsert origin and then destination side transfer", async () => {
    const xTransfer = mock.entity.xtransfer({ status: XTransferStatus.XCalled });
    const xcall_timestamp = xTransfer.origin!.xcall.timestamp;
    xTransfer.destination = undefined;
    const origin = xTransfer.origin;
    await saveTransfers([xTransfer], pool);
    const xTransferDestination = mock.entity.xtransfer({ status: XTransferStatus.CompletedFast });
    xTransfer.destination = xTransferDestination.destination;
    xTransfer.origin = undefined;
    const bridgedAmt = "100230889509432937";
    xTransfer.xparams.bridgedAmt = bridgedAmt;
    const reconcile_timestamp = xTransfer.destination!.reconcile!.timestamp;
    await saveTransfers([xTransfer], pool);
    const dbTransfer = await getTransferByTransferId(xTransfer.transferId, pool);
    expect(dbTransfer!.destination!.status).equal(XTransferStatus.CompletedFast);
    expect(dbTransfer!.origin?.xcall.timestamp).equal(xcall_timestamp);
    expect(dbTransfer?.destination?.reconcile?.timestamp).deep.equal(reconcile_timestamp);
    expect(dbTransfer!.transferId).equal(xTransfer.transferId);
    expect(dbTransfer?.origin).deep.equal(origin);
    expect(dbTransfer!.xparams.bridgedAmt).deep.equal(bridgedAmt);
  });

  it("should upsert destination and then origin side transfer", async () => {
    const xTransfer = mock.entity.xtransfer({ status: XTransferStatus.CompletedFast });
    const origin = xTransfer.origin;
    xTransfer.origin = undefined;
    const reconcile_timestamp = xTransfer.destination!.reconcile!.timestamp;
    await saveTransfers([xTransfer], pool);
    xTransfer.origin = origin;
    xTransfer.destination = undefined;
    const xcall_timestamp = xTransfer.origin!.xcall.timestamp;
    await saveTransfers([xTransfer], pool);
    const dbTransfer = await getTransferByTransferId(xTransfer.transferId, pool);
    expect(dbTransfer!.destination!.status).equal(XTransferStatus.CompletedFast);
    expect(dbTransfer!.origin?.xcall.timestamp).equal(xcall_timestamp);
    expect(dbTransfer?.destination?.reconcile?.timestamp).deep.equal(reconcile_timestamp);
    expect(dbTransfer!.transferId).equal(xTransfer.transferId);
    expect(dbTransfer?.origin).deep.equal(origin);
  });

  it("should save multiple transfers", async () => {
    const transfers: XTransfer[] = [];
    for (var _i = 0; _i < batchSize; _i++) {
      transfers.push(mock.entity.xtransfer({ status: XTransferStatus.Executed }));
    }
    await saveTransfers(transfers, pool);
  });

  it("should upsert multiple transfers", async () => {
    const transfers: XTransfer[] = [];
    for (let transfer of transfers) {
      transfer!.destination!.status = XTransferStatus.CompletedSlow;
    }
    await saveTransfers(transfers, pool);
    for (let transfer of transfers) {
      const dbTransfer = await getTransferByTransferId(transfer.transferId, pool);
      expect(dbTransfer!.destination!.status).equal(XTransferStatus.CompletedSlow);
      expect(dbTransfer!.transferId).equal(transfer.transferId);
    }
  });

  it("should get transfer by status", async () => {
    const xTransfer = mock.entity.xtransfer({ status: XTransferStatus.CompletedFast });
    await saveTransfers([xTransfer], pool);

    const statusTransfers = await getTransfersByStatus(XTransferStatus.CompletedFast, 10, 0, "ASC", pool);
    expect(statusTransfers.length).greaterThan(0);
    expect(statusTransfers[0]!.destination!.status).equal(xTransfer.destination!.status);
  });

  it("should get transfer by status with limit and ascending order", async () => {
    const transfers = Array(10)
      .fill(0)
      .map((_a, index) => {
        const t: XTransfer = mock.entity.xtransfer({ status: XTransferStatus.Executed });
        t.xparams.nonce = index + 1;
        t.origin!.xcall.timestamp = index + 1;
        return t;
      });
    await saveTransfers(transfers, pool);
    const set1 = await getTransfersByStatus(XTransferStatus.Executed, 4, 0, "ASC", pool);
    expect(set1[0].xparams.nonce).to.eq(1);
  });

  it("should get transfer by status with limit and descending order", async () => {
    const transfers = Array(10)
      .fill(0)
      .map((_a, index) => {
        const t: XTransfer = mock.entity.xtransfer({ status: XTransferStatus.Executed });
        t.xparams.nonce = index + 1;
        t.origin!.xcall.timestamp = index + 1;
        return t;
      });
    await saveTransfers(transfers, pool);
    const set1 = await getTransfersByStatus(XTransferStatus.Executed, 4, 0, "DESC", pool);
    expect(set1[0].xparams.nonce).to.eq(10);
  });

  it("should get transfer by status with limit", async () => {
    const transfers = Array(10)
      .fill(0)
      .map((_a, index) => {
        const t: XTransfer = mock.entity.xtransfer({ status: XTransferStatus.Executed });
        t.xparams.nonce = index + 1;
        t.origin!.xcall.timestamp = index + 1;
        return t;
      });
    await saveTransfers(transfers, pool);
    const set1 = await getTransfersByStatus(XTransferStatus.Executed, 4, 0, "DESC", pool);
    expect(set1.length).to.eq(4);
  });

  it("should get transfer by status with limit from offset", async () => {
    const transfers = Array(10)
      .fill(0)
      .map((_a, index) => {
        const t: XTransfer = mock.entity.xtransfer({ status: XTransferStatus.Executed });
        t.xparams.nonce = index + 1;
        t.origin!.xcall.timestamp = index + 1;
        return t;
      });
    await saveTransfers(transfers, pool);
    const set1 = await getTransfersByStatus(XTransferStatus.Executed, 1, 9, "DESC", pool);
    expect(set1.length).to.eq(1);
    expect(set1[0].xparams.nonce).to.eq(1);
  });

  it("should get completed transfers by message hash", async () => {
    const transfers = Array(3)
      .fill(0)
      .map((_a, index) => {
        const t: XTransfer = mock.entity.xtransfer({ status: XTransferStatus.CompletedFast });
        t.xparams.nonce = index + 1;
        t.origin!.xcall.timestamp = index + 1;
        return t;
      })
      .concat(
        Array(3)
          .fill(0)
          .map((_a, index) => {
            const t: XTransfer = mock.entity.xtransfer({ status: XTransferStatus.CompletedSlow });
            t.xparams.nonce = index + 1;
            t.origin!.xcall.timestamp = index + 1;
            return t;
          }),
      )
      .concat(
        Array(3)
          .fill(0)
          .map((_a, index) => {
            const t: XTransfer = mock.entity.xtransfer({ status: XTransferStatus.Executed });
            t.xparams.nonce = index + 1;
            t.origin!.xcall.timestamp = index + 1;
            return t;
          }),
      )
      .concat(
        Array(3)
          .fill(0)
          .map((_a, index) => {
            const t: XTransfer = mock.entity.xtransfer({ status: XTransferStatus.Reconciled });
            t.xparams.nonce = index + 1;
            t.origin!.xcall.timestamp = index + 1;
            return t;
          }),
      );

    transfers[1].origin!.messageHash = mkHash("0xaaa");
    transfers[5].origin!.messageHash = mkHash("0xbbb");
    transfers[10].origin!.messageHash = mkHash("0xccc");
    await saveTransfers(transfers, pool);
    const set = await getCompletedTransfersByMessageHashes([mkHash("0xaaa"), mkHash("0xbbb"), mkHash("0xccc")], pool);
    expect(set.length).to.eq(3);
    expect([mkHash("0xaaa"), mkHash("0xbbb"), mkHash("0xccc")].includes(set[0].origin!.messageHash)).to.be.true;
    expect([mkHash("0xaaa"), mkHash("0xbbb"), mkHash("0xccc")].includes(set[1].origin!.messageHash)).to.be.true;
    expect([mkHash("0xaaa"), mkHash("0xbbb"), mkHash("0xccc")].includes(set[2].origin!.messageHash)).to.be.true;
  });

  it("should save valid boolean fields", async () => {
    let xTransferLocal = mock.entity.xtransfer();
    await saveTransfers([xTransferLocal], pool);
    const dbTransfer = await getTransferByTransferId(xTransferLocal.transferId, pool);
    expect(dbTransfer!.transferId).equal(xTransferLocal.transferId);
    expect(dbTransfer!.xparams!.receiveLocal).equal(xTransferLocal.xparams.receiveLocal);
  });

  it("should save receiveLocal when not already in db", async () => {
    let xTransferLocal = mock.entity.xtransfer();
    xTransferLocal.xparams.receiveLocal = true;

    await saveTransfers([xTransferLocal], pool);
    const dbTransfer = await getTransferByTransferId(xTransferLocal.transferId, pool);

    expect(dbTransfer!.transferId).equal(xTransferLocal.transferId);
    expect(dbTransfer!.xparams!.receiveLocal).equal(true);
  });

  it("should not save receiveLocal=false  when true already in db", async () => {
    let xTransferLocal = mock.entity.xtransfer();
    xTransferLocal.xparams.receiveLocal = true;

    await saveTransfers([xTransferLocal], pool);
    const dbTransfer = await getTransferByTransferId(xTransferLocal.transferId, pool);

    expect(dbTransfer!.transferId).equal(xTransferLocal.transferId);
    expect(dbTransfer!.xparams!.receiveLocal).equal(true);

    // Reconciled only destination transfers has receiveLocal = false
    xTransferLocal.xparams.receiveLocal = false;

    await saveTransfers([xTransferLocal], pool);
    const dbTransferUpsert = await getTransferByTransferId(xTransferLocal.transferId, pool);

    expect(dbTransferUpsert!.transferId).equal(xTransferLocal.transferId);
    expect(dbTransferUpsert!.xparams!.receiveLocal).equal(true);
  });

  it("should save receiveLocal=true when false already in db", async () => {
    let xTransferLocal = mock.entity.xtransfer();
    xTransferLocal.xparams.receiveLocal = false;

    await saveTransfers([xTransferLocal], pool);
    const dbTransfer = await getTransferByTransferId(xTransferLocal.transferId, pool);

    expect(dbTransfer!.transferId).equal(xTransferLocal.transferId);
    expect(dbTransfer!.xparams!.receiveLocal).equal(false);

    // Reconciled only destination transfers has receiveLocal = false
    xTransferLocal.xparams.receiveLocal = true;

    await saveTransfers([xTransferLocal], pool);
    const dbTransferUpsert = await getTransferByTransferId(xTransferLocal.transferId, pool);

    expect(dbTransferUpsert!.transferId).equal(xTransferLocal.transferId);
    expect(dbTransferUpsert!.xparams!.receiveLocal).equal(true);
  });

  it("should save missing boolean fields with defaults", async () => {
    const xTransferLocal = mock.entity.xtransfer();
    await saveTransfers([xTransferLocal], pool);
    const dbTransfer = await getTransferByTransferId(xTransferLocal.transferId, pool);
    expect(dbTransfer!.transferId).equal(xTransferLocal.transferId);
    expect(dbTransfer!.xparams!.receiveLocal).equal(false);
  });

  it("should set a router balance", async () => {
    const routerBalances: RouterBalance[] = [
      {
        router: mkAddress("0xa"),
        assets: [
          {
            canonicalId: mkBytes32("0xb"),
            adoptedAsset: mkAddress("0xaa"),
            blockNumber: "0",
            domain: "1234",
            id: mkAddress("0xbb"),
            canonicalDomain: "1111",
            key: mkBytes32("0xb"),
            decimal: "18",
            localAsset: mkAddress("0xaa"),
            balance: utils.parseEther("100").toString(),
            locked: utils.parseEther("100").toString(),
            supplied: utils.parseEther("100").toString(),
            removed: utils.parseEther("100").toString(),
            feesEarned: utils.parseEther("100").toString(),
          },
          {
            canonicalId: mkBytes32("0xbb"),
            adoptedAsset: mkAddress("0xaa"),
            blockNumber: "0",
            domain: "1234",
            id: mkAddress("0xbb"),
            canonicalDomain: "1111",
            key: mkBytes32("0xb"),
            decimal: "18",
            localAsset: mkAddress("0xaa"),
            balance: utils.parseEther("100").toString(),
            locked: utils.parseEther("100").toString(),
            supplied: utils.parseEther("100").toString(),
            removed: utils.parseEther("100").toString(),
            feesEarned: utils.parseEther("100").toString(),
          },
          {
            canonicalId: mkBytes32("0xb"),
            adoptedAsset: mkAddress("0xaa"),
            blockNumber: "0",
            domain: "12345",
            id: mkAddress("0xbb"),
            canonicalDomain: "1111",
            key: mkBytes32("0xb"),
            decimal: "18",
            localAsset: mkAddress("0xaa"),
            balance: utils.parseEther("100").toString(),
            locked: utils.parseEther("100").toString(),
            supplied: utils.parseEther("100").toString(),
            removed: utils.parseEther("100").toString(),
            feesEarned: utils.parseEther("100").toString(),
          },
          {
            canonicalId: mkBytes32("0xbb"),
            adoptedAsset: mkAddress("0xaa"),
            blockNumber: "0",
            domain: "12345",
            id: mkAddress("0xbb"),
            canonicalDomain: "1111",
            key: mkBytes32("0xb"),
            decimal: "18",
            localAsset: mkAddress("0xaa"),
            balance: utils.parseEther("100").toString(),
            locked: utils.parseEther("100").toString(),
            supplied: utils.parseEther("100").toString(),
            removed: utils.parseEther("100").toString(),
            feesEarned: utils.parseEther("100").toString(),
          },
        ],
      },
      {
        router: mkAddress("0xb"),
        assets: [
          {
            canonicalId: mkBytes32("0xb"),
            adoptedAsset: mkAddress("0xaa"),
            blockNumber: "0",
            domain: "1234",
            id: mkAddress("0xbb"),
            canonicalDomain: "1111",
            key: mkBytes32("0xb"),
            decimal: "18",
            localAsset: mkAddress("0xaa"),
            balance: utils.parseEther("100").toString(),
            locked: utils.parseEther("100").toString(),
            supplied: utils.parseEther("100").toString(),
            removed: utils.parseEther("100").toString(),
            feesEarned: utils.parseEther("100").toString(),
          },
          {
            canonicalId: mkBytes32("0xbb"),
            adoptedAsset: mkAddress("0xaa"),
            blockNumber: "0",
            domain: "1234",
            id: mkAddress("0xbb"),
            canonicalDomain: "1111",
            key: mkBytes32("0xb"),
            decimal: "18",
            localAsset: mkAddress("0xaa"),
            balance: utils.parseEther("100").toString(),
            locked: utils.parseEther("100").toString(),
            supplied: utils.parseEther("100").toString(),
            removed: utils.parseEther("100").toString(),
            feesEarned: utils.parseEther("100").toString(),
          },
          {
            canonicalId: mkBytes32("0xb"),
            adoptedAsset: mkAddress("0xaa"),
            blockNumber: "0",
            domain: "12345",
            id: mkAddress("0xbb"),
            canonicalDomain: "1111",
            key: mkBytes32("0xb"),
            decimal: "18",
            localAsset: mkAddress("0xaa"),
            balance: utils.parseEther("100").toString(),
            locked: utils.parseEther("100").toString(),
            supplied: utils.parseEther("100").toString(),
            removed: utils.parseEther("100").toString(),
            feesEarned: utils.parseEther("100").toString(),
          },
          {
            canonicalId: mkBytes32("0xbb"),
            adoptedAsset: mkAddress("0xaa"),
            blockNumber: "0",
            domain: "12345",
            id: mkAddress("0xbb"),
            canonicalDomain: "1111",
            key: mkBytes32("0xb"),
            decimal: "18",
            localAsset: mkAddress("0xaa"),
            balance: utils.parseEther("100").toString(),
            locked: utils.parseEther("100").toString(),
            supplied: utils.parseEther("100").toString(),
            removed: utils.parseEther("100").toString(),
            feesEarned: utils.parseEther("100").toString(),
          },
        ],
      },
    ];
    await saveRouterBalances(routerBalances, pool);
    const res = await pool.query(`SELECT * FROM routers_with_balances order by address, domain, canonical_id`);
    const rb = convertToRouterBalance(res.rows);
    expect(rb).to.deep.eq(routerBalances);
  });

  it("should router balance when partial data", async () => {
    const routerBalances: any = [
      {
        router: mkAddress("0xc"),
        assets: [],
      },
      {
        router: mkAddress("0xa"),
        assets: [],
      },
    ];
    await saveRouterBalances(routerBalances as RouterBalance[], pool);
    const res = await pool.query(`SELECT * FROM routers_with_balances`);
    const rb = convertToRouterBalance(res.rows);
    expect(rb).to.deep.eq(routerBalances.map((r) => ({ ...r, assets: [] })));
  });

  it("should router balance when no data", async () => {
    const routerBalances: RouterBalance[] = [];
    await saveRouterBalances(routerBalances, pool);
    const res = await pool.query(`SELECT * FROM routers_with_balances`);
    const rb = convertToRouterBalance(res.rows);
    expect(rb).to.deep.eq(routerBalances);
  });

  it("should set and get checkpoint", async () => {
    const nonce = 8239764;
    const name = "nonce_checkpoint";
    await saveCheckPoint(name, nonce, pool);
    const result = await getCheckPoint(name, pool);
    expect(result).equal(nonce);
  });

  it("should get transfers missing origin data", async () => {
    const xTransfer1: XTransfer = mock.entity.xtransfer({ status: XTransferStatus.Executed });
    xTransfer1.destination!.execute!.timestamp = 1;
    const xTransfer2: XTransfer = mock.entity.xtransfer({ status: XTransferStatus.Executed });
    xTransfer2.destination!.execute!.timestamp = 2;
    const xTransfer3 = mock.entity.xtransfer({ status: XTransferStatus.Reconciled });
    xTransfer3.origin = undefined;
    const xTransfer3Id = xTransfer3.transferId;
    await saveTransfers([xTransfer3], pool);
    const xTransfer4: XTransfer = mock.entity.xtransfer({ status: XTransferStatus.Executed });
    xTransfer4.destination!.execute!.timestamp = 4;
    await saveTransfers([xTransfer1, xTransfer2, xTransfer3], pool);
    const transfers = await getTransfersWithOriginPending(xTransfer3.xparams.originDomain, 100, "ASC", pool);
    expect(transfers.length).greaterThan(0);
    expect(transfers).includes(xTransfer3Id);
  });

  it("should get transfers missing destination data", async () => {
    const xTransfer1: XTransfer = mock.entity.xtransfer({ status: XTransferStatus.Executed });
    xTransfer1.destination!.execute!.timestamp = 1;
    const xTransfer2: XTransfer = mock.entity.xtransfer({ status: XTransferStatus.Executed });
    xTransfer2.destination!.execute!.timestamp = 2;
    const xTransfer3 = mock.entity.xtransfer({ status: XTransferStatus.XCalled });
    xTransfer3.destination = undefined;
    const xTransfer3Id = xTransfer3.transferId;
    await saveTransfers([xTransfer3], pool);
    const xTransfer4: XTransfer = mock.entity.xtransfer({ status: XTransferStatus.Executed });
    xTransfer4.destination!.execute!.timestamp = 4;
    await saveTransfers([xTransfer1, xTransfer2, xTransfer3], pool);
    const transfers = await getTransfersWithDestinationPending(xTransfer3.xparams.destinationDomain, 100, "ASC", pool);
    expect(transfers.length).greaterThan(0);
    expect(transfers).includes(xTransfer3Id);
  });

  it("should get checkpoint when no data", async () => {
    const timestamp = await getCheckPoint(undefined as any, pool);
    expect(timestamp).equal(0);
  });

  it("should get pending origin transfers when no data", async () => {
    const xTransfer1: XTransfer = mock.entity.xtransfer({ status: XTransferStatus.XCalled });
    const transfers = await getTransfersWithOriginPending(xTransfer1.xparams!.originDomain, 100, undefined, pool);
    expect(transfers.length).equal(0);
  });

  it("should get destination transfers when no data", async () => {
    const xTransfer1: XTransfer = mock.entity.xtransfer({ status: XTransferStatus.Reconciled });
    const transfers = await getTransfersWithDestinationPending(
      xTransfer1.xparams!.destinationDomain,
      100,
      undefined,
      pool,
    );
    expect(transfers.length).equal(0);
  });

  it("should save multiple messages", async () => {
    const messages: XMessage[] = [];
    for (var _i = 0; _i < batchSize; _i++) {
      messages.push(mock.entity.xMessage());
    }
    await saveMessages(messages, pool);
  });

  it("should upsert multiple messages", async () => {
    const messages: XMessage[] = [];
    for (var _i = 0; _i < batchSize; _i++) {
      messages.push(mock.entity.xMessage());
    }
    await saveMessages(messages, pool);
    for (let message of messages) {
      message.destination!.processed = true;
    }
    await saveMessages(messages, pool);
    const pendingMessages = await getUnProcessedMessagesByIndex(
      mock.domain.A,
      mock.domain.B,
      batchSize,
      0,
      100,
      "ASC",
      pool,
    );
    for (const message of pendingMessages) {
      expect(message.destination!.processed).equal(true);
    }
    const firstCount = await getMessageRootCount(messages[0].originDomain, messages[0].origin.root, pool);
    expect(firstCount).to.eq(messages[0].origin.index);
    const lastCount = await getMessageRootCount(messages[0].originDomain, messages[batchSize - 1].origin.root, pool);
    expect(lastCount).to.eq(messages[batchSize - 1].origin.index);
  });

  it("should save multiple sent root messages", async () => {
    const messages: RootMessage[] = [];
    for (let _i = 0; _i < batchSize; _i++) {
      messages.push(mock.entity.rootMessage());
    }
    await saveSentRootMessages(messages, pool);
    const _messages = await getRootMessages(undefined, 100, "ASC", pool);
    expect(_messages).to.deep.eq(messages);
  });

  it("should upsert multiple sent root messages with relayer data", async () => {
    const messages: RootMessage[] = [];
    for (let _i = 0; _i < batchSize; _i++) {
      messages.push(mock.entity.rootMessage());
    }
    await saveSentRootMessages(messages, pool);
    let _messages = await getRootMessages(undefined, 100, "ASC", pool);
    expect(_messages).to.deep.eq(messages);

    for (let _i = 0; _i < 5; _i++) {
      messages[_i].relayerType = RelayerType.Connext;
      messages[_i].sentTaskId = mkBytes32("0x1234");
      messages[_i].sentTimestamp = getNtpTimeSeconds();
    }
    await saveSentRootMessages(messages, pool);
    _messages = await getRootMessages(undefined, 100, "ASC", pool);
    expect(_messages).to.deep.eq(messages);
  });

  it("should upsert multiple processed messages on top of sent messages and set processed = true", async () => {
    const messages: RootMessage[] = [];
    for (let _i = 0; _i < batchSize; _i++) {
      const _m = mock.entity.rootMessage();
      _m.timestamp = _i * 2;
      _m.count = _i * 2;
      messages.push(_m);
    }

    // processed should overwrite and set processed true
    await saveSentRootMessages(messages, pool);
    await saveProcessedRootMessages(messages, pool);

    let firstRoot = await getMessageRootAggregatedFromIndex(messages[0].spokeDomain, 0, pool);
    const messageRoots = await getMessageRootsFromIndex(messages[0].spokeDomain, 0, pool);
    expect(firstRoot).to.eq(undefined);
    expect(messageRoots).to.be.deep.eq(messages.map((i) => ({ ...i, count: i.count.toString(), processed: true })));

    const roots: AggregatedRoot[] = [];
    for (let _i = 0; _i < batchSize; _i++) {
      const m = mock.entity.aggregatedRoot();
      m.index = _i;
      m.receivedRoot = messages[_i].root;
      roots.push(m);
    }
    await saveAggregatedRoots(roots, pool);

    const _messages = await getRootMessages(true, 100, "ASC", pool);
    _messages.sort((a, b) => a.timestamp - b.timestamp);
    expect(_messages).to.deep.eq(
      messages.map((m) => {
        return { ...m, processed: true };
      }),
    );

    firstRoot = await getMessageRootAggregatedFromIndex(messages[0].spokeDomain, 0, pool);
    expect(firstRoot!.root).to.eq(messages[0].root);
    // Index the message leaf just after the count of the previous aggregate root
    const lastRoot = await getMessageRootAggregatedFromIndex(
      messages[batchSize - 1].spokeDomain,
      2 * (batchSize - 2) + 1,
      pool,
    );
    expect(lastRoot!.root).to.eq(messages[batchSize - 1].root);
  });

  it("should not set processed to false", async () => {
    const messages: RootMessage[] = [];
    for (let _i = 0; _i < batchSize; _i++) {
      messages.push(mock.entity.rootMessage());
    }

    // sent should not overwrite to processed = false
    await saveProcessedRootMessages(messages, pool);
    await saveSentRootMessages(messages, pool);

    const _messages = await getRootMessages(undefined, 100, "ASC", pool);
    expect(_messages).to.deep.eq(
      messages.map((m) => {
        return { ...m, processed: true };
      }),
    );
  });

  it("should filter processed properly", async () => {
    const messages: RootMessage[] = [];
    for (let _i = 0; _i < batchSize; _i++) {
      let rootMessage = mock.entity.rootMessage();
      rootMessage.timestamp = _i;
      rootMessage.count = _i;
      messages.push(rootMessage);
    }
    await saveSentRootMessages(messages, pool);
    // process first half of batch
    await saveProcessedRootMessages(messages.slice(batchSize / 2 - 1, batchSize / 2), pool);

    let _messages = await getRootMessages(true, 100, "ASC", pool);
    _messages.sort((a, b) => a.timestamp - b.timestamp);

    expect(_messages).to.deep.eq(messages.slice(0, batchSize / 2).map((m) => ({ ...m, processed: true })));

    _messages = await getRootMessages(false, 100, "ASC", pool);
    _messages.sort((a, b) => a.timestamp - b.timestamp);
    expect(_messages).to.deep.eq(messages.slice(batchSize / 2));
  });

  it("should get spoke node", async () => {
    const messages: XMessage[] = [];
    for (let _i = 0; _i < batchSize; _i++) {
      const m = mock.entity.xMessage();
      if (_i === 0) {
        m.originDomain = "test";
      }
      m.origin.index = _i;
      messages.push(m);
    }
    await saveMessages(messages, pool);

    const _message = await getSpokeNode(mock.domain.A, 5, batchSize, pool);
    expect(_message).to.eq(messages[5].leaf);
  });

  it("should get spoke nodes", async () => {
    const messages: XMessage[] = [];
    for (let _i = 0; _i < batchSize; _i++) {
      const m = mock.entity.xMessage();
      if (_i === 0) {
        m.originDomain = "test";
      }
      m.origin.index = _i;
      messages.push(m);
    }
    await saveMessages(messages, pool);

    const _messages = await getSpokeNodes(mock.domain.A, 0, 3, batchSize, pool);
    expect(_messages).to.deep.eq(messages.slice(1, 4).map((m) => m.leaf));
  });

  it("should get hub node", async () => {
    const roots: AggregatedRoot[] = [];
    for (let _i = 0; _i < batchSize; _i++) {
      const m = mock.entity.aggregatedRoot();
      m.index = _i;
      roots.push(m);
    }
    await saveAggregatedRoots(roots, pool);

    const root = await getHubNode(4, batchSize, pool);
    expect(root).to.eq(roots[4].receivedRoot);
  });

  it("should get hub nodes", async () => {
    const roots: AggregatedRoot[] = [];
    for (let _i = 0; _i < batchSize; _i++) {
      const m = mock.entity.aggregatedRoot();
      m.index = _i;
      roots.push(m);
    }
    await saveAggregatedRoots(roots, pool);

    const dbRoots = await getHubNodes(3, 7, batchSize, pool);
    expect(dbRoots).to.deep.eq(roots.slice(3, 7 + 1).map((r) => r.receivedRoot));
  });

  it("should get getLatestMessageRoot", async () => {
    const messages: RootMessage[] = [];
    const roots: AggregatedRoot[] = [];
    const propRoots: PropagatedRoot[] = [];
    for (let _i = 0; _i < batchSize; _i++) {
      const rootMessage = mock.entity.rootMessage();
      rootMessage.count = _i;
      messages.push(rootMessage);
      const m = mock.entity.aggregatedRoot();
      m.index = _i;
      m.receivedRoot = rootMessage.root;
      roots.push(m);
      const propRoot = mock.entity.propagatedRoot();
      propRoot.count = _i + 1;
      propRoots.push(propRoot);
    }

    await saveSentRootMessages(messages, pool);
    await saveAggregatedRoots(roots, pool);
    await savePropagatedRoots(propRoots, pool);

    const dbRoots = await getLatestMessageRoot(
      mock.entity.rootMessage().spokeDomain,
      propRoots[batchSize - 1].aggregate,
      pool,
    );
    dbRoots ? (dbRoots.count = batchSize - 1) : undefined;
    expect(dbRoots).to.deep.eq(messages[batchSize - 1]);
  });

  it("should upsert roots properly", async () => {
    for (let _i = 0; _i < batchSize; _i++) {
      await putRoot(mock.domain.A, _i <= 3 ? "1" : _i <= 6 ? "2" : "3", mkBytes32(`0x${_i}`), pool);
    }

    let root = await getRoot(mock.domain.A, "1", pool);
    expect(root).to.eq(mkBytes32("0x0"));

    root = await getRoot(mock.domain.A, "2", pool);
    expect(root).to.eq(mkBytes32("0x4"));

    root = await getRoot(mock.domain.A, "3", pool);
    expect(root).to.eq(mkBytes32("0x7"));
  });

  it("should save multiple aggregated roots", async () => {
    const roots: AggregatedRoot[] = [];
    for (let _i = 0; _i < batchSize; _i++) {
      const root = mock.entity.aggregatedRoot();
      root.index = _i;
      roots.push(root);
    }
    await saveAggregatedRoots(roots, pool);
    const rootFirst = await getMessageRootIndex(roots[0].domain, roots[0].receivedRoot, pool);
    expect(rootFirst).to.eq(roots[0].index);
    const rootLast = await getMessageRootIndex(roots[batchSize - 1].domain, roots[batchSize - 1].receivedRoot, pool);
    expect(rootLast).to.eq(roots[batchSize - 1].index);
  });

  it("should save multiple propagated roots", async () => {
    const roots: PropagatedRoot[] = [];
    for (let _i = 0; _i < batchSize; _i++) {
      const root = mock.entity.propagatedRoot();
      root.count = _i;
      roots.push(root);
    }
    await savePropagatedRoots(roots, pool);
    const firstIndex = await getAggregateRootCount(roots[0].aggregate, pool);
    expect(firstIndex).to.eq(roots[0].count);
    const lastIndex = await getAggregateRootCount(roots[batchSize - 1].aggregate, pool);
    expect(lastIndex).to.eq(roots[batchSize - 1].count);
  });

  it("should start a transaction", async () => {
    await transaction(async (txnClient) => {
      await saveMessages([mock.entity.xMessage()], txnClient);
      // Reset offset at the end of the cycle.
      await saveCheckPoint("message_" + "test", 1, txnClient);
    });
  });

  it("should return undefined", async () => {
    expect(await getTransferByTransferId("", pool)).to.eq(undefined);
    expect((await getMessageRootAggregatedFromIndex("", 10000000, pool))?.root).to.eq(undefined);
    expect(await getHubNode(10000000, batchSize, pool)).to.eq(undefined);
    expect(await getSpokeNode("", 10000000, batchSize, pool)).to.eq(undefined);
    expect(await getMessageRootCount("", "", pool)).to.eq(undefined);
    expect(await getMessageRootIndex("", "", pool)).to.eq(undefined);
    expect(await getAggregateRootCount("", pool)).to.eq(undefined);
    expect(await getAggregateRoot("", pool)).to.eq(undefined);
    expect(await getLatestMessageRoot("", "", pool)).to.eq(undefined);
    expect(await getLatestAggregateRoot("", "DESC", pool)).to.eq(undefined);
  });

  it("should throw errors", async () => {
    await expect(getTransferByTransferId(undefined as any, undefined as any)).to.eventually.not.be.rejected;
    await expect(getTransfersByStatus(undefined as any, undefined as any)).to.eventually.not.be.rejected;
    await expect(saveTransfers(undefined as any)).to.eventually.not.be.rejected;
    await expect(saveMessages(undefined as any)).to.eventually.not.be.rejected;
    await expect(saveSentRootMessages(undefined as any)).to.eventually.not.be.rejected;
    await expect(saveProcessedRootMessages(undefined as any)).to.eventually.not.be.rejected;
    await expect(saveRouterBalances([])).to.eventually.not.be.rejected;
    await expect(getTransfersWithDestinationPending(undefined as any, undefined as any)).to.eventually.not.be.rejected;
    await expect(getTransfersWithOriginPending(undefined as any, undefined as any)).to.eventually.not.be.rejected;
    await expect(getCheckPoint(undefined as any, undefined as any)).to.eventually.not.be.rejected;
    await expect(saveCheckPoint(undefined as any, undefined as any, undefined as any)).to.eventually.not.be.rejected;
    await expect(getRootMessages(undefined as any, undefined as any, undefined as any, undefined as any)).to.eventually
      .not.be.rejected;
    await expect(saveAggregatedRoots(undefined as any, undefined as any)).to.eventually.not.be.rejected;
    await expect(savePropagatedRoots(undefined as any, undefined as any)).to.eventually.not.be.rejected;
    await expect(getTransfersByTransferIds(undefined as any, undefined as any)).to.eventually.not.be.rejected;
    await expect(
      getUnProcessedMessages(undefined as any, undefined as any, undefined as any, undefined as any, undefined as any),
    ).to.eventually.not.be.rejected;
    await expect(getAggregateRoot(undefined as any, undefined as any)).to.eventually.not.be.rejected;
    await expect(getAggregateRootCount(undefined as any, undefined as any)).to.eventually.not.be.rejected;
    await expect(getMessageRootIndex(undefined as any, undefined as any, undefined as any)).to.eventually.not.be
      .rejected;
    await expect(getMessageRootAggregatedFromIndex(undefined as any, undefined as any, undefined as any)).to.eventually
      .not.be.rejected;
    await expect(getMessageRootCount(undefined as any, undefined as any, undefined as any)).to.eventually.not.be
      .rejected;
    await expect(getSpokeNode(undefined as any, undefined as any, undefined as any, undefined as any)).to.eventually.not
      .be.rejected;
    await expect(
      getSpokeNodes(undefined as any, undefined as any, undefined as any, undefined as any, undefined as any),
    ).to.eventually.not.be.rejected;
    await expect(getHubNode(undefined as any, undefined as any, undefined as any)).to.eventually.not.be.rejected;
    await expect(getHubNodes(undefined as any, undefined as any, undefined as any, undefined as any)).to.eventually.not
      .be.rejected;
    await expect(getRoot(undefined as any, undefined as any, undefined as any)).to.eventually.not.be.rejected;
    await expect(putRoot(undefined as any, undefined as any, undefined as any, undefined as any)).to.eventually.not.be
      .rejected;
  });

  it("should increase and reset the backoff", async () => {
    const transfer1 = mock.entity.xtransfer();
    const transfer2 = mock.entity.xtransfer();
    const transfer3 = mock.entity.xtransfer();
    await saveTransfers([transfer1, transfer2, transfer3], pool);

    let queryRes = await pool.query("SELECT * FROM transfers WHERE transfer_id = $1", [transfer1.transferId]);
    expect(queryRes.rows[0].backoff).to.eq(32);
    expect(queryRes.rows[0].next_execution_timestamp).to.eq(0);

    queryRes = await pool.query("SELECT * FROM transfers WHERE transfer_id = $1", [transfer2.transferId]);
    expect(queryRes.rows[0].backoff).to.eq(32);
    expect(queryRes.rows[0].next_execution_timestamp).to.eq(0);

    let timestamp1 = Math.floor(Date.now() / 1000);
    await increaseBackoff(transfer1.transferId, pool);
    let timestamp2 = Math.floor(Date.now() / 1000);
    await increaseBackoff(transfer2.transferId, pool);
    let timestamp3 = Math.floor(Date.now() / 1000);
    await increaseBackoff(transfer3.transferId, pool);

    queryRes = await pool.query("SELECT * FROM transfers WHERE transfer_id = $1", [transfer1.transferId]);
    expect(queryRes.rows[0].backoff).to.eq(64);
    expect(queryRes.rows[0].next_execution_timestamp).to.gte(timestamp1 + 63); // because of rounding

    queryRes = await pool.query("SELECT * FROM transfers WHERE transfer_id = $1", [transfer2.transferId]);
    expect(queryRes.rows[0].backoff).to.eq(64);
    expect(queryRes.rows[0].next_execution_timestamp).to.gte(timestamp2 + 63); // because of rounding

    queryRes = await pool.query("SELECT * FROM transfers WHERE transfer_id = $1", [transfer3.transferId]);
    expect(queryRes.rows[0].backoff).to.eq(64);
    expect(queryRes.rows[0].next_execution_timestamp).to.gte(timestamp3 + 63); // because of rounding

    timestamp1 = Math.floor(Date.now() / 1000);
    await increaseBackoff(transfer1.transferId, pool);

    queryRes = await pool.query("SELECT * FROM transfers WHERE transfer_id = $1", [transfer1.transferId]);
    expect(queryRes.rows[0].backoff).to.eq(128);
    expect(queryRes.rows[0].next_execution_timestamp).to.gte(timestamp1 + 127); // because of rounding

    await resetBackoffs([transfer1.transferId, transfer2.transferId], pool);

    queryRes = await pool.query("SELECT * FROM transfers WHERE transfer_id = $1", [transfer1.transferId]);
    expect(queryRes.rows[0].backoff).to.eq(32);
    expect(queryRes.rows[0].next_execution_timestamp).to.eq(0);

    queryRes = await pool.query("SELECT * FROM transfers WHERE transfer_id = $1", [transfer2.transferId]);
    expect(queryRes.rows[0].backoff).to.eq(32);
    expect(queryRes.rows[0].next_execution_timestamp).to.eq(0);

    queryRes = await pool.query("SELECT * FROM transfers WHERE transfer_id = $1", [transfer3.transferId]);
    expect(queryRes.rows[0].backoff).to.eq(64);
    expect(queryRes.rows[0].next_execution_timestamp).to.gte(timestamp3 + 63); // because of rounding

    for (let i = 0; i < 32; i++) {
      timestamp1 = Math.floor(Date.now() / 1000);
      await increaseBackoff(transfer1.transferId, pool);
    }

    queryRes = await pool.query("SELECT * FROM transfers WHERE transfer_id = $1", [transfer1.transferId]);
    expect(queryRes.rows[0].backoff).to.eq(86400 * 7);
    expect(queryRes.rows[0].next_execution_timestamp).to.gte(timestamp1 + 127); // because of rounding
  });

  it("should saveReceivedAggregateRoot", async () => {
    const roots: ReceivedAggregateRoot[] = [];
    for (let _i = 0; _i < batchSize; _i++) {
      const m = mock.entity.receivedAggregateRoot();
      m.blockNumber = _i;
      roots.push(m);
    }
    await saveReceivedAggregateRoot(roots, pool);

    const latest = await getLatestAggregateRoot(roots[0].domain, "DESC", pool);
    expect(latest).to.deep.eq(roots[batchSize - 1]);
  });

  it("should update error status", async () => {
    const transfer = mock.entity.xtransfer();
    await saveTransfers([transfer], pool);
    let queryRes = await pool.query("SELECT * FROM transfers WHERE transfer_id = $1", [transfer.transferId]);
    expect(queryRes.rows[0].error_status).to.eq(null);
    await updateErrorStatus(transfer.transferId, XTransferErrorStatus.LowSlippage, pool);
    queryRes = await pool.query("SELECT * FROM transfers WHERE transfer_id = $1", [transfer.transferId]);
    expect(queryRes.rows[0].error_status).to.eq(XTransferErrorStatus.LowSlippage);
  });

  it("should update slippage", async () => {
    const transfers: XTransfer[] = [mock.entity.xtransfer(), mock.entity.xtransfer(), mock.entity.xtransfer()];
    const slippageUpdates: SlippageUpdate[] = transfers.map((t, index) => {
      return {
        domain: t.xparams.destinationDomain,
        id: t.transferId,
        slippage: (index + 1).toString(),
        timestamp: getNtpTimeSeconds(),
        transferId: t.transferId,
      };
    });
    await saveTransfers(transfers, pool);
    let queryRes: any;
    for (let i = 0; i < transfers.length; i++) {
      queryRes = await pool.query("SELECT * FROM transfers WHERE transfer_id = $1", [transfers[i].transferId]);
      expect(queryRes.rows[0].updated_slippage).to.eq(null);
    }
    await updateSlippage(slippageUpdates, pool);

    for (let i = 0; i < transfers.length; i++) {
      queryRes = await pool.query("SELECT * FROM transfers WHERE transfer_id = $1", [transfers[i].transferId]);
      expect(queryRes.rows[0].updated_slippage).to.eq((i + 1).toString());
    }
  });

  it("should mark root messages processed", async () => {
    const roots = [mock.entity.rootMessage(), mock.entity.rootMessage(), mock.entity.rootMessage()];
    await saveSentRootMessages(roots, pool);
    await markRootMessagesProcessed([roots[0], roots[1]], pool);
    let queryRes = await pool.query("SELECT * FROM root_messages WHERE id = $1", [roots[0].id]);
    expect(queryRes.rows[0].processed).to.eq(true);
    queryRes = await pool.query("SELECT * FROM root_messages WHERE id = $1", [roots[1].id]);
    expect(queryRes.rows[0].processed).to.eq(true);
    queryRes = await pool.query("SELECT * FROM root_messages WHERE id = $1", [roots[2].id]);
    expect(queryRes.rows[0].processed).to.eq(false);
  });

<<<<<<< HEAD
  it("should save assets", async () => {
    const assets = [mock.entity.asset(), mock.entity.asset(), mock.entity.asset()];
    await saveAssets(assets, pool);
    let queryRes = await pool.query("SELECT * FROM assets");
    assets.forEach((asset) => {
      expect(queryRes.rows).to.deep.include({
        local: asset.localAsset,
        adopted: asset.adoptedAsset,
        domain: asset.domain,
        key: asset.key,
        id: asset.id,
        decimal: asset.decimal,
        canonical_id: asset.canonicalId,
        canonical_domain: asset.canonicalDomain,
      });
    });
=======
  it("should get pending transfers by message status", async () => {
    const originDomain = "1337";
    const transfers: XTransfer[] = [
      mock.entity.xtransfer({ originDomain, messageStatus: XTransferMessageStatus.XCalled }),
      mock.entity.xtransfer({ originDomain, messageStatus: XTransferMessageStatus.XCalled }),
      mock.entity.xtransfer({ originDomain, messageStatus: XTransferMessageStatus.XCalled }),
      mock.entity.xtransfer({ originDomain, messageStatus: XTransferMessageStatus.SpokeRootSent }),
      mock.entity.xtransfer({ originDomain, messageStatus: XTransferMessageStatus.SpokeRootSent }),
      mock.entity.xtransfer({ originDomain, messageStatus: XTransferMessageStatus.AggregateRootPropagated }),
      mock.entity.xtransfer({ originDomain, messageStatus: XTransferMessageStatus.Processed }),
      mock.entity.xtransfer({ originDomain, messageStatus: XTransferMessageStatus.Processed }),
    ];
    await saveTransfers(transfers, pool);
    let pendingTransfers = await getPendingTransfersByMessageStatus(originDomain, 0, 100, "ASC", pool);
    expect(pendingTransfers.length).to.be.eq(6);
>>>>>>> 8ca06584
  });
});<|MERGE_RESOLUTION|>--- conflicted
+++ resolved
@@ -62,12 +62,8 @@
   updateErrorStatus,
   markRootMessagesProcessed,
   updateSlippage,
-<<<<<<< HEAD
-  saveAssets,
-=======
   getPendingTransfersByMessageStatus,
   getMessageRootsFromIndex,
->>>>>>> 8ca06584
 } from "../src/client";
 
 describe("Database client", () => {
@@ -1125,7 +1121,6 @@
     expect(queryRes.rows[0].processed).to.eq(false);
   });
 
-<<<<<<< HEAD
   it("should save assets", async () => {
     const assets = [mock.entity.asset(), mock.entity.asset(), mock.entity.asset()];
     await saveAssets(assets, pool);
@@ -1142,7 +1137,8 @@
         canonical_domain: asset.canonicalDomain,
       });
     });
-=======
+  });
+
   it("should get pending transfers by message status", async () => {
     const originDomain = "1337";
     const transfers: XTransfer[] = [
@@ -1158,6 +1154,5 @@
     await saveTransfers(transfers, pool);
     let pendingTransfers = await getPendingTransfersByMessageStatus(originDomain, 0, 100, "ASC", pool);
     expect(pendingTransfers.length).to.be.eq(6);
->>>>>>> 8ca06584
   });
 });