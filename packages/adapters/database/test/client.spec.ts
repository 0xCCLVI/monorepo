import { restore, reset } from "sinon";
import {
  expect,
  mkAddress,
  mkBytes32,
  mock,
  RouterBalance,
  XTransfer,
  XTransferStatus,
  convertToRouterBalance,
  XMessage,
  RootMessage,
  AggregatedRoot,
  PropagatedRoot,
  ReceivedAggregateRoot,
  mkHash,
  XTransferErrorStatus,
<<<<<<< HEAD
  getNtpTimeSeconds,
  RelayerType,
=======
  SlippageUpdate,
  getNtpTimeSeconds,
>>>>>>> 24fca586
} from "@connext/nxtp-utils";
import { Pool } from "pg";
import { utils } from "ethers";

import {
  getTransferByTransferId,
  getTransfersByTransferIds,
  getTransfersByStatus,
  saveTransfers,
  saveCheckPoint,
  saveRouterBalances,
  getTransfersWithOriginPending,
  getTransfersWithDestinationPending,
  getCheckPoint,
  saveMessages,
  saveSentRootMessages,
  saveProcessedRootMessages,
  getRootMessages,
  getSpokeNodes,
  getSpokeNode,
  saveAggregatedRoots,
  saveReceivedAggregateRoot,
  savePropagatedRoots,
  getHubNode,
  getHubNodes,
  putRoot,
  getRoot,
  getMessageRootIndex,
  getLatestMessageRoot,
  getLatestAggregateRoot,
  getAggregateRootCount,
  getUnProcessedMessages,
  getUnProcessedMessagesByIndex,
  getAggregateRoot,
  getMessageRootFromIndex,
  getMessageRootCount,
  transaction,
  getCompletedTransfersByMessageHashes,
  increaseBackoff,
  resetBackoffs,
  updateErrorStatus,
  updateSlippage,
} from "../src/client";

describe("Database client", () => {
  let pool: Pool;
  const batchSize = 10;

  beforeEach(async () => {
    pool = new Pool({
      connectionString: process.env.DATABASE_URL || "postgres://postgres:qwerty@localhost:5432/connext?sslmode=disable",
      idleTimeoutMillis: 3000,
      allowExitOnIdle: true,
    });
  });

  afterEach(async () => {
    await pool.query("DELETE FROM asset_balances CASCADE");
    await pool.query("DELETE FROM assets CASCADE");
    await pool.query("DELETE FROM transfers CASCADE");
    await pool.query("DELETE FROM messages CASCADE");
    await pool.query("DELETE FROM root_messages CASCADE");
    await pool.query("DELETE FROM routers CASCADE");
    await pool.query("DELETE FROM checkpoints CASCADE");
    await pool.query("DELETE FROM aggregated_roots CASCADE");
    await pool.query("DELETE FROM propagated_roots CASCADE");
    await pool.query("DELETE FROM received_aggregate_roots CASCADE");
    await pool.query("DELETE FROM merkle_cache CASCADE");

    restore();
    reset();
  });

  it("should handle undefined status", async () => {
    const statusTransfers = await getTransfersByStatus(undefined as any, 10, 0, "ASC", pool);
    expect(statusTransfers.length).equal(0);
  });

  it("should save single transfer", async () => {
    const xTransfer = mock.entity.xtransfer({ status: XTransferStatus.Executed });
    await saveTransfers([xTransfer], pool);
  });

  it("should save single transfer and update it's error status", async () => {
    const xTransfer = mock.entity.xtransfer({
      status: XTransferStatus.Executed,
      errorStatus: XTransferErrorStatus.LowRelayerFee,
    });
    await saveTransfers([xTransfer], pool);

    const dbTransfer = await getTransferByTransferId(xTransfer.transferId, pool);
    expect(dbTransfer!.destination!.status).equal(XTransferStatus.Executed);
    expect(dbTransfer!.origin?.errorStatus).equal(undefined);
  });

  it("should save single transfer and update it's error status to None when CompletedFast", async () => {
    let xTransfer = mock.entity.xtransfer({
      status: XTransferStatus.Reconciled,
      errorStatus: XTransferErrorStatus.LowRelayerFee,
    });
    await saveTransfers([xTransfer], pool);

    const dbTransfer = await getTransferByTransferId(xTransfer.transferId, pool);
    expect(dbTransfer!.destination!.status).equal(XTransferStatus.Reconciled);
    expect(dbTransfer!.origin?.errorStatus).equal(XTransferErrorStatus.LowRelayerFee);

    xTransfer.destination!.status = XTransferStatus.CompletedFast;

    await saveTransfers([xTransfer], pool);

    const dbTransferUpdated = await getTransferByTransferId(xTransfer.transferId, pool);
    expect(dbTransferUpdated!.destination!.status).equal(XTransferStatus.CompletedFast);
    expect(dbTransferUpdated!.origin?.errorStatus).equal(undefined);
  });

  it("should save single transfer and update it's error status to None when CompletedSlow", async () => {
    let xTransfer = mock.entity.xtransfer({
      status: XTransferStatus.Reconciled,
      errorStatus: XTransferErrorStatus.LowRelayerFee,
    });
    await saveTransfers([xTransfer], pool);

    const dbTransfer = await getTransferByTransferId(xTransfer.transferId, pool);
    expect(dbTransfer!.destination!.status).equal(XTransferStatus.Reconciled);
    expect(dbTransfer!.origin?.errorStatus).equal(XTransferErrorStatus.LowRelayerFee);

    xTransfer.destination!.status = XTransferStatus.CompletedSlow;

    await saveTransfers([xTransfer], pool);

    const dbTransferUpdated = await getTransferByTransferId(xTransfer.transferId, pool);
    expect(dbTransferUpdated!.destination!.status).equal(XTransferStatus.CompletedSlow);
    expect(dbTransferUpdated!.origin?.errorStatus).equal(undefined);
  });

  it("should save single transfer null destination", async () => {
    let xTransferLocal = mock.entity.xtransfer({ status: XTransferStatus.Executed });
    xTransferLocal.xparams.destinationDomain = null as any;
    await saveTransfers([xTransferLocal], pool);
  });

  it("should upsert single transfer", async () => {
    const xTransfer = mock.entity.xtransfer({ status: XTransferStatus.Executed });
    xTransfer.destination!.status = XTransferStatus.CompletedFast;
    await saveTransfers([xTransfer], pool);
    const dbTransfer = await getTransferByTransferId(xTransfer.transferId, pool);
    expect(dbTransfer!.destination!.status).equal(XTransferStatus.CompletedFast);
    expect(dbTransfer!.transferId).equal(xTransfer.transferId);
  });

  it("should upsert origin and then destination side transfer", async () => {
    const xTransfer = mock.entity.xtransfer({ status: XTransferStatus.XCalled });
    const xcall_timestamp = xTransfer.origin!.xcall.timestamp;
    xTransfer.destination = undefined;
    const origin = xTransfer.origin;
    await saveTransfers([xTransfer], pool);
    const xTransferDestination = mock.entity.xtransfer({ status: XTransferStatus.CompletedFast });
    xTransfer.destination = xTransferDestination.destination;
    xTransfer.origin = undefined;
    const bridgedAmt = "100230889509432937";
    xTransfer.xparams.bridgedAmt = bridgedAmt;
    const reconcile_timestamp = xTransfer.destination!.reconcile!.timestamp;
    await saveTransfers([xTransfer], pool);
    const dbTransfer = await getTransferByTransferId(xTransfer.transferId, pool);
    expect(dbTransfer!.destination!.status).equal(XTransferStatus.CompletedFast);
    expect(dbTransfer!.origin?.xcall.timestamp).equal(xcall_timestamp);
    expect(dbTransfer?.destination?.reconcile?.timestamp).deep.equal(reconcile_timestamp);
    expect(dbTransfer!.transferId).equal(xTransfer.transferId);
    expect(dbTransfer?.origin).deep.equal(origin);
    expect(dbTransfer!.xparams.bridgedAmt).deep.equal(bridgedAmt);
  });

  it("should upsert destination and then origin side transfer", async () => {
    const xTransfer = mock.entity.xtransfer({ status: XTransferStatus.CompletedFast });
    const origin = xTransfer.origin;
    xTransfer.origin = undefined;
    const reconcile_timestamp = xTransfer.destination!.reconcile!.timestamp;
    await saveTransfers([xTransfer], pool);
    xTransfer.origin = origin;
    xTransfer.destination = undefined;
    const xcall_timestamp = xTransfer.origin!.xcall.timestamp;
    await saveTransfers([xTransfer], pool);
    const dbTransfer = await getTransferByTransferId(xTransfer.transferId, pool);
    expect(dbTransfer!.destination!.status).equal(XTransferStatus.CompletedFast);
    expect(dbTransfer!.origin?.xcall.timestamp).equal(xcall_timestamp);
    expect(dbTransfer?.destination?.reconcile?.timestamp).deep.equal(reconcile_timestamp);
    expect(dbTransfer!.transferId).equal(xTransfer.transferId);
    expect(dbTransfer?.origin).deep.equal(origin);
  });

  it("should save multiple transfers", async () => {
    const transfers: XTransfer[] = [];
    for (var _i = 0; _i < batchSize; _i++) {
      transfers.push(mock.entity.xtransfer({ status: XTransferStatus.Executed }));
    }
    await saveTransfers(transfers, pool);
  });

  it("should upsert multiple transfers", async () => {
    const transfers: XTransfer[] = [];
    for (let transfer of transfers) {
      transfer!.destination!.status = XTransferStatus.CompletedSlow;
    }
    await saveTransfers(transfers, pool);
    for (let transfer of transfers) {
      const dbTransfer = await getTransferByTransferId(transfer.transferId, pool);
      expect(dbTransfer!.destination!.status).equal(XTransferStatus.CompletedSlow);
      expect(dbTransfer!.transferId).equal(transfer.transferId);
    }
  });

  it("should get transfer by status", async () => {
    const xTransfer = mock.entity.xtransfer({ status: XTransferStatus.CompletedFast });
    await saveTransfers([xTransfer], pool);

    const statusTransfers = await getTransfersByStatus(XTransferStatus.CompletedFast, 10, 0, "ASC", pool);
    expect(statusTransfers.length).greaterThan(0);
    expect(statusTransfers[0]!.destination!.status).equal(xTransfer.destination!.status);
  });

  it("should get transfer by status with limit and ascending order", async () => {
    const transfers = Array(10)
      .fill(0)
      .map((_a, index) => {
        const t: XTransfer = mock.entity.xtransfer({ status: XTransferStatus.Executed });
        t.xparams.nonce = index + 1;
        t.origin!.xcall.timestamp = index + 1;
        return t;
      });
    await saveTransfers(transfers, pool);
    const set1 = await getTransfersByStatus(XTransferStatus.Executed, 4, 0, "ASC", pool);
    expect(set1[0].xparams.nonce).to.eq(1);
  });

  it("should get transfer by status with limit and descending order", async () => {
    const transfers = Array(10)
      .fill(0)
      .map((_a, index) => {
        const t: XTransfer = mock.entity.xtransfer({ status: XTransferStatus.Executed });
        t.xparams.nonce = index + 1;
        t.origin!.xcall.timestamp = index + 1;
        return t;
      });
    await saveTransfers(transfers, pool);
    const set1 = await getTransfersByStatus(XTransferStatus.Executed, 4, 0, "DESC", pool);
    expect(set1[0].xparams.nonce).to.eq(10);
  });

  it("should get transfer by status with limit", async () => {
    const transfers = Array(10)
      .fill(0)
      .map((_a, index) => {
        const t: XTransfer = mock.entity.xtransfer({ status: XTransferStatus.Executed });
        t.xparams.nonce = index + 1;
        t.origin!.xcall.timestamp = index + 1;
        return t;
      });
    await saveTransfers(transfers, pool);
    const set1 = await getTransfersByStatus(XTransferStatus.Executed, 4, 0, "DESC", pool);
    expect(set1.length).to.eq(4);
  });

  it("should get transfer by status with limit from offset", async () => {
    const transfers = Array(10)
      .fill(0)
      .map((_a, index) => {
        const t: XTransfer = mock.entity.xtransfer({ status: XTransferStatus.Executed });
        t.xparams.nonce = index + 1;
        t.origin!.xcall.timestamp = index + 1;
        return t;
      });
    await saveTransfers(transfers, pool);
    const set1 = await getTransfersByStatus(XTransferStatus.Executed, 1, 9, "DESC", pool);
    expect(set1.length).to.eq(1);
    expect(set1[0].xparams.nonce).to.eq(1);
  });

  it("should get completed transfers by message hash", async () => {
    const transfers = Array(3)
      .fill(0)
      .map((_a, index) => {
        const t: XTransfer = mock.entity.xtransfer({ status: XTransferStatus.CompletedFast });
        t.xparams.nonce = index + 1;
        t.origin!.xcall.timestamp = index + 1;
        return t;
      })
      .concat(
        Array(3)
          .fill(0)
          .map((_a, index) => {
            const t: XTransfer = mock.entity.xtransfer({ status: XTransferStatus.CompletedSlow });
            t.xparams.nonce = index + 1;
            t.origin!.xcall.timestamp = index + 1;
            return t;
          }),
      )
      .concat(
        Array(3)
          .fill(0)
          .map((_a, index) => {
            const t: XTransfer = mock.entity.xtransfer({ status: XTransferStatus.Executed });
            t.xparams.nonce = index + 1;
            t.origin!.xcall.timestamp = index + 1;
            return t;
          }),
      )
      .concat(
        Array(3)
          .fill(0)
          .map((_a, index) => {
            const t: XTransfer = mock.entity.xtransfer({ status: XTransferStatus.Reconciled });
            t.xparams.nonce = index + 1;
            t.origin!.xcall.timestamp = index + 1;
            return t;
          }),
      );

    transfers[1].origin!.messageHash = mkHash("0xaaa");
    transfers[5].origin!.messageHash = mkHash("0xbbb");
    transfers[10].origin!.messageHash = mkHash("0xccc");
    await saveTransfers(transfers, pool);
    const set = await getCompletedTransfersByMessageHashes([mkHash("0xaaa"), mkHash("0xbbb"), mkHash("0xccc")], pool);
    expect(set.length).to.eq(3);
    expect([mkHash("0xaaa"), mkHash("0xbbb"), mkHash("0xccc")].includes(set[0].origin!.messageHash)).to.be.true;
    expect([mkHash("0xaaa"), mkHash("0xbbb"), mkHash("0xccc")].includes(set[1].origin!.messageHash)).to.be.true;
    expect([mkHash("0xaaa"), mkHash("0xbbb"), mkHash("0xccc")].includes(set[2].origin!.messageHash)).to.be.true;
  });

  it("should save valid boolean fields", async () => {
    let xTransferLocal = mock.entity.xtransfer();
    xTransferLocal.xparams.receiveLocal = true;
    await saveTransfers([xTransferLocal], pool);
    const dbTransfer = await getTransferByTransferId(xTransferLocal.transferId, pool);
    expect(dbTransfer!.transferId).equal(xTransferLocal.transferId);
    expect(dbTransfer!.xparams!.receiveLocal).equal(true);
  });

  it("should save missing boolean fields with defaults", async () => {
    const xTransferLocal = mock.entity.xtransfer();
    await saveTransfers([xTransferLocal], pool);
    const dbTransfer = await getTransferByTransferId(xTransferLocal.transferId, pool);
    expect(dbTransfer!.transferId).equal(xTransferLocal.transferId);
    expect(dbTransfer!.xparams!.receiveLocal).equal(false);
  });

  it("should set a router balance", async () => {
    const routerBalances: RouterBalance[] = [
      {
        router: mkAddress("0xa"),
        assets: [
          {
            canonicalId: mkBytes32("0xb"),
            adoptedAsset: mkAddress("0xaa"),
            blockNumber: "0",
            domain: "1234",
            id: mkAddress("0xbb"),
            canonicalDomain: "1111",
            key: mkBytes32("0xb"),
            localAsset: mkAddress("0xaa"),
            balance: utils.parseEther("100").toString(),
            feesEarned: utils.parseEther("100").toString(),
          },
          {
            canonicalId: mkBytes32("0xbb"),
            adoptedAsset: mkAddress("0xaa"),
            blockNumber: "0",
            domain: "1234",
            id: mkAddress("0xbb"),
            canonicalDomain: "1111",
            key: mkBytes32("0xb"),
            localAsset: mkAddress("0xaa"),
            balance: utils.parseEther("99").toString(),
            feesEarned: utils.parseEther("100").toString(),
          },
          {
            canonicalId: mkBytes32("0xb"),
            adoptedAsset: mkAddress("0xaa"),
            blockNumber: "0",
            domain: "12345",
            id: mkAddress("0xbb"),
            canonicalDomain: "1111",
            key: mkBytes32("0xb"),
            localAsset: mkAddress("0xaa"),
            balance: utils.parseEther("98").toString(),
            feesEarned: utils.parseEther("100").toString(),
          },
          {
            canonicalId: mkBytes32("0xbb"),
            adoptedAsset: mkAddress("0xaa"),
            blockNumber: "0",
            domain: "12345",
            id: mkAddress("0xbb"),
            canonicalDomain: "1111",
            key: mkBytes32("0xb"),
            localAsset: mkAddress("0xaa"),
            balance: utils.parseEther("97").toString(),
            feesEarned: utils.parseEther("100").toString(),
          },
        ],
      },
      {
        router: mkAddress("0xb"),
        assets: [
          {
            canonicalId: mkBytes32("0xb"),
            adoptedAsset: mkAddress("0xaa"),
            blockNumber: "0",
            domain: "1234",
            id: mkAddress("0xbb"),
            canonicalDomain: "1111",
            key: mkBytes32("0xb"),
            localAsset: mkAddress("0xaa"),
            balance: utils.parseEther("100").toString(),
            feesEarned: utils.parseEther("100").toString(),
          },
          {
            canonicalId: mkBytes32("0xbb"),
            adoptedAsset: mkAddress("0xaa"),
            blockNumber: "0",
            domain: "1234",
            id: mkAddress("0xbb"),
            canonicalDomain: "1111",
            key: mkBytes32("0xb"),
            localAsset: mkAddress("0xaa"),
            balance: utils.parseEther("99").toString(),
            feesEarned: utils.parseEther("100").toString(),
          },
          {
            canonicalId: mkBytes32("0xb"),
            adoptedAsset: mkAddress("0xaa"),
            blockNumber: "0",
            domain: "12345",
            id: mkAddress("0xbb"),
            canonicalDomain: "1111",
            key: mkBytes32("0xb"),
            localAsset: mkAddress("0xaa"),
            balance: utils.parseEther("98").toString(),
            feesEarned: utils.parseEther("100").toString(),
          },
          {
            canonicalId: mkBytes32("0xbb"),
            adoptedAsset: mkAddress("0xaa"),
            blockNumber: "0",
            domain: "12345",
            id: mkAddress("0xbb"),
            canonicalDomain: "1111",
            key: mkBytes32("0xb"),
            localAsset: mkAddress("0xaa"),
            balance: utils.parseEther("97").toString(),
            feesEarned: utils.parseEther("100").toString(),
          },
        ],
      },
    ];
    await saveRouterBalances(routerBalances, pool);
    const res = await pool.query(`SELECT * FROM routers_with_balances order by address, domain, canonical_id`);
    const rb = convertToRouterBalance(res.rows);
    expect(rb).to.deep.eq(routerBalances);
  });

  it("should router balance when partial data", async () => {
    const routerBalances: any = [
      {
        router: mkAddress("0xc"),
        assets: [],
      },
      {
        router: mkAddress("0xa"),
        assets: [],
      },
    ];
    await saveRouterBalances(routerBalances as RouterBalance[], pool);
    const res = await pool.query(`SELECT * FROM routers_with_balances`);
    const rb = convertToRouterBalance(res.rows);
    expect(rb).to.deep.eq(routerBalances.map((r) => ({ ...r, assets: [] })));
  });

  it("should router balance when no data", async () => {
    const routerBalances: RouterBalance[] = [];
    await saveRouterBalances(routerBalances, pool);
    const res = await pool.query(`SELECT * FROM routers_with_balances`);
    const rb = convertToRouterBalance(res.rows);
    expect(rb).to.deep.eq(routerBalances);
  });

  it("should set and get checkpoint", async () => {
    const nonce = 8239764;
    const name = "nonce_checkpoint";
    await saveCheckPoint(name, nonce, pool);
    const result = await getCheckPoint(name, pool);
    expect(result).equal(nonce);
  });

  it("should get transfers missing origin data", async () => {
    const xTransfer1: XTransfer = mock.entity.xtransfer({ status: XTransferStatus.Executed });
    xTransfer1.destination!.execute!.timestamp = 1;
    const xTransfer2: XTransfer = mock.entity.xtransfer({ status: XTransferStatus.Executed });
    xTransfer2.destination!.execute!.timestamp = 2;
    const xTransfer3 = mock.entity.xtransfer({ status: XTransferStatus.Reconciled });
    xTransfer3.origin = undefined;
    const xTransfer3Id = xTransfer3.transferId;
    await saveTransfers([xTransfer3], pool);
    const xTransfer4: XTransfer = mock.entity.xtransfer({ status: XTransferStatus.Executed });
    xTransfer4.destination!.execute!.timestamp = 4;
    await saveTransfers([xTransfer1, xTransfer2, xTransfer3], pool);
    const transfers = await getTransfersWithOriginPending(xTransfer3.xparams.originDomain, 100, "ASC", pool);
    expect(transfers.length).greaterThan(0);
    expect(transfers).includes(xTransfer3Id);
  });

  it("should get transfers missing destination data", async () => {
    const xTransfer1: XTransfer = mock.entity.xtransfer({ status: XTransferStatus.Executed });
    xTransfer1.destination!.execute!.timestamp = 1;
    const xTransfer2: XTransfer = mock.entity.xtransfer({ status: XTransferStatus.Executed });
    xTransfer2.destination!.execute!.timestamp = 2;
    const xTransfer3 = mock.entity.xtransfer({ status: XTransferStatus.XCalled });
    xTransfer3.destination = undefined;
    const xTransfer3Id = xTransfer3.transferId;
    await saveTransfers([xTransfer3], pool);
    const xTransfer4: XTransfer = mock.entity.xtransfer({ status: XTransferStatus.Executed });
    xTransfer4.destination!.execute!.timestamp = 4;
    await saveTransfers([xTransfer1, xTransfer2, xTransfer3], pool);
    const transfers = await getTransfersWithDestinationPending(xTransfer3.xparams.destinationDomain, 100, "ASC", pool);
    expect(transfers.length).greaterThan(0);
    expect(transfers).includes(xTransfer3Id);
  });

  it("should get checkpoint when no data", async () => {
    const timestamp = await getCheckPoint(undefined as any, pool);
    expect(timestamp).equal(0);
  });

  it("should get pending origin transfers when no data", async () => {
    const xTransfer1: XTransfer = mock.entity.xtransfer({ status: XTransferStatus.XCalled });
    const transfers = await getTransfersWithOriginPending(xTransfer1.xparams!.originDomain, 100, undefined, pool);
    expect(transfers.length).equal(0);
  });

  it("should get destination transfers when no data", async () => {
    const xTransfer1: XTransfer = mock.entity.xtransfer({ status: XTransferStatus.Reconciled });
    const transfers = await getTransfersWithDestinationPending(
      xTransfer1.xparams!.destinationDomain,
      100,
      undefined,
      pool,
    );
    expect(transfers.length).equal(0);
  });

  it("should save multiple messages", async () => {
    const messages: XMessage[] = [];
    for (var _i = 0; _i < batchSize; _i++) {
      messages.push(mock.entity.xMessage());
    }
    await saveMessages(messages, pool);
  });

  it("should upsert multiple messages", async () => {
    const messages: XMessage[] = [];
    for (var _i = 0; _i < batchSize; _i++) {
      messages.push(mock.entity.xMessage());
    }
    await saveMessages(messages, pool);
    for (let message of messages) {
      message.destination!.processed = true;
    }
    await saveMessages(messages, pool);
    const pendingMessages = await getUnProcessedMessagesByIndex(
      mock.domain.A,
      mock.domain.B,
      batchSize,
      0,
      100,
      "ASC",
      pool,
    );
    for (const message of pendingMessages) {
      expect(message.destination!.processed).equal(true);
    }
    const firstCount = await getMessageRootCount(messages[0].originDomain, messages[0].origin.root, pool);
    expect(firstCount).to.eq(messages[0].origin.index);
    const lastCount = await getMessageRootCount(messages[0].originDomain, messages[batchSize - 1].origin.root, pool);
    expect(lastCount).to.eq(messages[batchSize - 1].origin.index);
  });

  it("should save multiple sent root messages", async () => {
    const messages: RootMessage[] = [];
    for (let _i = 0; _i < batchSize; _i++) {
      messages.push(mock.entity.rootMessage());
    }
    await saveSentRootMessages(messages, pool);
    const _messages = await getRootMessages(undefined, 100, "ASC", pool);
    expect(_messages).to.deep.eq(messages);
  });

  it("should upsert multiple sent root messages with relayer data", async () => {
    const messages: RootMessage[] = [];
    for (let _i = 0; _i < batchSize; _i++) {
      messages.push(mock.entity.rootMessage());
    }
    await saveSentRootMessages(messages, pool);
    let _messages = await getRootMessages(undefined, 100, "ASC", pool);
    expect(_messages).to.deep.eq(messages);

    for (let _i = 0; _i < 5; _i++) {
      messages[_i].relayerType = RelayerType.Connext;
      messages[_i].sentTaskId = mkBytes32("0x1234");
      messages[_i].sentTimestamp = getNtpTimeSeconds();
    }
    await saveSentRootMessages(messages, pool);
    _messages = await getRootMessages(undefined, 100, "ASC", pool);
    expect(_messages).to.deep.eq(messages);
  });

  it("should upsert multiple processed messages on top of sent messages and set processed = true", async () => {
    const messages: RootMessage[] = [];
    for (let _i = 0; _i < batchSize; _i++) {
      const _m = mock.entity.rootMessage();
      _m.count = _i * 2;
      messages.push(_m);
    }

    // processed should overwrite and set processed true
    await saveSentRootMessages(messages, pool);
    await saveProcessedRootMessages(messages, pool);

    let firstRoot = await getMessageRootFromIndex(messages[0].spokeDomain, 0, pool);
    expect(firstRoot).to.eq(undefined);

    const roots: AggregatedRoot[] = [];
    for (let _i = 0; _i < batchSize; _i++) {
      const m = mock.entity.aggregatedRoot();
      m.index = _i;
      m.receivedRoot = messages[_i].root;
      roots.push(m);
    }
    await saveAggregatedRoots(roots, pool);

    const _messages = await getRootMessages(undefined, 100, "ASC", pool);
    expect(_messages).to.deep.eq(
      messages.map((m) => {
        return { ...m, processed: true };
      }),
    );

    firstRoot = await getMessageRootFromIndex(messages[0].spokeDomain, 0, pool);
    expect(firstRoot).to.eq(messages[0].root);
    // Index the message leaf just after the count of the previous aggregate root
    const lastRoot = await getMessageRootFromIndex(messages[batchSize - 1].spokeDomain, 2 * (batchSize - 2) + 1, pool);
    expect(lastRoot).to.eq(messages[batchSize - 1].root);
  });

  it("should not set processed to false", async () => {
    const messages: RootMessage[] = [];
    for (let _i = 0; _i < batchSize; _i++) {
      messages.push(mock.entity.rootMessage());
    }

    // sent should not overwrite to processed = false
    await saveProcessedRootMessages(messages, pool);
    await saveSentRootMessages(messages, pool);

    const _messages = await getRootMessages(undefined, 100, "ASC", pool);
    expect(_messages).to.deep.eq(
      messages.map((m) => {
        return { ...m, processed: true };
      }),
    );
  });

  it("should filter processed properly", async () => {
    const messages: RootMessage[] = [];
    for (let _i = 0; _i < batchSize; _i++) {
      messages.push(mock.entity.rootMessage());
    }
    await saveSentRootMessages(messages, pool);
    // process first half of batch
    await saveProcessedRootMessages(messages.slice(0, batchSize / 2 - 1), pool);

    let _messages = await getRootMessages(true, 100, "ASC", pool);
    expect(_messages).to.deep.eq(messages.slice(0, batchSize / 2 - 1).map((m) => ({ ...m, processed: true })));

    _messages = await getRootMessages(false, 100, "ASC", pool);
    expect(_messages).to.deep.eq(messages.slice(batchSize / 2 - 1));
  });

  it("should get spoke node", async () => {
    const messages: XMessage[] = [];
    for (let _i = 0; _i < batchSize; _i++) {
      const m = mock.entity.xMessage();
      if (_i === 0) {
        m.originDomain = "test";
      }
      m.origin.index = _i;
      messages.push(m);
    }
    await saveMessages(messages, pool);

    const _message = await getSpokeNode(mock.domain.A, 5, batchSize, pool);
    expect(_message).to.eq(messages[5].leaf);
  });

  it("should get spoke nodes", async () => {
    const messages: XMessage[] = [];
    for (let _i = 0; _i < batchSize; _i++) {
      const m = mock.entity.xMessage();
      if (_i === 0) {
        m.originDomain = "test";
      }
      m.origin.index = _i;
      messages.push(m);
    }
    await saveMessages(messages, pool);

    const _messages = await getSpokeNodes(mock.domain.A, 0, 3, batchSize, pool);
    expect(_messages).to.deep.eq(messages.slice(1, 4).map((m) => m.leaf));
  });

  it("should get hub node", async () => {
    const roots: AggregatedRoot[] = [];
    for (let _i = 0; _i < batchSize; _i++) {
      const m = mock.entity.aggregatedRoot();
      m.index = _i;
      roots.push(m);
    }
    await saveAggregatedRoots(roots, pool);

    const root = await getHubNode(4, batchSize, pool);
    expect(root).to.eq(roots[4].receivedRoot);
  });

  it("should get hub nodes", async () => {
    const roots: AggregatedRoot[] = [];
    for (let _i = 0; _i < batchSize; _i++) {
      const m = mock.entity.aggregatedRoot();
      m.index = _i;
      roots.push(m);
    }
    await saveAggregatedRoots(roots, pool);

    const dbRoots = await getHubNodes(3, 7, batchSize, pool);
    expect(dbRoots).to.deep.eq(roots.slice(3, 7 + 1).map((r) => r.receivedRoot));
  });

  it("should get getLatestMessageRoot", async () => {
    const messages: RootMessage[] = [];
    const roots: AggregatedRoot[] = [];
    const propRoots: PropagatedRoot[] = [];
    for (let _i = 0; _i < batchSize; _i++) {
      const rootMessage = mock.entity.rootMessage();
      rootMessage.count = _i;
      messages.push(rootMessage);
      const m = mock.entity.aggregatedRoot();
      m.index = _i;
      m.receivedRoot = rootMessage.root;
      roots.push(m);
      const propRoot = mock.entity.propagatedRoot();
      propRoot.count = _i + 1;
      propRoots.push(propRoot);
    }

    await saveSentRootMessages(messages, pool);
    await saveAggregatedRoots(roots, pool);
    await savePropagatedRoots(propRoots, pool);

    const dbRoots = await getLatestMessageRoot(
      mock.entity.rootMessage().spokeDomain,
      propRoots[batchSize - 1].aggregate,
      pool,
    );
    dbRoots ? (dbRoots.count = batchSize - 1) : undefined;
    expect(dbRoots).to.deep.eq(messages[batchSize - 1]);
  });

  it("should upsert roots properly", async () => {
    for (let _i = 0; _i < batchSize; _i++) {
      await putRoot(mock.domain.A, _i <= 3 ? "1" : _i <= 6 ? "2" : "3", mkBytes32(`0x${_i}`), pool);
    }

    let root = await getRoot(mock.domain.A, "1", pool);
    expect(root).to.eq(mkBytes32("0x0"));

    root = await getRoot(mock.domain.A, "2", pool);
    expect(root).to.eq(mkBytes32("0x4"));

    root = await getRoot(mock.domain.A, "3", pool);
    expect(root).to.eq(mkBytes32("0x7"));
  });

  it("should save multiple aggregated roots", async () => {
    const roots: AggregatedRoot[] = [];
    for (let _i = 0; _i < batchSize; _i++) {
      const root = mock.entity.aggregatedRoot();
      root.index = _i;
      roots.push(root);
    }
    await saveAggregatedRoots(roots, pool);
    const rootFirst = await getMessageRootIndex(roots[0].domain, roots[0].receivedRoot, pool);
    expect(rootFirst).to.eq(roots[0].index);
    const rootLast = await getMessageRootIndex(roots[batchSize - 1].domain, roots[batchSize - 1].receivedRoot, pool);
    expect(rootLast).to.eq(roots[batchSize - 1].index);
  });

  it("should save multiple propagated roots", async () => {
    const roots: PropagatedRoot[] = [];
    for (let _i = 0; _i < batchSize; _i++) {
      const root = mock.entity.propagatedRoot();
      root.count = _i;
      roots.push(root);
    }
    await savePropagatedRoots(roots, pool);
    const firstIndex = await getAggregateRootCount(roots[0].aggregate, pool);
    expect(firstIndex).to.eq(roots[0].count);
    const lastIndex = await getAggregateRootCount(roots[batchSize - 1].aggregate, pool);
    expect(lastIndex).to.eq(roots[batchSize - 1].count);
  });

  it("should start a transaction", async () => {
    await transaction(async (txnClient) => {
      await saveMessages([mock.entity.xMessage()], txnClient);
      // Reset offset at the end of the cycle.
      await saveCheckPoint("message_" + "test", 1, txnClient);
    });
  });

  it("should return undefined", async () => {
    expect(await getTransferByTransferId("", pool)).to.eq(undefined);
    expect(await getMessageRootFromIndex("", 10000000, pool)).to.eq(undefined);
    expect(await getHubNode(10000000, batchSize, pool)).to.eq(undefined);
    expect(await getSpokeNode("", 10000000, batchSize, pool)).to.eq(undefined);
    expect(await getMessageRootCount("", "", pool)).to.eq(undefined);
    expect(await getMessageRootIndex("", "", pool)).to.eq(undefined);
    expect(await getAggregateRootCount("", pool)).to.eq(undefined);
    expect(await getAggregateRoot("", pool)).to.eq(undefined);
    expect(await getLatestMessageRoot("", "", pool)).to.eq(undefined);
    expect(await getLatestAggregateRoot("", "DESC", pool)).to.eq(undefined);
  });

  it("should throw errors", async () => {
    await expect(getTransferByTransferId(undefined as any, undefined as any)).to.eventually.not.be.rejected;
    await expect(getTransfersByStatus(undefined as any, undefined as any)).to.eventually.not.be.rejected;
    await expect(saveTransfers(undefined as any)).to.eventually.not.be.rejected;
    await expect(saveMessages(undefined as any)).to.eventually.not.be.rejected;
    await expect(saveSentRootMessages(undefined as any)).to.eventually.not.be.rejected;
    await expect(saveProcessedRootMessages(undefined as any)).to.eventually.not.be.rejected;
    await expect(saveRouterBalances([])).to.eventually.not.be.rejected;
    await expect(getTransfersWithDestinationPending(undefined as any, undefined as any)).to.eventually.not.be.rejected;
    await expect(getTransfersWithOriginPending(undefined as any, undefined as any)).to.eventually.not.be.rejected;
    await expect(getCheckPoint(undefined as any, undefined as any)).to.eventually.not.be.rejected;
    await expect(saveCheckPoint(undefined as any, undefined as any, undefined as any)).to.eventually.not.be.rejected;
    await expect(getRootMessages(undefined as any, undefined as any, undefined as any, undefined as any)).to.eventually
      .not.be.rejected;
    await expect(saveAggregatedRoots(undefined as any, undefined as any)).to.eventually.not.be.rejected;
    await expect(savePropagatedRoots(undefined as any, undefined as any)).to.eventually.not.be.rejected;
    await expect(getTransfersByTransferIds(undefined as any, undefined as any)).to.eventually.not.be.rejected;
    await expect(
      getUnProcessedMessages(undefined as any, undefined as any, undefined as any, undefined as any, undefined as any),
    ).to.eventually.not.be.rejected;
    await expect(getAggregateRoot(undefined as any, undefined as any)).to.eventually.not.be.rejected;
    await expect(getAggregateRootCount(undefined as any, undefined as any)).to.eventually.not.be.rejected;
    await expect(getMessageRootIndex(undefined as any, undefined as any, undefined as any)).to.eventually.not.be
      .rejected;
    await expect(getMessageRootFromIndex(undefined as any, undefined as any, undefined as any)).to.eventually.not.be
      .rejected;
    await expect(getMessageRootCount(undefined as any, undefined as any, undefined as any)).to.eventually.not.be
      .rejected;
    await expect(getSpokeNode(undefined as any, undefined as any, undefined as any, undefined as any)).to.eventually.not
      .be.rejected;
    await expect(
      getSpokeNodes(undefined as any, undefined as any, undefined as any, undefined as any, undefined as any),
    ).to.eventually.not.be.rejected;
    await expect(getHubNode(undefined as any, undefined as any, undefined as any)).to.eventually.not.be.rejected;
    await expect(getHubNodes(undefined as any, undefined as any, undefined as any, undefined as any)).to.eventually.not
      .be.rejected;
    await expect(getRoot(undefined as any, undefined as any, undefined as any)).to.eventually.not.be.rejected;
    await expect(putRoot(undefined as any, undefined as any, undefined as any, undefined as any)).to.eventually.not.be
      .rejected;
  });

  it("should increase and reset the backoff", async () => {
    const transfer1 = mock.entity.xtransfer();
    const transfer2 = mock.entity.xtransfer();
    const transfer3 = mock.entity.xtransfer();
    await saveTransfers([transfer1, transfer2, transfer3], pool);

    let queryRes = await pool.query("SELECT * FROM transfers WHERE transfer_id = $1", [transfer1.transferId]);
    expect(queryRes.rows[0].backoff).to.eq(32);
    expect(queryRes.rows[0].next_execution_timestamp).to.eq(0);

    queryRes = await pool.query("SELECT * FROM transfers WHERE transfer_id = $1", [transfer2.transferId]);
    expect(queryRes.rows[0].backoff).to.eq(32);
    expect(queryRes.rows[0].next_execution_timestamp).to.eq(0);

    await increaseBackoff(transfer1.transferId, pool);
    await increaseBackoff(transfer2.transferId, pool);
    await increaseBackoff(transfer3.transferId, pool);

    queryRes = await pool.query("SELECT * FROM transfers WHERE transfer_id = $1", [transfer1.transferId]);
    expect(queryRes.rows[0].backoff).to.eq(64);
    expect(queryRes.rows[0].next_execution_timestamp).to.gte(Date.now() / 1000 + 63); // because of rounding

    queryRes = await pool.query("SELECT * FROM transfers WHERE transfer_id = $1", [transfer2.transferId]);
    expect(queryRes.rows[0].backoff).to.eq(64);
    expect(queryRes.rows[0].next_execution_timestamp).to.gte(Date.now() / 1000 + 63); // because of rounding

    queryRes = await pool.query("SELECT * FROM transfers WHERE transfer_id = $1", [transfer3.transferId]);
    expect(queryRes.rows[0].backoff).to.eq(64);
    expect(queryRes.rows[0].next_execution_timestamp).to.gte(Date.now() / 1000 + 63); // because of rounding

    await increaseBackoff(transfer1.transferId, pool);

    queryRes = await pool.query("SELECT * FROM transfers WHERE transfer_id = $1", [transfer1.transferId]);
    expect(queryRes.rows[0].backoff).to.eq(128);
    expect(queryRes.rows[0].next_execution_timestamp).to.gte(Date.now() / 1000 + 127); // because of rounding

    await resetBackoffs([transfer1.transferId, transfer2.transferId], pool);

    queryRes = await pool.query("SELECT * FROM transfers WHERE transfer_id = $1", [transfer1.transferId]);
    expect(queryRes.rows[0].backoff).to.eq(32);
    expect(queryRes.rows[0].next_execution_timestamp).to.eq(0);

    queryRes = await pool.query("SELECT * FROM transfers WHERE transfer_id = $1", [transfer2.transferId]);
    expect(queryRes.rows[0].backoff).to.eq(32);
    expect(queryRes.rows[0].next_execution_timestamp).to.eq(0);

    queryRes = await pool.query("SELECT * FROM transfers WHERE transfer_id = $1", [transfer3.transferId]);
    expect(queryRes.rows[0].backoff).to.eq(64);
    expect(queryRes.rows[0].next_execution_timestamp).to.gte(Date.now() / 1000 + 63); // because of rounding

    for (let i = 0; i < 32; i++) {
      await increaseBackoff(transfer1.transferId, pool);
    }

    queryRes = await pool.query("SELECT * FROM transfers WHERE transfer_id = $1", [transfer1.transferId]);
    expect(queryRes.rows[0].backoff).to.eq(86400 * 7);
    expect(queryRes.rows[0].next_execution_timestamp).to.gte(Date.now() / 1000 + 127); // because of rounding
  });

  it("should saveReceivedAggregateRoot", async () => {
    const roots: ReceivedAggregateRoot[] = [];
    for (let _i = 0; _i < batchSize; _i++) {
      const m = mock.entity.receivedAggregateRoot();
      m.blockNumber = _i;
      roots.push(m);
    }
    await saveReceivedAggregateRoot(roots, pool);

    const latest = await getLatestAggregateRoot(roots[0].domain, "DESC", pool);
    expect(latest).to.deep.eq(roots[batchSize - 1]);
  });

  it("should update error status", async () => {
    const transfer = mock.entity.xtransfer();
    await saveTransfers([transfer], pool);
    let queryRes = await pool.query("SELECT * FROM transfers WHERE transfer_id = $1", [transfer.transferId]);
    expect(queryRes.rows[0].error_status).to.eq(null);
    await updateErrorStatus(transfer.transferId, XTransferErrorStatus.LowSlippage, pool);
    queryRes = await pool.query("SELECT * FROM transfers WHERE transfer_id = $1", [transfer.transferId]);
    expect(queryRes.rows[0].error_status).to.eq(XTransferErrorStatus.LowSlippage);
  });

  it("should update slippage", async () => {
    const transfers: XTransfer[] = [mock.entity.xtransfer(), mock.entity.xtransfer(), mock.entity.xtransfer()];
    const slippageUpdates: SlippageUpdate[] = transfers.map((t, index) => {
      return {
        domain: t.xparams.destinationDomain,
        id: t.transferId,
        slippage: (index + 1).toString(),
        timestamp: getNtpTimeSeconds(),
        transferId: t.transferId,
      };
    });
    await saveTransfers(transfers, pool);
    let queryRes: any;
    for (let i = 0; i < transfers.length; i++) {
      queryRes = await pool.query("SELECT * FROM transfers WHERE transfer_id = $1", [transfers[i].transferId]);
      expect(queryRes.rows[0].updated_slippage).to.eq(null);
    }
    await updateSlippage(slippageUpdates, pool);

    for (let i = 0; i < transfers.length; i++) {
      queryRes = await pool.query("SELECT * FROM transfers WHERE transfer_id = $1", [transfers[i].transferId]);
      expect(queryRes.rows[0].updated_slippage).to.eq((i + 1).toString());
    }
  });
});<|MERGE_RESOLUTION|>--- conflicted
+++ resolved
@@ -15,13 +15,9 @@
   ReceivedAggregateRoot,
   mkHash,
   XTransferErrorStatus,
-<<<<<<< HEAD
-  getNtpTimeSeconds,
   RelayerType,
-=======
   SlippageUpdate,
   getNtpTimeSeconds,
->>>>>>> 24fca586
 } from "@connext/nxtp-utils";
 import { Pool } from "pg";
 import { utils } from "ethers";
