--- conflicted
+++ resolved
@@ -252,12 +252,8 @@
     relayer_fee character varying(255),
     error_status character varying(255),
     backoff integer DEFAULT 32 NOT NULL,
-<<<<<<< HEAD
-    next_execution_timestamp integer DEFAULT 0 NOT NULL
-=======
     next_execution_timestamp integer DEFAULT 0 NOT NULL,
     updated_slippage numeric
->>>>>>> 24fca586
 );
 
 
@@ -965,9 +961,6 @@
     ('20230207104528'),
     ('20230209013027'),
     ('20230209043516'),
-<<<<<<< HEAD
+    ('20230213052113'),
     ('20230213141356'),
-=======
-    ('20230213052113'),
->>>>>>> 24fca586
     ('20230214014310');