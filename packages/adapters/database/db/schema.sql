SET statement_timeout = 0;
SET lock_timeout = 0;
SET idle_in_transaction_session_timeout = 0;
SET client_encoding = 'UTF8';
SET standard_conforming_strings = on;
SELECT pg_catalog.set_config('search_path', '', false);
SET check_function_bodies = false;
SET xmloption = content;
SET client_min_messages = warning;
SET row_security = off;

--
-- Name: action_type; Type: TYPE; Schema: public; Owner: -
--

CREATE TYPE public.action_type AS ENUM (
    'Add',
    'Remove'
);


--
-- Name: snapshot_status; Type: TYPE; Schema: public; Owner: -
--

CREATE TYPE public.snapshot_status AS ENUM (
    'Proposed',
    'Finalized',
    'Propagated'
);


--
-- Name: transfer_status; Type: TYPE; Schema: public; Owner: -
--

CREATE TYPE public.transfer_status AS ENUM (
    'XCalled',
    'Executed',
    'Reconciled',
    'CompletedSlow',
    'CompletedFast'
);


--
-- Name: trigger_set_timestamp(); Type: FUNCTION; Schema: public; Owner: -
--

CREATE FUNCTION public.trigger_set_timestamp() RETURNS trigger
    LANGUAGE plpgsql
    AS $$
BEGIN
  NEW.update_time = NOW();
  RETURN NEW;
END;
$$;


SET default_tablespace = '';

SET default_table_access_method = heap;

--
-- Name: aggregated_roots; Type: TABLE; Schema: public; Owner: -
--

CREATE TABLE public.aggregated_roots (
    id text NOT NULL,
    domain character varying(255) NOT NULL,
    received_root character(66) NOT NULL,
    domain_index numeric NOT NULL
);


--
-- Name: asset_balances; Type: TABLE; Schema: public; Owner: -
--

CREATE TABLE public.asset_balances (
    asset_canonical_id character(66) NOT NULL,
    asset_domain character varying(255) NOT NULL,
    router_address character(42) NOT NULL,
    balance numeric DEFAULT 0 NOT NULL,
    fees_earned numeric DEFAULT 0 NOT NULL,
    supplied numeric DEFAULT 0 NOT NULL,
    removed numeric DEFAULT 0 NOT NULL,
    locked numeric DEFAULT 0 NOT NULL
);


--
-- Name: asset_prices; Type: TABLE; Schema: public; Owner: -
--

CREATE TABLE public.asset_prices (
    id integer NOT NULL,
    canonical_id character(66) NOT NULL,
    canonical_domain character varying(255) NOT NULL,
    "timestamp" integer,
    price numeric
);


--
-- Name: asset_prices_id_seq; Type: SEQUENCE; Schema: public; Owner: -
--

CREATE SEQUENCE public.asset_prices_id_seq
    AS integer
    START WITH 1
    INCREMENT BY 1
    NO MINVALUE
    NO MAXVALUE
    CACHE 1;


--
-- Name: asset_prices_id_seq; Type: SEQUENCE OWNED BY; Schema: public; Owner: -
--

ALTER SEQUENCE public.asset_prices_id_seq OWNED BY public.asset_prices.id;


--
-- Name: assets; Type: TABLE; Schema: public; Owner: -
--

CREATE TABLE public.assets (
    local character(42) NOT NULL,
    adopted character(42) NOT NULL,
    canonical_id character(66) NOT NULL,
    canonical_domain character varying(255) NOT NULL,
    domain character varying(255) NOT NULL,
    key character(66),
    id character(42),
    "decimal" numeric DEFAULT 0
);


--
-- Name: checkpoints; Type: TABLE; Schema: public; Owner: -
--

CREATE TABLE public.checkpoints (
    check_name character varying(255) NOT NULL,
    check_point numeric DEFAULT 0 NOT NULL
);


--
-- Name: daily_router_tvl; Type: TABLE; Schema: public; Owner: -
--

CREATE TABLE public.daily_router_tvl (
    id character varying(255) NOT NULL,
    domain character varying(255) NOT NULL,
    asset character(42) NOT NULL,
    router character(42) NOT NULL,
    day date NOT NULL,
    balance character varying(255) NOT NULL
);


--
-- Name: stableswap_exchanges; Type: TABLE; Schema: public; Owner: -
--

CREATE TABLE public.stableswap_exchanges (
    id character varying(255) NOT NULL,
    pool_id character(66) NOT NULL,
    domain character varying(255) NOT NULL,
    buyer character(42) NOT NULL,
    bought_id integer NOT NULL,
    sold_id integer NOT NULL,
    tokens_sold numeric NOT NULL,
    tokens_bought numeric NOT NULL,
    block_number integer NOT NULL,
    transaction_hash character(66) NOT NULL,
    "timestamp" integer NOT NULL,
    balances numeric[] DEFAULT ARRAY[]::numeric[] NOT NULL,
    fee numeric DEFAULT 0 NOT NULL
);


--
-- Name: stableswap_pool_events; Type: TABLE; Schema: public; Owner: -
--

CREATE TABLE public.stableswap_pool_events (
    id character varying(255) NOT NULL,
    pool_id character(66) NOT NULL,
    domain character varying(255) NOT NULL,
    provider character(42) NOT NULL,
    action public.action_type DEFAULT 'Add'::public.action_type NOT NULL,
    pooled_tokens text[],
    pool_token_decimals integer[],
    token_amounts numeric[],
    balances numeric[],
    lp_token_amount numeric NOT NULL,
    lp_token_supply numeric NOT NULL,
    block_number integer NOT NULL,
    transaction_hash character(66) NOT NULL,
    "timestamp" integer NOT NULL,
    fees numeric[] DEFAULT ARRAY[]::numeric[] NOT NULL
);


--
-- Name: daily_swap_tvl; Type: VIEW; Schema: public; Owner: -
--

CREATE VIEW public.daily_swap_tvl AS
 SELECT r.pool_id,
    r.domain,
    r.day,
    r.balances,
    r.total_fee,
    r.total_vol,
    ( SELECT sum(b.b) AS sum
           FROM unnest(r.balances) b(b)) AS total_tvl
   FROM ( SELECT e.pool_id,
            e.domain,
            (date_trunc('day'::text, to_timestamp((e."timestamp")::double precision)))::date AS day,
            ARRAY( SELECT unnest((array_agg(e.balances ORDER BY e."timestamp" DESC))[1:1]) AS unnest) AS balances,
            sum(e.fee) AS total_fee,
            sum(e.vol) AS total_vol
           FROM ( SELECT stableswap_pool_events.pool_id,
                    stableswap_pool_events.domain,
                    stableswap_pool_events.balances,
                    ( SELECT sum(f.f) AS sum
                           FROM unnest(stableswap_pool_events.fees) f(f)) AS fee,
                    0 AS vol,
                    stableswap_pool_events."timestamp"
                   FROM public.stableswap_pool_events
                UNION ALL
                 SELECT stableswap_exchanges.pool_id,
                    stableswap_exchanges.domain,
                    stableswap_exchanges.balances,
                    stableswap_exchanges.fee,
                    ((stableswap_exchanges.tokens_sold + stableswap_exchanges.tokens_bought) / (2)::numeric) AS vol,
                    stableswap_exchanges."timestamp"
                   FROM public.stableswap_exchanges) e
          GROUP BY e.pool_id, e.domain, ((date_trunc('day'::text, to_timestamp((e."timestamp")::double precision)))::date)
          ORDER BY ((date_trunc('day'::text, to_timestamp((e."timestamp")::double precision)))::date)) r;


--
-- Name: daily_swap_volume; Type: VIEW; Schema: public; Owner: -
--

CREATE VIEW public.daily_swap_volume AS
 SELECT swap.pool_id,
    swap.domain,
    (date_trunc('day'::text, to_timestamp((swap."timestamp")::double precision)))::date AS swap_day,
    sum(((swap.tokens_sold + swap.tokens_bought) / (2)::numeric)) AS volume,
    count(swap.pool_id) AS swap_count
   FROM public.stableswap_exchanges swap
  GROUP BY swap.pool_id, swap.domain, ((date_trunc('day'::text, to_timestamp((swap."timestamp")::double precision)))::date);


--
-- Name: transfers; Type: TABLE; Schema: public; Owner: -
--

CREATE TABLE public.transfers (
    transfer_id character(66) NOT NULL,
    nonce bigint,
    "to" character(42),
    call_data text,
    origin_domain character varying(255) NOT NULL,
    destination_domain character varying(255),
    receive_local boolean,
    origin_chain character varying(255),
    origin_transacting_asset character(42),
    origin_transacting_amount character varying(255),
    origin_bridged_asset character(42),
    origin_bridged_amount character varying(255),
    xcall_caller character(42),
    xcall_transaction_hash character(66),
    xcall_timestamp integer,
    xcall_gas_price character varying(255),
    xcall_gas_limit character varying(255),
    xcall_block_number integer,
    destination_chain character varying(255),
    status public.transfer_status DEFAULT 'XCalled'::public.transfer_status NOT NULL,
    routers character(42)[],
    destination_transacting_asset character(42),
    destination_transacting_amount character varying(255),
    destination_local_asset character(42),
    destination_local_amount character varying(255),
    execute_caller character(42),
    execute_transaction_hash character(66),
    execute_timestamp integer,
    execute_gas_price character varying(255),
    execute_gas_limit character varying(255),
    execute_block_number integer,
    execute_origin_sender character(42),
    reconcile_caller character(42),
    reconcile_transaction_hash character(66),
    reconcile_timestamp integer,
    reconcile_gas_price character varying(255),
    reconcile_gas_limit character varying(255),
    reconcile_block_number integer,
    update_time timestamp without time zone DEFAULT CURRENT_TIMESTAMP NOT NULL,
    delegate character(42),
    message_hash character(66),
    canonical_domain character varying(255),
    slippage numeric,
    origin_sender character(42),
    bridged_amt character varying(255),
    normalized_in character varying(255),
    canonical_id character(66),
    router_fee character varying(255),
    xcall_tx_origin character(42),
    execute_tx_origin character(42),
    reconcile_tx_origin character(42),
    error_status character varying(255),
    backoff integer DEFAULT 32 NOT NULL,
    next_execution_timestamp integer DEFAULT 0 NOT NULL,
    updated_slippage numeric,
    execute_simulation_input text,
    execute_simulation_from character(42),
    execute_simulation_to character(42),
    execute_simulation_network character varying(255),
    error_message character varying(255),
    message_status character varying(255),
    relayer_fees jsonb
);


--
-- Name: daily_transfer_metrics; Type: VIEW; Schema: public; Owner: -
--

CREATE VIEW public.daily_transfer_metrics AS
 SELECT (date_trunc('day'::text, to_timestamp((tf.xcall_timestamp)::double precision)))::date AS transfer_date,
    tf.origin_domain AS origin_chain,
    tf.destination_domain AS destination_chain,
    count(tf.transfer_id) AS transfer_count,
    count(DISTINCT tf.xcall_caller) AS unique_user_count,
    count(
        CASE
            WHEN ((tf.origin_bridged_amount)::bpchar = '0'::character(1)) THEN tf.transfer_id
            ELSE NULL::bpchar
        END) AS zero_amount_transfer_count,
    count(
        CASE
            WHEN (tf.status = 'CompletedFast'::public.transfer_status) THEN tf.transfer_id
            ELSE NULL::bpchar
        END) AS completedfast_transfer_count,
    count(
        CASE
            WHEN (tf.status = 'CompletedSlow'::public.transfer_status) THEN tf.transfer_id
            ELSE NULL::bpchar
        END) AS completedslow_transfer_count,
    avg(
        CASE
            WHEN (tf.status = 'CompletedFast'::public.transfer_status) THEN (tf.execute_timestamp - tf.xcall_timestamp)
            ELSE NULL::integer
        END) AS fastpath_avg_ttv_in_secs,
    avg(
        CASE
            WHEN (tf.status = 'CompletedFast'::public.transfer_status) THEN (tf.reconcile_timestamp - tf.xcall_timestamp)
            ELSE NULL::integer
        END) AS fastpath_avg_ttr_in_secs,
    avg(
        CASE
            WHEN (tf.status = 'CompletedSlow'::public.transfer_status) THEN (tf.execute_timestamp - tf.xcall_timestamp)
            ELSE NULL::integer
        END) AS slowpath_avg_ttv_in_secs,
    avg(
        CASE
            WHEN (tf.status = 'CompletedSlow'::public.transfer_status) THEN (tf.reconcile_timestamp - tf.xcall_timestamp)
            ELSE NULL::integer
        END) AS slowpath_avg_ttr_in_secs
   FROM public.transfers tf
  GROUP BY ((date_trunc('day'::text, to_timestamp((tf.xcall_timestamp)::double precision)))::date), tf.origin_domain, tf.destination_domain
  ORDER BY ((date_trunc('day'::text, to_timestamp((tf.xcall_timestamp)::double precision)))::date);


--
-- Name: transfers_with_price; Type: VIEW; Schema: public; Owner: -
--

CREATE VIEW public.transfers_with_price AS
 SELECT t.transfer_id,
    t.nonce,
    t."to",
    t.call_data,
    t.origin_domain,
    t.destination_domain,
    t.receive_local,
    t.origin_chain,
    t.origin_transacting_asset,
    t.origin_transacting_amount,
    t.origin_bridged_asset,
    t.origin_bridged_amount,
    t.xcall_caller,
    t.xcall_transaction_hash,
    t.xcall_timestamp,
    t.xcall_gas_price,
    t.xcall_gas_limit,
    t.xcall_block_number,
    t.destination_chain,
    t.status,
    t.routers,
    t.destination_transacting_asset,
    t.destination_transacting_amount,
    t.destination_local_asset,
    t.destination_local_amount,
    t.execute_caller,
    t.execute_transaction_hash,
    t.execute_timestamp,
    t.execute_gas_price,
    t.execute_gas_limit,
    t.execute_block_number,
    t.execute_origin_sender,
    t.reconcile_caller,
    t.reconcile_transaction_hash,
    t.reconcile_timestamp,
    t.reconcile_gas_price,
    t.reconcile_gas_limit,
    t.reconcile_block_number,
    t.update_time,
    t.delegate,
    t.message_hash,
    t.canonical_domain,
    t.slippage,
    t.origin_sender,
    t.bridged_amt,
    t.normalized_in,
    t.canonical_id,
    t.router_fee,
    t.xcall_tx_origin,
    t.execute_tx_origin,
    t.reconcile_tx_origin,
    t.error_status,
    t.backoff,
    t.next_execution_timestamp,
    t.updated_slippage,
    t.execute_simulation_input,
    t.execute_simulation_from,
    t.execute_simulation_to,
    t.execute_simulation_network,
    t.error_message,
    t.message_status,
    t.relayer_fees,
<<<<<<< HEAD
    COALESCE(p.price, (0)::numeric) AS asset_usd_price
   FROM (public.transfers t
     LEFT JOIN ( SELECT t_1.transfer_id,
            t_1.xcall_timestamp,
            p_1.price
           FROM (public.transfers t_1
             JOIN public.asset_prices p_1 ON ((p_1."timestamp" = ( SELECT max(asset_prices."timestamp") AS max
                   FROM public.asset_prices
                  WHERE ((asset_prices.canonical_id = t_1.canonical_id) AND (asset_prices."timestamp" <= t_1.xcall_timestamp))))))) p ON ((t.transfer_id = p.transfer_id)));
=======
    p.asset_usd_price,
    p.decimals,
    (p.asset_usd_price * ((t.bridged_amt)::numeric / ((10)::numeric ^ p.decimals))) AS usd_amount
   FROM (public.transfers t
     LEFT JOIN ( SELECT t_1.transfer_id,
            t_1.xcall_timestamp,
            COALESCE(p_1.price, (0)::numeric) AS asset_usd_price,
            ( SELECT a."decimal"
                   FROM public.assets a
                  WHERE (a.canonical_id = t_1.canonical_id)
                 LIMIT 1) AS decimals
           FROM (public.transfers t_1
             LEFT JOIN public.asset_prices p_1 ON (((p_1.canonical_id = t_1.canonical_id) AND (p_1."timestamp" = ( SELECT max(asset_prices."timestamp") AS max
                   FROM public.asset_prices
                  WHERE ((asset_prices.canonical_id = t_1.canonical_id) AND (asset_prices."timestamp" <= t_1.xcall_timestamp)))))))) p ON ((t.transfer_id = p.transfer_id)));
>>>>>>> a5ca367c


--
-- Name: daily_transfer_volume; Type: VIEW; Schema: public; Owner: -
--

CREATE VIEW public.daily_transfer_volume AS
 SELECT tf.status,
    (date_trunc('day'::text, to_timestamp((tf.xcall_timestamp)::double precision)))::date AS transfer_date,
    tf.origin_domain AS origin_chain,
    tf.destination_domain AS destination_chain,
    regexp_replace((tf.routers)::text, '[\{\}]'::text, ''::text, 'g'::text) AS router,
    tf.origin_transacting_asset AS asset,
    sum((tf.origin_transacting_amount)::numeric) AS volume,
<<<<<<< HEAD
    avg(tf.asset_usd_price) AS avg_price
=======
    avg(tf.asset_usd_price) AS avg_price,
    sum(tf.usd_amount) AS usd_volume
>>>>>>> a5ca367c
   FROM public.transfers_with_price tf
  GROUP BY tf.status, ((date_trunc('day'::text, to_timestamp((tf.xcall_timestamp)::double precision)))::date), tf.origin_domain, tf.destination_domain, (regexp_replace((tf.routers)::text, '[\{\}]'::text, ''::text, 'g'::text)), tf.origin_transacting_asset;


--
-- Name: hourly_swap_volume; Type: VIEW; Schema: public; Owner: -
--

CREATE VIEW public.hourly_swap_volume AS
 SELECT swap.pool_id,
    swap.domain,
    date_trunc('hour'::text, to_timestamp((swap."timestamp")::double precision)) AS swap_hour,
    sum(((swap.tokens_sold + swap.tokens_bought) / (2)::numeric)) AS volume,
    count(swap.pool_id) AS swap_count
   FROM public.stableswap_exchanges swap
  GROUP BY swap.pool_id, swap.domain, (date_trunc('hour'::text, to_timestamp((swap."timestamp")::double precision)));


--
-- Name: hourly_transfer_metrics; Type: VIEW; Schema: public; Owner: -
--

CREATE VIEW public.hourly_transfer_metrics AS
 SELECT (date_trunc('hour'::text, to_timestamp((tf.xcall_timestamp)::double precision)))::date AS transfer_date,
    tf.origin_domain AS origin_chain,
    tf.destination_domain AS destination_chain,
    count(tf.transfer_id) AS transfer_count,
    count(DISTINCT tf.xcall_caller) AS unique_user_count,
    count(
        CASE
            WHEN ((tf.origin_bridged_amount)::bpchar = '0'::character(1)) THEN tf.transfer_id
            ELSE NULL::bpchar
        END) AS zero_amount_transfer_count,
    count(
        CASE
            WHEN (tf.status = 'XCalled'::public.transfer_status) THEN tf.transfer_id
            ELSE NULL::bpchar
        END) AS xcalled_transfer_count,
    count(
        CASE
            WHEN (tf.status = 'Executed'::public.transfer_status) THEN tf.transfer_id
            ELSE NULL::bpchar
        END) AS executed_transfer_count,
    count(
        CASE
            WHEN (tf.status = 'Reconciled'::public.transfer_status) THEN tf.transfer_id
            ELSE NULL::bpchar
        END) AS reconciled_transfer_count,
    count(
        CASE
            WHEN (tf.status = 'CompletedFast'::public.transfer_status) THEN tf.transfer_id
            ELSE NULL::bpchar
        END) AS completedfast_transfer_count,
    count(
        CASE
            WHEN (tf.status = 'CompletedSlow'::public.transfer_status) THEN tf.transfer_id
            ELSE NULL::bpchar
        END) AS completedslow_transfer_count,
    avg(
        CASE
            WHEN (tf.status = 'CompletedFast'::public.transfer_status) THEN (tf.execute_timestamp - tf.xcall_timestamp)
            ELSE NULL::integer
        END) AS fastpath_avg_ttv_in_secs,
    avg(
        CASE
            WHEN (tf.status = 'CompletedFast'::public.transfer_status) THEN (tf.reconcile_timestamp - tf.xcall_timestamp)
            ELSE NULL::integer
        END) AS fastpath_avg_ttr_in_secs,
    avg(
        CASE
            WHEN (tf.status = 'CompletedSlow'::public.transfer_status) THEN (tf.execute_timestamp - tf.xcall_timestamp)
            ELSE NULL::integer
        END) AS slowpath_avg_ttv_in_secs,
    avg(
        CASE
            WHEN (tf.status = 'CompletedSlow'::public.transfer_status) THEN (tf.reconcile_timestamp - tf.xcall_timestamp)
            ELSE NULL::integer
        END) AS slowpath_avg_ttr_in_secs
   FROM public.transfers tf
  GROUP BY ((date_trunc('hour'::text, to_timestamp((tf.xcall_timestamp)::double precision)))::date), tf.origin_domain, tf.destination_domain
  ORDER BY ((date_trunc('hour'::text, to_timestamp((tf.xcall_timestamp)::double precision)))::date);


--
-- Name: hourly_transfer_volume; Type: VIEW; Schema: public; Owner: -
--

CREATE VIEW public.hourly_transfer_volume AS
 SELECT tf.status,
    date_trunc('hour'::text, to_timestamp((tf.xcall_timestamp)::double precision)) AS transfer_hour,
    tf.origin_domain AS origin_chain,
    tf.destination_domain AS destination_chain,
    regexp_replace((tf.routers)::text, '[\{\}]'::text, ''::text, 'g'::text) AS router,
    tf.origin_transacting_asset AS asset,
    sum((tf.origin_transacting_amount)::numeric) AS volume,
<<<<<<< HEAD
    avg(tf.asset_usd_price) AS avg_price
=======
    avg(tf.asset_usd_price) AS avg_price,
    sum(tf.usd_amount) AS usd_volume
>>>>>>> a5ca367c
   FROM public.transfers_with_price tf
  GROUP BY tf.status, (date_trunc('hour'::text, to_timestamp((tf.xcall_timestamp)::double precision))), tf.origin_domain, tf.destination_domain, (regexp_replace((tf.routers)::text, '[\{\}]'::text, ''::text, 'g'::text)), tf.origin_transacting_asset;


--
-- Name: merkle_cache; Type: TABLE; Schema: public; Owner: -
--

CREATE TABLE public.merkle_cache (
    domain character varying(255) NOT NULL,
    domain_path character(32) NOT NULL,
    tree_root character(66) NOT NULL
);


--
-- Name: messages; Type: TABLE; Schema: public; Owner: -
--

CREATE TABLE public.messages (
    leaf character(66) NOT NULL,
    origin_domain character varying(255) NOT NULL,
    destination_domain character varying(255),
    index numeric,
    root character(66),
    message character varying,
    processed boolean DEFAULT false,
    return_data character varying(255)
);


--
-- Name: propagated_roots; Type: TABLE; Schema: public; Owner: -
--

CREATE TABLE public.propagated_roots (
    id character(66) NOT NULL,
    aggregate_root character(66) NOT NULL,
    leaf_count numeric NOT NULL,
    domains_hash text
);


--
-- Name: received_aggregate_roots; Type: TABLE; Schema: public; Owner: -
--

CREATE TABLE public.received_aggregate_roots (
    id character(66) NOT NULL,
    domain character varying(255) NOT NULL,
    root character(66) NOT NULL,
    block_number integer NOT NULL
);


--
-- Name: root_messages; Type: TABLE; Schema: public; Owner: -
--

CREATE TABLE public.root_messages (
    id text NOT NULL,
    spoke_domain character varying(255),
    hub_domain character varying(255),
    root character(66),
    caller character(42),
    sent_transaction_hash character(66),
    sent_timestamp integer,
    gas_price numeric,
    gas_limit numeric,
    block_number integer,
    processed boolean DEFAULT false NOT NULL,
    processed_transaction_hash character(66),
    leaf_count numeric,
    sent_timestamp_secs integer,
    sent_task_id character(66),
    relayer_type text
);


--
-- Name: routers; Type: TABLE; Schema: public; Owner: -
--

CREATE TABLE public.routers (
    address character(42) NOT NULL
);


--
-- Name: routers_with_balances; Type: VIEW; Schema: public; Owner: -
--

CREATE VIEW public.routers_with_balances AS
 SELECT routers.address,
    asset_balances.asset_canonical_id,
    asset_balances.asset_domain,
    asset_balances.router_address,
    asset_balances.balance,
    assets.local,
    assets.adopted,
    assets.canonical_id,
    assets.canonical_domain,
    assets.domain,
    assets.key,
    assets.id,
    asset_balances.fees_earned,
    asset_balances.locked,
    asset_balances.supplied,
    asset_balances.removed,
    assets."decimal",
<<<<<<< HEAD
    COALESCE(asset_prices.price, (0)::numeric) AS asset_usd_price
=======
    COALESCE(asset_prices.price, (0)::numeric) AS asset_usd_price,
    (asset_prices.price * (asset_balances.balance / ((10)::numeric ^ assets."decimal"))) AS balance_usd,
    (asset_prices.price * (asset_balances.fees_earned / ((10)::numeric ^ assets."decimal"))) AS fee_earned_usd,
    (asset_prices.price * (asset_balances.locked / ((10)::numeric ^ assets."decimal"))) AS locked_usd,
    (asset_prices.price * (asset_balances.supplied / ((10)::numeric ^ assets."decimal"))) AS supplied_usd,
    (asset_prices.price * (asset_balances.removed / ((10)::numeric ^ assets."decimal"))) AS removed_usd
>>>>>>> a5ca367c
   FROM (((public.routers
     LEFT JOIN public.asset_balances ON ((routers.address = asset_balances.router_address)))
     LEFT JOIN public.assets ON (((asset_balances.asset_canonical_id = assets.canonical_id) AND ((asset_balances.asset_domain)::text = (assets.domain)::text))))
     LEFT JOIN public.asset_prices ON (((assets.canonical_id = asset_prices.canonical_id) AND (asset_prices."timestamp" = ( SELECT max(asset_prices_1."timestamp") AS max
           FROM public.asset_prices asset_prices_1)))));


--
-- Name: router_liquidity; Type: VIEW; Schema: public; Owner: -
--

CREATE VIEW public.router_liquidity AS
 SELECT r.domain,
    r.local,
    r.adopted,
    sum(r.balance) AS total_balance,
    sum(r.locked) AS total_locked,
    sum(r.supplied) AS total_supplied,
    sum(r.removed) AS total_removed,
<<<<<<< HEAD
    avg(r.asset_usd_price) AS avg_usd_price
=======
    avg(r.asset_usd_price) AS avg_usd_price,
    sum((r.asset_usd_price * (r.balance / ((10)::numeric ^ r."decimal")))) AS total_balance_usd,
    sum((r.asset_usd_price * (r.locked / ((10)::numeric ^ r."decimal")))) AS total_locked_usd,
    sum((r.asset_usd_price * (r.supplied / ((10)::numeric ^ r."decimal")))) AS total_supplied_usd,
    sum((r.asset_usd_price * (r.removed / ((10)::numeric ^ r."decimal")))) AS total_removed_usd
>>>>>>> a5ca367c
   FROM public.routers_with_balances r
  GROUP BY r.domain, r.local, r.adopted
  ORDER BY r.domain;


--
-- Name: router_tvl; Type: VIEW; Schema: public; Owner: -
--

CREATE VIEW public.router_tvl AS
 SELECT latest_transfer.latest_transfer_day,
    router_tvl.asset,
    router_tvl.tvl,
<<<<<<< HEAD
    router_tvl.price
   FROM (( SELECT rb.local AS asset,
            sum(rb.balance) AS tvl,
            avg(rb.asset_usd_price) AS price
=======
    router_tvl.price,
    router_tvl.tvl_usd
   FROM (( SELECT rb.local AS asset,
            sum(rb.balance) AS tvl,
            avg(rb.asset_usd_price) AS price,
            sum((rb.asset_usd_price * (rb.balance / ((10)::numeric ^ rb."decimal")))) AS tvl_usd
>>>>>>> a5ca367c
           FROM public.routers_with_balances rb
          GROUP BY rb.local) router_tvl
     CROSS JOIN ( SELECT max((date_trunc('day'::text, to_timestamp((tf.xcall_timestamp)::double precision)))::date) AS latest_transfer_day
           FROM public.transfers tf) latest_transfer);


--
-- Name: schema_migrations; Type: TABLE; Schema: public; Owner: -
--

CREATE TABLE public.schema_migrations (
    version character varying(255) NOT NULL
);


--
-- Name: snapshot_roots; Type: TABLE; Schema: public; Owner: -
--

CREATE TABLE public.snapshot_roots (
    id character varying(255) NOT NULL,
    spoke_domain integer NOT NULL,
    root character(66) NOT NULL,
    count integer NOT NULL,
    processed boolean DEFAULT false NOT NULL
);


--
-- Name: snapshots; Type: TABLE; Schema: public; Owner: -
--

CREATE TABLE public.snapshots (
    id character varying(255) NOT NULL,
    aggregate_root character(66) NOT NULL,
    base_aggregate_root character(66) NOT NULL,
    roots character(66)[] DEFAULT (ARRAY[]::bpchar[])::character(66)[] NOT NULL,
    domains character varying(255)[] DEFAULT (ARRAY[]::character varying[])::character varying(255)[] NOT NULL,
    end_of_dispute integer NOT NULL,
    processed boolean DEFAULT false NOT NULL,
    status public.snapshot_status DEFAULT 'Proposed'::public.snapshot_status NOT NULL,
    propagate_timestamp integer,
    propagate_task_id character(66),
    relayer_type text
);


--
-- Name: stableswap_lp_balances; Type: VIEW; Schema: public; Owner: -
--

CREATE VIEW public.stableswap_lp_balances AS
 SELECT e.pool_id,
    e.domain,
    e.provider,
    sum(
        CASE
            WHEN (e.action = 'Add'::public.action_type) THEN e.lp_token_amount
            WHEN (e.action = 'Remove'::public.action_type) THEN (('-1'::integer)::numeric * e.lp_token_amount)
            ELSE NULL::numeric
        END) AS balance,
    sum(
        CASE
            WHEN (e.action = 'Add'::public.action_type) THEN 1
            ELSE 0
        END) AS add_count,
    sum(
        CASE
            WHEN (e.action = 'Remove'::public.action_type) THEN 1
            ELSE 0
        END) AS remove_count
   FROM public.stableswap_pool_events e
  GROUP BY e.pool_id, e.domain, e.provider;


--
-- Name: stableswap_pools; Type: TABLE; Schema: public; Owner: -
--

CREATE TABLE public.stableswap_pools (
    key character(66) NOT NULL,
    domain character varying(255) NOT NULL,
    is_active boolean DEFAULT false,
    lp_token character(42) NOT NULL,
    initial_a integer NOT NULL,
    future_a integer NOT NULL,
    initial_a_time integer NOT NULL,
    future_a_time integer NOT NULL,
    swap_fee character varying(255) NOT NULL,
    admin_fee character varying(255) NOT NULL,
    pooled_tokens text[],
    token_precision_multipliers text[],
    pool_token_decimals integer[],
    balances text[],
    virtual_price character varying(255) NOT NULL,
    invariant character varying(255) NOT NULL,
    lp_token_supply character varying(255) NOT NULL
);


--
-- Name: transfer_count; Type: VIEW; Schema: public; Owner: -
--

CREATE VIEW public.transfer_count AS
 SELECT tf.status,
    (date_trunc('day'::text, to_timestamp((tf.xcall_timestamp)::double precision)))::date AS transfer_day,
    tf.origin_domain AS origin_chain,
    tf.origin_transacting_asset AS asset,
    count(tf.transfer_id) AS transfer_count
   FROM public.transfers tf
  GROUP BY tf.status, ((date_trunc('day'::text, to_timestamp((tf.xcall_timestamp)::double precision)))::date), tf.origin_domain, tf.origin_transacting_asset;


--
-- Name: transfer_volume; Type: VIEW; Schema: public; Owner: -
--

CREATE VIEW public.transfer_volume AS
 SELECT tf.status,
    (date_trunc('day'::text, to_timestamp((tf.xcall_timestamp)::double precision)))::date AS transfer_day,
    tf.origin_domain AS origin_chain,
    tf.origin_transacting_asset AS asset,
    sum((tf.origin_transacting_amount)::numeric) AS volume,
<<<<<<< HEAD
    avg(tf.asset_usd_price) AS avg_price
=======
    avg(tf.asset_usd_price) AS avg_price,
    sum(tf.usd_amount) AS usd_volume
>>>>>>> a5ca367c
   FROM public.transfers_with_price tf
  GROUP BY tf.status, ((date_trunc('day'::text, to_timestamp((tf.xcall_timestamp)::double precision)))::date), tf.origin_domain, tf.origin_transacting_asset;


--
-- Name: transfers_with_ttr_ttv; Type: VIEW; Schema: public; Owner: -
--

CREATE VIEW public.transfers_with_ttr_ttv AS
 SELECT tf.transfer_id,
    tf.nonce,
    tf."to",
    tf.call_data,
    tf.origin_domain,
    tf.destination_domain,
    tf.receive_local,
    tf.origin_chain,
    tf.origin_transacting_asset,
    tf.origin_transacting_amount,
    tf.origin_bridged_asset,
    tf.origin_bridged_amount,
    tf.xcall_caller,
    tf.xcall_transaction_hash,
    tf.xcall_timestamp,
    tf.xcall_gas_price,
    tf.xcall_gas_limit,
    tf.xcall_block_number,
    tf.destination_chain,
    tf.status,
    tf.routers,
    tf.destination_transacting_asset,
    tf.destination_transacting_amount,
    tf.destination_local_asset,
    tf.destination_local_amount,
    tf.execute_caller,
    tf.execute_transaction_hash,
    tf.execute_timestamp,
    tf.execute_gas_price,
    tf.execute_gas_limit,
    tf.execute_block_number,
    tf.execute_origin_sender,
    tf.reconcile_caller,
    tf.reconcile_transaction_hash,
    tf.reconcile_timestamp,
    tf.reconcile_gas_price,
    tf.reconcile_gas_limit,
    tf.reconcile_block_number,
    tf.update_time,
    tf.delegate,
    tf.message_hash,
    tf.canonical_domain,
    tf.slippage,
    tf.origin_sender,
    tf.bridged_amt,
    tf.normalized_in,
    tf.canonical_id,
    tf.router_fee,
    tf.xcall_tx_origin,
    tf.execute_tx_origin,
    tf.reconcile_tx_origin,
    tf.relayer_fees,
    tf.error_status,
    tf.backoff,
    tf.next_execution_timestamp,
    (tf.execute_timestamp - tf.xcall_timestamp) AS ttv,
    (tf.reconcile_timestamp - tf.xcall_timestamp) AS ttr
   FROM public.transfers tf;


--
-- Name: weekly_connext_metrics; Type: VIEW; Schema: public; Owner: -
--

CREATE VIEW public.weekly_connext_metrics AS
 SELECT (date_trunc('day'::text, to_timestamp((tf.xcall_timestamp)::double precision)))::date AS transfer_date,
    count(tf.transfer_id) AS transfer_count,
    count(DISTINCT tf.xcall_caller) AS unique_user_count,
    count(
        CASE
            WHEN ((tf.origin_bridged_amount)::bpchar = '0'::character(1)) THEN tf.transfer_id
            ELSE NULL::bpchar
        END) AS zero_amount_transfer_count,
    count(
        CASE
            WHEN (tf.status = 'CompletedFast'::public.transfer_status) THEN tf.transfer_id
            ELSE NULL::bpchar
        END) AS completedfast_transfer_count,
    count(
        CASE
            WHEN (tf.status = 'CompletedSlow'::public.transfer_status) THEN tf.transfer_id
            ELSE NULL::bpchar
        END) AS completedslow_transfer_count,
    avg(
        CASE
            WHEN (tf.status = 'CompletedFast'::public.transfer_status) THEN (tf.execute_timestamp - tf.xcall_timestamp)
            ELSE NULL::integer
        END) AS fastpath_avg_ttv_in_secs,
    avg(
        CASE
            WHEN (tf.status = 'CompletedFast'::public.transfer_status) THEN (tf.reconcile_timestamp - tf.xcall_timestamp)
            ELSE NULL::integer
        END) AS fastpath_avg_ttr_in_secs,
    avg(
        CASE
            WHEN (tf.status = 'CompletedSlow'::public.transfer_status) THEN (tf.execute_timestamp - tf.xcall_timestamp)
            ELSE NULL::integer
        END) AS slowpath_avg_ttv_in_secs,
    avg(
        CASE
            WHEN (tf.status = 'CompletedSlow'::public.transfer_status) THEN (tf.reconcile_timestamp - tf.xcall_timestamp)
            ELSE NULL::integer
        END) AS slowpath_avg_ttr_in_secs
   FROM public.transfers tf
  GROUP BY ((date_trunc('day'::text, to_timestamp((tf.xcall_timestamp)::double precision)))::date)
  ORDER BY ((date_trunc('day'::text, to_timestamp((tf.xcall_timestamp)::double precision)))::date);


--
-- Name: weekly_transfer_metrics; Type: VIEW; Schema: public; Owner: -
--

CREATE VIEW public.weekly_transfer_metrics AS
 SELECT (date_trunc('week'::text, to_timestamp((tf.xcall_timestamp)::double precision)))::date AS transfer_date,
    tf.origin_domain AS origin_chain,
    tf.destination_domain AS destination_chain,
    count(tf.transfer_id) AS transfer_count,
    count(DISTINCT tf.xcall_caller) AS unique_user_count,
    count(
        CASE
            WHEN ((tf.origin_bridged_amount)::bpchar = '0'::character(1)) THEN tf.transfer_id
            ELSE NULL::bpchar
        END) AS zero_amount_transfer_count,
    count(
        CASE
            WHEN (tf.status = 'CompletedFast'::public.transfer_status) THEN tf.transfer_id
            ELSE NULL::bpchar
        END) AS completedfast_transfer_count,
    count(
        CASE
            WHEN (tf.status = 'CompletedSlow'::public.transfer_status) THEN tf.transfer_id
            ELSE NULL::bpchar
        END) AS completedslow_transfer_count,
    avg(
        CASE
            WHEN (tf.status = 'CompletedFast'::public.transfer_status) THEN (tf.execute_timestamp - tf.xcall_timestamp)
            ELSE NULL::integer
        END) AS fastpath_avg_ttv_in_secs,
    avg(
        CASE
            WHEN (tf.status = 'CompletedFast'::public.transfer_status) THEN (tf.reconcile_timestamp - tf.xcall_timestamp)
            ELSE NULL::integer
        END) AS fastpath_avg_ttr_in_secs,
    avg(
        CASE
            WHEN (tf.status = 'CompletedSlow'::public.transfer_status) THEN (tf.execute_timestamp - tf.xcall_timestamp)
            ELSE NULL::integer
        END) AS slowpath_avg_ttv_in_secs,
    avg(
        CASE
            WHEN (tf.status = 'CompletedSlow'::public.transfer_status) THEN (tf.reconcile_timestamp - tf.xcall_timestamp)
            ELSE NULL::integer
        END) AS slowpath_avg_ttr_in_secs
   FROM public.transfers tf
  GROUP BY ((date_trunc('week'::text, to_timestamp((tf.xcall_timestamp)::double precision)))::date), tf.origin_domain, tf.destination_domain
  ORDER BY ((date_trunc('week'::text, to_timestamp((tf.xcall_timestamp)::double precision)))::date);


--
-- Name: asset_prices id; Type: DEFAULT; Schema: public; Owner: -
--

ALTER TABLE ONLY public.asset_prices ALTER COLUMN id SET DEFAULT nextval('public.asset_prices_id_seq'::regclass);


--
-- Name: aggregated_roots aggregated_roots_pkey; Type: CONSTRAINT; Schema: public; Owner: -
--

ALTER TABLE ONLY public.aggregated_roots
    ADD CONSTRAINT aggregated_roots_pkey PRIMARY KEY (domain_index, domain);


--
-- Name: asset_balances asset_balances_pkey; Type: CONSTRAINT; Schema: public; Owner: -
--

ALTER TABLE ONLY public.asset_balances
    ADD CONSTRAINT asset_balances_pkey PRIMARY KEY (asset_canonical_id, asset_domain, router_address);


--
-- Name: asset_prices asset_prices_canonical_id_canonical_domain_timestamp_key; Type: CONSTRAINT; Schema: public; Owner: -
--

ALTER TABLE ONLY public.asset_prices
    ADD CONSTRAINT asset_prices_canonical_id_canonical_domain_timestamp_key UNIQUE (canonical_id, canonical_domain, "timestamp");


--
-- Name: asset_prices asset_prices_pkey; Type: CONSTRAINT; Schema: public; Owner: -
--

ALTER TABLE ONLY public.asset_prices
    ADD CONSTRAINT asset_prices_pkey PRIMARY KEY (id);


--
-- Name: assets assets_pkey; Type: CONSTRAINT; Schema: public; Owner: -
--

ALTER TABLE ONLY public.assets
    ADD CONSTRAINT assets_pkey PRIMARY KEY (canonical_id, domain);


--
-- Name: checkpoints checkpoints_pkey; Type: CONSTRAINT; Schema: public; Owner: -
--

ALTER TABLE ONLY public.checkpoints
    ADD CONSTRAINT checkpoints_pkey PRIMARY KEY (check_name);


--
-- Name: daily_router_tvl daily_router_tvl_pkey; Type: CONSTRAINT; Schema: public; Owner: -
--

ALTER TABLE ONLY public.daily_router_tvl
    ADD CONSTRAINT daily_router_tvl_pkey PRIMARY KEY (id);


--
-- Name: merkle_cache merkle_cache_pkey; Type: CONSTRAINT; Schema: public; Owner: -
--

ALTER TABLE ONLY public.merkle_cache
    ADD CONSTRAINT merkle_cache_pkey PRIMARY KEY (domain, domain_path);


--
-- Name: messages messages_pkey; Type: CONSTRAINT; Schema: public; Owner: -
--

ALTER TABLE ONLY public.messages
    ADD CONSTRAINT messages_pkey PRIMARY KEY (leaf);


--
-- Name: propagated_roots propagated_roots_aggregate_root_key; Type: CONSTRAINT; Schema: public; Owner: -
--

ALTER TABLE ONLY public.propagated_roots
    ADD CONSTRAINT propagated_roots_aggregate_root_key UNIQUE (aggregate_root);


--
-- Name: propagated_roots propagated_roots_pkey; Type: CONSTRAINT; Schema: public; Owner: -
--

ALTER TABLE ONLY public.propagated_roots
    ADD CONSTRAINT propagated_roots_pkey PRIMARY KEY (id);


--
-- Name: received_aggregate_roots received_aggregate_roots_pkey; Type: CONSTRAINT; Schema: public; Owner: -
--

ALTER TABLE ONLY public.received_aggregate_roots
    ADD CONSTRAINT received_aggregate_roots_pkey PRIMARY KEY (root, domain);


--
-- Name: root_messages root_messages_pkey; Type: CONSTRAINT; Schema: public; Owner: -
--

ALTER TABLE ONLY public.root_messages
    ADD CONSTRAINT root_messages_pkey PRIMARY KEY (id);


--
-- Name: routers routers_pkey; Type: CONSTRAINT; Schema: public; Owner: -
--

ALTER TABLE ONLY public.routers
    ADD CONSTRAINT routers_pkey PRIMARY KEY (address);


--
-- Name: schema_migrations schema_migrations_pkey; Type: CONSTRAINT; Schema: public; Owner: -
--

ALTER TABLE ONLY public.schema_migrations
    ADD CONSTRAINT schema_migrations_pkey PRIMARY KEY (version);


--
-- Name: snapshots snapshots_id_key; Type: CONSTRAINT; Schema: public; Owner: -
--

ALTER TABLE ONLY public.snapshots
    ADD CONSTRAINT snapshots_id_key UNIQUE (id);


--
-- Name: stableswap_exchanges stableswap_exchanges_id_key; Type: CONSTRAINT; Schema: public; Owner: -
--

ALTER TABLE ONLY public.stableswap_exchanges
    ADD CONSTRAINT stableswap_exchanges_id_key UNIQUE (id);


--
-- Name: stableswap_exchanges stableswap_exchanges_pkey; Type: CONSTRAINT; Schema: public; Owner: -
--

ALTER TABLE ONLY public.stableswap_exchanges
    ADD CONSTRAINT stableswap_exchanges_pkey PRIMARY KEY (domain, id);


--
-- Name: stableswap_pool_events stableswap_pool_events_pkey; Type: CONSTRAINT; Schema: public; Owner: -
--

ALTER TABLE ONLY public.stableswap_pool_events
    ADD CONSTRAINT stableswap_pool_events_pkey PRIMARY KEY (id);


--
-- Name: stableswap_pools stableswap_pools_pkey; Type: CONSTRAINT; Schema: public; Owner: -
--

ALTER TABLE ONLY public.stableswap_pools
    ADD CONSTRAINT stableswap_pools_pkey PRIMARY KEY (domain, key);


--
-- Name: transfers transfers_pkey; Type: CONSTRAINT; Schema: public; Owner: -
--

ALTER TABLE ONLY public.transfers
    ADD CONSTRAINT transfers_pkey PRIMARY KEY (transfer_id);


--
-- Name: asset_prices_timestamp; Type: INDEX; Schema: public; Owner: -
--

CREATE INDEX asset_prices_timestamp ON public.asset_prices USING btree ("timestamp");


--
-- Name: messages_processed_index_idx; Type: INDEX; Schema: public; Owner: -
--

CREATE INDEX messages_processed_index_idx ON public.messages USING btree (processed, index);


--
-- Name: snapshot_roots_idx; Type: INDEX; Schema: public; Owner: -
--

CREATE INDEX snapshot_roots_idx ON public.snapshot_roots USING btree (id);


--
-- Name: snapshot_roots_root_idx; Type: INDEX; Schema: public; Owner: -
--

CREATE INDEX snapshot_roots_root_idx ON public.snapshot_roots USING btree (root);


--
-- Name: snapshot_roots_spoke_domain_idx; Type: INDEX; Schema: public; Owner: -
--

CREATE INDEX snapshot_roots_spoke_domain_idx ON public.snapshot_roots USING btree (spoke_domain);


--
-- Name: snapshots_idx; Type: INDEX; Schema: public; Owner: -
--

CREATE INDEX snapshots_idx ON public.snapshots USING btree (id);


--
-- Name: transfers_destination_domain_update_time_idx; Type: INDEX; Schema: public; Owner: -
--

CREATE INDEX transfers_destination_domain_update_time_idx ON public.transfers USING btree (destination_domain, update_time);


--
-- Name: transfers_origin_domain_xcall_timestamp_idx; Type: INDEX; Schema: public; Owner: -
--

CREATE INDEX transfers_origin_domain_xcall_timestamp_idx ON public.transfers USING btree (origin_domain, xcall_timestamp);


--
-- Name: transfers_status_xcall_timestamp_idx; Type: INDEX; Schema: public; Owner: -
--

CREATE INDEX transfers_status_xcall_timestamp_idx ON public.transfers USING btree (status, xcall_timestamp);


--
-- Name: transfers_xcall_timestamp; Type: INDEX; Schema: public; Owner: -
--

CREATE INDEX transfers_xcall_timestamp ON public.transfers USING btree (xcall_timestamp);


--
-- Name: transfers update_time_on_transfers; Type: TRIGGER; Schema: public; Owner: -
--

CREATE TRIGGER update_time_on_transfers BEFORE UPDATE ON public.transfers FOR EACH ROW EXECUTE FUNCTION public.trigger_set_timestamp();


--
-- Name: asset_balances fk_asset; Type: FK CONSTRAINT; Schema: public; Owner: -
--

ALTER TABLE ONLY public.asset_balances
    ADD CONSTRAINT fk_asset FOREIGN KEY (asset_canonical_id, asset_domain) REFERENCES public.assets(canonical_id, domain);


--
-- Name: asset_balances fk_router; Type: FK CONSTRAINT; Schema: public; Owner: -
--

ALTER TABLE ONLY public.asset_balances
    ADD CONSTRAINT fk_router FOREIGN KEY (router_address) REFERENCES public.routers(address);


--
-- PostgreSQL database dump complete
--


--
-- Dbmate schema migrations
--

INSERT INTO public.schema_migrations (version) VALUES
    ('20220520150644'),
    ('20220524141906'),
    ('20220617215641'),
    ('20220618065158'),
    ('20220707182823'),
    ('20220730013440'),
    ('20220811120125'),
    ('20220816134851'),
    ('20220824094332'),
    ('20220907212007'),
    ('20220914215736'),
    ('20220914230120'),
    ('20220920101730'),
    ('20220921065611'),
    ('20221006051045'),
    ('20221006115622'),
    ('20221006193142'),
    ('20221009051415'),
    ('20221010233716'),
    ('20221011065150'),
    ('20221018124227'),
    ('20221018190949'),
    ('20221019094510'),
    ('20221025060119'),
    ('20221026084236'),
    ('20221027123722'),
    ('20221118203009'),
    ('20221122235058'),
    ('20221130222017'),
    ('20221207151852'),
    ('20221216164744'),
    ('20230104142147'),
    ('20230105105045'),
    ('20230105152814'),
    ('20230113140119'),
    ('20230119130526'),
    ('20230127195903'),
    ('20230130081731'),
    ('20230201004755'),
    ('20230206131920'),
    ('20230207104528'),
    ('20230209013027'),
    ('20230209043516'),
    ('20230213052113'),
    ('20230213141356'),
    ('20230214014310'),
    ('20230215142524'),
    ('20230215172901'),
    ('20230227071659'),
    ('20230307011812'),
    ('20230307090110'),
    ('20230307092333'),
    ('20230307171914'),
    ('20230308083252'),
    ('20230308162843'),
    ('20230310035445'),
    ('20230405050248'),
    ('20230405091124'),
    ('20230412003613'),
    ('20230412084403'),
    ('20230412090505'),
    ('20230414101408'),
    ('20230420031450'),
    ('20230420035031');<|MERGE_RESOLUTION|>--- conflicted
+++ resolved
@@ -446,17 +446,6 @@
     t.error_message,
     t.message_status,
     t.relayer_fees,
-<<<<<<< HEAD
-    COALESCE(p.price, (0)::numeric) AS asset_usd_price
-   FROM (public.transfers t
-     LEFT JOIN ( SELECT t_1.transfer_id,
-            t_1.xcall_timestamp,
-            p_1.price
-           FROM (public.transfers t_1
-             JOIN public.asset_prices p_1 ON ((p_1."timestamp" = ( SELECT max(asset_prices."timestamp") AS max
-                   FROM public.asset_prices
-                  WHERE ((asset_prices.canonical_id = t_1.canonical_id) AND (asset_prices."timestamp" <= t_1.xcall_timestamp))))))) p ON ((t.transfer_id = p.transfer_id)));
-=======
     p.asset_usd_price,
     p.decimals,
     (p.asset_usd_price * ((t.bridged_amt)::numeric / ((10)::numeric ^ p.decimals))) AS usd_amount
@@ -472,7 +461,6 @@
              LEFT JOIN public.asset_prices p_1 ON (((p_1.canonical_id = t_1.canonical_id) AND (p_1."timestamp" = ( SELECT max(asset_prices."timestamp") AS max
                    FROM public.asset_prices
                   WHERE ((asset_prices.canonical_id = t_1.canonical_id) AND (asset_prices."timestamp" <= t_1.xcall_timestamp)))))))) p ON ((t.transfer_id = p.transfer_id)));
->>>>>>> a5ca367c
 
 
 --
@@ -487,12 +475,8 @@
     regexp_replace((tf.routers)::text, '[\{\}]'::text, ''::text, 'g'::text) AS router,
     tf.origin_transacting_asset AS asset,
     sum((tf.origin_transacting_amount)::numeric) AS volume,
-<<<<<<< HEAD
-    avg(tf.asset_usd_price) AS avg_price
-=======
     avg(tf.asset_usd_price) AS avg_price,
     sum(tf.usd_amount) AS usd_volume
->>>>>>> a5ca367c
    FROM public.transfers_with_price tf
   GROUP BY tf.status, ((date_trunc('day'::text, to_timestamp((tf.xcall_timestamp)::double precision)))::date), tf.origin_domain, tf.destination_domain, (regexp_replace((tf.routers)::text, '[\{\}]'::text, ''::text, 'g'::text)), tf.origin_transacting_asset;
 
@@ -588,12 +572,8 @@
     regexp_replace((tf.routers)::text, '[\{\}]'::text, ''::text, 'g'::text) AS router,
     tf.origin_transacting_asset AS asset,
     sum((tf.origin_transacting_amount)::numeric) AS volume,
-<<<<<<< HEAD
-    avg(tf.asset_usd_price) AS avg_price
-=======
     avg(tf.asset_usd_price) AS avg_price,
     sum(tf.usd_amount) AS usd_volume
->>>>>>> a5ca367c
    FROM public.transfers_with_price tf
   GROUP BY tf.status, (date_trunc('hour'::text, to_timestamp((tf.xcall_timestamp)::double precision))), tf.origin_domain, tf.destination_domain, (regexp_replace((tf.routers)::text, '[\{\}]'::text, ''::text, 'g'::text)), tf.origin_transacting_asset;
 
@@ -704,16 +684,12 @@
     asset_balances.supplied,
     asset_balances.removed,
     assets."decimal",
-<<<<<<< HEAD
-    COALESCE(asset_prices.price, (0)::numeric) AS asset_usd_price
-=======
     COALESCE(asset_prices.price, (0)::numeric) AS asset_usd_price,
     (asset_prices.price * (asset_balances.balance / ((10)::numeric ^ assets."decimal"))) AS balance_usd,
     (asset_prices.price * (asset_balances.fees_earned / ((10)::numeric ^ assets."decimal"))) AS fee_earned_usd,
     (asset_prices.price * (asset_balances.locked / ((10)::numeric ^ assets."decimal"))) AS locked_usd,
     (asset_prices.price * (asset_balances.supplied / ((10)::numeric ^ assets."decimal"))) AS supplied_usd,
     (asset_prices.price * (asset_balances.removed / ((10)::numeric ^ assets."decimal"))) AS removed_usd
->>>>>>> a5ca367c
    FROM (((public.routers
      LEFT JOIN public.asset_balances ON ((routers.address = asset_balances.router_address)))
      LEFT JOIN public.assets ON (((asset_balances.asset_canonical_id = assets.canonical_id) AND ((asset_balances.asset_domain)::text = (assets.domain)::text))))
@@ -733,15 +709,11 @@
     sum(r.locked) AS total_locked,
     sum(r.supplied) AS total_supplied,
     sum(r.removed) AS total_removed,
-<<<<<<< HEAD
-    avg(r.asset_usd_price) AS avg_usd_price
-=======
     avg(r.asset_usd_price) AS avg_usd_price,
     sum((r.asset_usd_price * (r.balance / ((10)::numeric ^ r."decimal")))) AS total_balance_usd,
     sum((r.asset_usd_price * (r.locked / ((10)::numeric ^ r."decimal")))) AS total_locked_usd,
     sum((r.asset_usd_price * (r.supplied / ((10)::numeric ^ r."decimal")))) AS total_supplied_usd,
     sum((r.asset_usd_price * (r.removed / ((10)::numeric ^ r."decimal")))) AS total_removed_usd
->>>>>>> a5ca367c
    FROM public.routers_with_balances r
   GROUP BY r.domain, r.local, r.adopted
   ORDER BY r.domain;
@@ -755,19 +727,12 @@
  SELECT latest_transfer.latest_transfer_day,
     router_tvl.asset,
     router_tvl.tvl,
-<<<<<<< HEAD
-    router_tvl.price
-   FROM (( SELECT rb.local AS asset,
-            sum(rb.balance) AS tvl,
-            avg(rb.asset_usd_price) AS price
-=======
     router_tvl.price,
     router_tvl.tvl_usd
    FROM (( SELECT rb.local AS asset,
             sum(rb.balance) AS tvl,
             avg(rb.asset_usd_price) AS price,
             sum((rb.asset_usd_price * (rb.balance / ((10)::numeric ^ rb."decimal")))) AS tvl_usd
->>>>>>> a5ca367c
            FROM public.routers_with_balances rb
           GROUP BY rb.local) router_tvl
      CROSS JOIN ( SELECT max((date_trunc('day'::text, to_timestamp((tf.xcall_timestamp)::double precision)))::date) AS latest_transfer_day
@@ -892,12 +857,8 @@
     tf.origin_domain AS origin_chain,
     tf.origin_transacting_asset AS asset,
     sum((tf.origin_transacting_amount)::numeric) AS volume,
-<<<<<<< HEAD
-    avg(tf.asset_usd_price) AS avg_price
-=======
     avg(tf.asset_usd_price) AS avg_price,
     sum(tf.usd_amount) AS usd_volume
->>>>>>> a5ca367c
    FROM public.transfers_with_price tf
   GROUP BY tf.status, ((date_trunc('day'::text, to_timestamp((tf.xcall_timestamp)::double precision)))::date), tf.origin_domain, tf.origin_transacting_asset;
 
