import {
  jsonifyError,
  XTransfer,
  XTransferStatus,
  RouterBalance,
  XMessage,
  RootMessage,
  Logger,
  AggregatedRoot,
  PropagatedRoot,
  ReceivedAggregateRoot,
  StableSwapPool,
  StableSwapExchange,
  XTransferErrorStatus,
  StableSwapPoolEvent,
<<<<<<< HEAD
  SlippageUpdate,
=======
  RouterDailyTVL,
>>>>>>> 7eaecf87
} from "@connext/nxtp-utils";
import { Pool } from "pg";
import { TxnClientForRepeatableRead } from "zapatos/db";

import {
  getTransfersByStatus,
  getTransfersWithOriginPending,
  getTransfersWithDestinationPending,
  saveTransfers,
  saveRouterBalances,
  saveMessages,
  saveSentRootMessages,
  saveProcessedRootMessages,
  saveCheckPoint,
  getCheckPoint,
  transaction,
  getRootMessages,
  saveAggregatedRoots,
  savePropagatedRoots,
  saveReceivedAggregateRoot,
  getUnProcessedMessages,
  getUnProcessedMessagesByIndex,
  getAggregateRoot,
  getAggregateRootCount,
  getMessageRootIndex,
  getLatestMessageRoot,
  getLatestAggregateRoot,
  getMessageRootFromIndex,
  getMessageRootCount,
  getSpokeNode,
  getSpokeNodes,
  getHubNode,
  getHubNodes,
  getRoot,
  putRoot,
  getCompletedTransfersByMessageHashes,
  increaseBackoff,
  saveStableSwapExchange,
  saveStableSwapPool,
  resetBackoffs,
  updateErrorStatus,
  saveStableSwapPoolEvent,
<<<<<<< HEAD
  updateSlippage,
=======
  saveRouterDailyTVL,
>>>>>>> 7eaecf87
} from "./client";

export * as db from "zapatos/db";

export type Checkpoints = {
  prefix: string;
  checkpoints: { domain: string; checkpoint: number }[];
};

export type Database = {
  saveTransfers: (xtransfers: XTransfer[], _pool?: Pool | TxnClientForRepeatableRead) => Promise<void>;
  getTransfersByStatus: (
    status: XTransferStatus,
    limit: number,
    offset?: number,
    orderDirection?: "ASC" | "DESC",
    _pool?: Pool | TxnClientForRepeatableRead,
  ) => Promise<XTransfer[]>;
  getTransfersWithOriginPending: (
    domain: string,
    limit: number,
    orderDirection?: "ASC" | "DESC",
    _pool?: Pool | TxnClientForRepeatableRead,
  ) => Promise<string[]>;
  getTransfersWithDestinationPending: (
    domain: string,
    limit: number,
    orderDirection?: "ASC" | "DESC",
    _pool?: Pool | TxnClientForRepeatableRead,
  ) => Promise<string[]>;
  getCompletedTransfersByMessageHashes: (
    message_hashes: string[],
    _pool?: Pool | TxnClientForRepeatableRead,
  ) => Promise<XTransfer[]>;
  saveRouterBalances: (routerBalances: RouterBalance[], _pool?: Pool | TxnClientForRepeatableRead) => Promise<void>;
  saveMessages: (messages: XMessage[], _pool?: Pool | TxnClientForRepeatableRead) => Promise<void>;
  getRootMessages: (
    processed: boolean | undefined,
    limit?: number,
    orderDirection?: "ASC" | "DESC",
    _pool?: Pool | TxnClientForRepeatableRead,
  ) => Promise<RootMessage[]>;
  saveSentRootMessages: (messages: RootMessage[], _pool?: Pool | TxnClientForRepeatableRead) => Promise<void>;
  saveProcessedRootMessages: (messages: RootMessage[], _pool?: Pool | TxnClientForRepeatableRead) => Promise<void>;
  saveCheckPoint: (check: string, point: number, _pool?: Pool | TxnClientForRepeatableRead) => Promise<void>;
  getCheckPoint: (check_name: string, _pool?: Pool | TxnClientForRepeatableRead) => Promise<number>;
  transaction: (callback: (client: TxnClientForRepeatableRead) => Promise<void>) => Promise<void>;
  saveAggregatedRoots: (roots: AggregatedRoot[], _pool?: Pool | TxnClientForRepeatableRead) => Promise<void>;
  savePropagatedRoots: (roots: PropagatedRoot[], _pool?: Pool | TxnClientForRepeatableRead) => Promise<void>;
  saveReceivedAggregateRoot: (
    roots: ReceivedAggregateRoot[],
    _pool?: Pool | TxnClientForRepeatableRead,
  ) => Promise<void>;
  getUnProcessedMessages: (
    origin_domain: string,
    limit?: number,
    offset?: number,
    orderDirection?: "ASC" | "DESC",
    _pool?: Pool | TxnClientForRepeatableRead,
  ) => Promise<XMessage[]>;
  getUnProcessedMessagesByIndex: (
    origin_domain: string,
    destination_domain: string,
    index: number,
    offset: number,
    limit?: number,
    orderDirection?: "ASC" | "DESC",
    _pool?: Pool | TxnClientForRepeatableRead,
  ) => Promise<XMessage[]>;
  getAggregateRoot: (messageRoot: string, _pool?: Pool | TxnClientForRepeatableRead) => Promise<string | undefined>;
  getAggregateRootCount: (
    aggregateRoot: string,
    _pool?: Pool | TxnClientForRepeatableRead,
  ) => Promise<number | undefined>;
  getMessageRootIndex: (
    domain: string,
    messageRoot: string,
    _pool?: Pool | TxnClientForRepeatableRead,
  ) => Promise<number | undefined>;
  getLatestMessageRoot: (
    domain: string,
    aggregate_root: string,
    _pool?: Pool | TxnClientForRepeatableRead,
  ) => Promise<RootMessage | undefined>;
  getLatestAggregateRoot: (
    domain: string,
    orderDirection?: "ASC" | "DESC",
    _pool?: Pool | TxnClientForRepeatableRead,
  ) => Promise<ReceivedAggregateRoot | undefined>;
  getMessageRootFromIndex: (
    domain: string,
    index: number,
    _pool?: Pool | TxnClientForRepeatableRead,
  ) => Promise<string | undefined>;
  getMessageRootCount: (
    domain: string,
    messageRoot: string,
    _pool?: Pool | TxnClientForRepeatableRead,
  ) => Promise<number | undefined>;
  getSpokeNode: (
    domain: string,
    index: number,
    count: number,
    _pool?: Pool | TxnClientForRepeatableRead,
  ) => Promise<string | undefined>;
  getSpokeNodes: (
    domain: string,
    start: number,
    end: number,
    count: number,
    _pool?: Pool | TxnClientForRepeatableRead,
  ) => Promise<string[]>;
  getHubNode: (index: number, count: number, _pool?: Pool | TxnClientForRepeatableRead) => Promise<string | undefined>;
  getHubNodes: (
    start: number,
    end: number,
    count: number,
    _pool?: Pool | TxnClientForRepeatableRead,
  ) => Promise<string[]>;
  getRoot: (domain: string, path: string, _pool?: Pool | TxnClientForRepeatableRead) => Promise<string | undefined>;
  putRoot: (domain: string, path: string, hash: string, _pool?: Pool | TxnClientForRepeatableRead) => Promise<void>;
  increaseBackoff: (transferId: string, _pool?: Pool | TxnClientForRepeatableRead) => Promise<void>;
  resetBackoffs: (transferIds: string[], _pool?: Pool | TxnClientForRepeatableRead) => Promise<void>;
  saveStableSwapPool: (_swapPools: StableSwapPool[], _pool?: Pool | TxnClientForRepeatableRead) => Promise<void>;
  saveStableSwapExchange: (
    _swapExchanges: StableSwapExchange[],
    _pool?: Pool | TxnClientForRepeatableRead,
  ) => Promise<void>;
  updateErrorStatus: (transferId: string, error: XTransferErrorStatus) => Promise<void>;
  saveStableSwapPoolEvent: (
    _poolEvents: StableSwapPoolEvent[],
    _pool?: Pool | TxnClientForRepeatableRead,
  ) => Promise<void>;
<<<<<<< HEAD
  updateSlippage: (_slippageUpdates: SlippageUpdate[], _pool?: Pool | TxnClientForRepeatableRead) => Promise<void>;
=======
  saveRouterDailyTVL: (_tvls: RouterDailyTVL[], _pool?: Pool | TxnClientForRepeatableRead) => Promise<void>;
>>>>>>> 7eaecf87
};

export let pool: Pool;

export const getDatabase = async (databaseUrl: string, logger: Logger): Promise<Database> => {
  pool = new Pool({ connectionString: databaseUrl, idleTimeoutMillis: 3000, allowExitOnIdle: true });
  pool.on("error", (err: Error) => logger.error("Database error", undefined, undefined, jsonifyError(err))); // don't let a pg restart kill your app

  try {
    await pool.query("SELECT NOW()");
  } catch (e: unknown) {
    logger.error("Database connection error", undefined, undefined, jsonifyError(e as Error));
    throw new Error("Database connection error");
  }

  return {
    saveTransfers,
    getTransfersByStatus,
    getTransfersWithOriginPending,
    getTransfersWithDestinationPending,
    getCompletedTransfersByMessageHashes,
    saveRouterBalances,
    saveMessages,
    getRootMessages,
    saveSentRootMessages,
    saveProcessedRootMessages,
    saveCheckPoint,
    getCheckPoint,
    transaction,
    saveAggregatedRoots,
    savePropagatedRoots,
    saveReceivedAggregateRoot,
    getUnProcessedMessages,
    getUnProcessedMessagesByIndex,
    getAggregateRoot,
    getAggregateRootCount,
    getMessageRootIndex,
    getLatestMessageRoot,
    getLatestAggregateRoot,
    getMessageRootFromIndex,
    getMessageRootCount,
    getSpokeNode,
    getSpokeNodes,
    getHubNode,
    getHubNodes,
    getRoot,
    putRoot,
    increaseBackoff,
    resetBackoffs,
    saveStableSwapPool,
    saveStableSwapExchange,
    updateErrorStatus,
    saveStableSwapPoolEvent,
<<<<<<< HEAD
    updateSlippage,
=======
    saveRouterDailyTVL,
>>>>>>> 7eaecf87
  };
};

export const closeDatabase = async (): Promise<void> => {
  await pool.end();
};<|MERGE_RESOLUTION|>--- conflicted
+++ resolved
@@ -13,11 +13,8 @@
   StableSwapExchange,
   XTransferErrorStatus,
   StableSwapPoolEvent,
-<<<<<<< HEAD
+  RouterDailyTVL,
   SlippageUpdate,
-=======
-  RouterDailyTVL,
->>>>>>> 7eaecf87
 } from "@connext/nxtp-utils";
 import { Pool } from "pg";
 import { TxnClientForRepeatableRead } from "zapatos/db";
@@ -60,11 +57,8 @@
   resetBackoffs,
   updateErrorStatus,
   saveStableSwapPoolEvent,
-<<<<<<< HEAD
+  saveRouterDailyTVL,
   updateSlippage,
-=======
-  saveRouterDailyTVL,
->>>>>>> 7eaecf87
 } from "./client";
 
 export * as db from "zapatos/db";
@@ -198,11 +192,8 @@
     _poolEvents: StableSwapPoolEvent[],
     _pool?: Pool | TxnClientForRepeatableRead,
   ) => Promise<void>;
-<<<<<<< HEAD
+  saveRouterDailyTVL: (_tvls: RouterDailyTVL[], _pool?: Pool | TxnClientForRepeatableRead) => Promise<void>;
   updateSlippage: (_slippageUpdates: SlippageUpdate[], _pool?: Pool | TxnClientForRepeatableRead) => Promise<void>;
-=======
-  saveRouterDailyTVL: (_tvls: RouterDailyTVL[], _pool?: Pool | TxnClientForRepeatableRead) => Promise<void>;
->>>>>>> 7eaecf87
 };
 
 export let pool: Pool;
@@ -256,11 +247,8 @@
     saveStableSwapExchange,
     updateErrorStatus,
     saveStableSwapPoolEvent,
-<<<<<<< HEAD
+    saveRouterDailyTVL,
     updateSlippage,
-=======
-    saveRouterDailyTVL,
->>>>>>> 7eaecf87
   };
 };
 
