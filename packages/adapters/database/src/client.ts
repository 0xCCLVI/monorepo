--- conflicted
+++ resolved
@@ -329,20 +329,13 @@
         {
           spoke_domain,
           processed: true,
-<<<<<<< HEAD
           leaf_count: dc.isNotNull,
-=======
->>>>>>> f70ed216
         },
         { limit: 1, order: { by: "leaf_count", direction: "DESC" } },
       )
       .run(poolToUse);
 
     const latestProcessedLeafCount = latestLeafCountRes?.leaf_count;
-<<<<<<< HEAD
-
-=======
->>>>>>> f70ed216
     if (latestProcessedLeafCount) {
       await db
         .update(
