import { Type, Static } from "@sinclair/typebox";
import Ajv from "ajv";
import addFormats from "ajv-formats";
import { parseUnits } from "ethers/lib/utils";

import { ConfigurationError } from "./shared";

const TIntegerString = Type.RegEx(/^([0-9])*$/);
const TUrl = Type.String({ format: "uri" });

const ajv = addFormats(new Ajv(), [
  "date-time",
  "time",
  "date",
  "email",
  "hostname",
  "ipv4",
  "ipv6",
  "uri",
  "uri-reference",
  "uuid",
  "uri-template",
  "json-pointer",
  "relative-json-pointer",
  "regex",
])
  .addKeyword("kind")
  .addKeyword("modifier");

/// PROVIDER CONFIG
export const ProviderConfigSchema = Type.Object({
  // URL string.
  url: TUrl,

  // Auth header params, if needed.
  user: Type.Optional(Type.String()),
  password: Type.Optional(Type.String()),

  /* From ethers:
   * The priority used for the provider. Lower-value priorities are favoured over higher-value priorities. If
   * multiple providers share the same priority, they are chosen at random.
   *
   * Defaults to 1.
   */
  priority: Type.Optional(Type.Number()),

  /* From ethers:
   * The weight a response from this provider provides. This can be used if a given Provider is more trusted, for example.
   *
   * Defaults to 1.
   */
  weight: Type.Optional(Type.Number()),

  /* From ethers:
   * The timeout (in ms) after which another Provider will be attempted. This does not affect the current Provider;
   * if it returns a result it is counted as part of the quorum.
   * Lower values will result in more network traffic, but may reduce the response time of requests.
   */
  stallTimeout: Type.Optional(Type.Number()),

  /**
   * This is the quorum used for the exposed fallback provider
   */
  quorum: Type.Optional(Type.Number()),
});

export type ProviderConfig = Static<typeof ProviderConfigSchema>;
export const validateProviderConfig = ajv.compile(ProviderConfigSchema);

/// CHAIN CONFIG
const CoreChainConfigSchema = Type.Object({
  /// GAS STATIONS
  // Gas station URL, if any, to retrieve current gas price from. If gas station is down or otherwise fails,
  // we'll use the RPC provider's gas as a backup.
  // Gas station should return a "rapid" gas price within the response.data.
  gasStations: Type.Optional(Type.Array(Type.String())),

  /// GAS PRICE
  // % to bump gas by from provider or gas station initial quote.
  gasPriceInitialBoostPercent: Type.Integer(),
  // % to bump gas by when tx confirmation times out.
  gasPriceReplacementBumpPercent: Type.Integer(),
  // Gas shouldn't ever exceed this amount.
  gasPriceMaximum: TIntegerString,
  // Minimum gas price.
  gasPriceMinimum: TIntegerString,
  // Each time we submit a tx, this is the percentage scalar we use to set the maximum for the gas price we assign it.
  // The higher this number is, the more tolerant we are of gas price increases. The lower it is, the more we curb
  // increases in gas price from tx to tx.
  // NOTE: This value should ALWAYS be greater than 100, unless you want to disable it entirely (in which case, just set it to 0).
  gasPriceMaxIncreaseScalar: Type.Integer(),
  // Hardcoded initial value for gas. This shouldn't be used normally - only temporarily
  // in the event that a gas station is malfunctioning.
  hardcodedGasPrice: Type.Optional(TIntegerString),

  /// GAS LIMIT
  // An integer value by which we will inflate the gas LIMIT that is returned by the provider (flat increase).
  // Use this if your provider is returning low values and you're getting "out of gas" call exceptions.
  gasLimitInflation: Type.Optional(Type.Integer()),

  /// CONFIRMATIONS
  // The amount of time (ms) to wait before a confirmation polling period times out,
  // indicating we should resubmit tx with higher gas if the tx is not confirmed.
  confirmationTimeout: Type.Integer(),
  // Number of confirmations needed for each chain, specified by domain.
  confirmations: Type.Integer(),

  /// RPC PROVIDERS
  // Target maximum provider calls per second. Default is 4. Will NOT actually cap calls per second, but rather deprioritize
  // a provider if it reaches the maximum calls per second.
  maxProviderCPS: Type.Integer(),
  // How often (ms) we will check all RPC providers to measure how in-sync they are with the blockchain.
  // By default, every 5 mins (5 * 60_000).
  syncProvidersInterval: Type.Integer(),
<<<<<<< HEAD
  // quorum used for the fallback provider
  quorum: Type.Integer(),
=======
  // Whether we want to maximize quorum/consensus from all available providers when we're doing read calls.
  // Set this valueto `true` if it's critically important to maintain accurate responses from a number of providers that
  // vary in quality. This will increase the number of RPC calls we're making overall, but guarantees accuracy.
  quorum: Type.Optional(Type.Integer()),
>>>>>>> ea1f6199

  /// DEBUGGING / DEVELOPMENT
  // WARNING: Please do not alter these configuration values; they should be used for development and/or debugging
  // purposes only, and can greatly affect performance.
  // Whether to log rpc calls.
  debug_logRpcCalls: Type.Boolean(),
});

export type CoreChainConfig = Static<typeof CoreChainConfigSchema>;

const ChainConfigSchema = Type.Intersect([
  Type.Object({
    /// PROVIDERS
    // List of configurations for providers for this chain.
    providers: Type.Array(ProviderConfigSchema),
  }),
  CoreChainConfigSchema,
]);

export type ChainConfig = Static<typeof ChainConfigSchema>;

/// TX SERVICE CONFIG
// Configuration for each chain that this txservice will be supporting.
const TransactionServiceConfigSchema = Type.Record(TIntegerString, ChainConfigSchema);
export type TransactionServiceConfig = Static<typeof TransactionServiceConfigSchema>;

export const validateTransactionServiceConfig = (_config: any): TransactionServiceConfig => {
  // Get the default (aka "all") values to be used as defaults for all chain configs.
  const userDefaultChainConfig = _config["all"] ?? _config["default"] ?? {};
  const defaultChainConfig = {
    ...DEFAULT_CHAIN_CONFIG,
    ...userDefaultChainConfig,
  };
  // For each chain, validate the config and merge it with the main config.
  const config: { [domain: string]: ChainConfig } = {};
  Object.entries(_config as Record<string, any>).forEach(([domain, _chainConfig]) => {
    const chainConfig = {
      ...defaultChainConfig,
      ..._chainConfig,
    };
    // Ignore non-number domains.
    if (isNaN(parseInt(domain))) {
      return;
    }

    // Make sure config values that must be > X are so (if they are specified).
    const configValueMins = {
      ...DEFAULT_CHAIN_CONFIG_VALUE_MINS,
      hardcodedGasPrice: chainConfig.gasPriceMinimum,
    };
    Object.entries(configValueMins).forEach(([key, min]) => {
      if (chainConfig[key] !== undefined && chainConfig[key] <= min) {
        const error = new ConfigurationError([
          {
            parameter: key,
            error: `${key} must be greater than 100.`,
            value: chainConfig[key],
          },
        ]);
        throw error;
      }
    });

    // Backwards compatibility with specifying only a single provider under the key "provider".
    const _providers: string | string[] | { url: string; user?: string; password?: string }[] =
      chainConfig.providers ?? chainConfig.provider;
    const providers = typeof _providers === "string" ? [{ url: _providers }] : _providers;

    // Remove unused from the mix (such as subgraphs, etc).
    // NOTE: We use CoreChainConfigSchema here because we will format them separately below.
    const sanitizedCoreConfig: any = {};
    Object.keys(CoreChainConfigSchema.properties).forEach((property) => {
      sanitizedCoreConfig[property] = chainConfig[property];
    });

    // Merge the default values with the specified chain config.
    config[domain] = {
      ...sanitizedCoreConfig,
      providers: providers.map((provider) =>
        typeof provider === "string"
          ? {
              url: provider,
            }
          : provider,
      ),
    } as ChainConfig;
  });
  ajv.compile(TransactionServiceConfigSchema)(config);
  return config;
};

// Set up the default configuration for CoreChainConfig.
export const DEFAULT_CHAIN_CONFIG: CoreChainConfig = {
  syncProvidersInterval: 5 * 60_000,
  maxProviderCPS: 4,
  gasPriceInitialBoostPercent: 30,
  gasStations: [],
  // From ethers docs:
  // Generally, the new gas price should be about 50% + 1 wei more, so if a gas price
  // of 10 gwei was used, the replacement should be 15.000000001 gwei.
  gasPriceReplacementBumpPercent: 20,
  gasPriceMaximum: parseUnits("1500", "gwei").toString(),
  gasPriceMinimum: parseUnits("5", "gwei").toString(),
  gasPriceMaxIncreaseScalar: 200,
  confirmations: 10,
  // NOTE: This should be the amount of time we are willing to wait for a transaction
  // to get 1 confirmation.
  confirmationTimeout: 90_000,
  debug_logRpcCalls: false,
  quorum: 1,
};

export const DEFAULT_CHAIN_CONFIG_VALUE_MINS = {
  gasPriceMaxIncreaseScalar: 100,
  gasPriceReplacementBumpPercent: 0,
  gasLimitInflation: 0,
};<|MERGE_RESOLUTION|>--- conflicted
+++ resolved
@@ -112,15 +112,10 @@
   // How often (ms) we will check all RPC providers to measure how in-sync they are with the blockchain.
   // By default, every 5 mins (5 * 60_000).
   syncProvidersInterval: Type.Integer(),
-<<<<<<< HEAD
-  // quorum used for the fallback provider
-  quorum: Type.Integer(),
-=======
   // Whether we want to maximize quorum/consensus from all available providers when we're doing read calls.
   // Set this valueto `true` if it's critically important to maintain accurate responses from a number of providers that
   // vary in quality. This will increase the number of RPC calls we're making overall, but guarantees accuracy.
   quorum: Type.Optional(Type.Integer()),
->>>>>>> ea1f6199
 
   /// DEBUGGING / DEVELOPMENT
   // WARNING: Please do not alter these configuration values; they should be used for development and/or debugging
