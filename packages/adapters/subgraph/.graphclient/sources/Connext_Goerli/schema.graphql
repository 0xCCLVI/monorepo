--- conflicted
+++ resolved
@@ -1278,11 +1278,6 @@
     """
     subgraphError: _SubgraphErrorPolicy_! = deny
   ): [goerli_AggregateRoot!]!
-<<<<<<< HEAD
-  """
-  Access to subgraph metadata
-  """
-=======
   goerli_rootMessage(
     id: ID!
     """
@@ -1309,8 +1304,9 @@
     """
     subgraphError: _SubgraphErrorPolicy_! = deny
   ): [goerli_RootMessage!]!
-  """Access to subgraph metadata"""
->>>>>>> 754ff8b4
+  """
+  Access to subgraph metadata
+  """
   goerli__meta(block: goerli_Block_height): goerli__Meta_
 }
 
@@ -1439,7 +1435,9 @@
   blockNumber_lte: BigInt
   blockNumber_in: [BigInt!]
   blockNumber_not_in: [BigInt!]
-  """Filter for the block changed event."""
+  """
+  Filter for the block changed event.
+  """
   _change_block: goerli_BlockChangedFilter
 }
 
@@ -1962,11 +1960,6 @@
     """
     subgraphError: _SubgraphErrorPolicy_! = deny
   ): [goerli_AggregateRoot!]!
-<<<<<<< HEAD
-  """
-  Access to subgraph metadata
-  """
-=======
   goerli_rootMessage(
     id: ID!
     """
@@ -1993,8 +1986,9 @@
     """
     subgraphError: _SubgraphErrorPolicy_! = deny
   ): [goerli_RootMessage!]!
-  """Access to subgraph metadata"""
->>>>>>> 754ff8b4
+  """
+  Access to subgraph metadata
+  """
   goerli__meta(block: goerli_Block_height): goerli__Meta_
 }
 
