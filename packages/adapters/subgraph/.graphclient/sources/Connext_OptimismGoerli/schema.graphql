schema {
  query: Query
  subscription: Subscription
}

"Marks the GraphQL type as indexable entity.  Each type that should be an entity is required to be annotated with this directive."
directive @entity on OBJECT

"Defined a Subgraph ID for an object type"
directive @subgraphId(id: String!) on OBJECT

"creates a virtual field on the entity that may be queried but cannot be set manually through the mappings API."
directive @derivedFrom(field: String!) on FIELD_DEFINITION

type optimismgoerli_AggregateRoot {
  id: ID!
  root: optimismgoerli_Bytes!
}

input optimismgoerli_AggregateRoot_filter {
  id: ID
  id_not: ID
  id_gt: ID
  id_lt: ID
  id_gte: ID
  id_lte: ID
  id_in: [ID!]
  id_not_in: [ID!]
  root: optimismgoerli_Bytes
  root_not: optimismgoerli_Bytes
  root_in: [optimismgoerli_Bytes!]
  root_not_in: [optimismgoerli_Bytes!]
  root_contains: optimismgoerli_Bytes
  root_not_contains: optimismgoerli_Bytes
  """Filter for the block changed event."""
  _change_block: optimismgoerli_BlockChangedFilter
}

enum optimismgoerli_AggregateRoot_orderBy {
  id
  root
}

type optimismgoerli_Asset {
  id: ID!
  key: optimismgoerli_Bytes
  local: optimismgoerli_Bytes!
  adoptedAsset: optimismgoerli_Bytes!
  canonicalId: optimismgoerli_Bytes!
  canonicalDomain: BigInt!
  blockNumber: BigInt!
}

type optimismgoerli_AssetBalance {
  id: ID!
  amount: BigInt!
  router: optimismgoerli_Router!
  asset: optimismgoerli_Asset!
}

input optimismgoerli_AssetBalance_filter {
  id: ID
  id_not: ID
  id_gt: ID
  id_lt: ID
  id_gte: ID
  id_lte: ID
  id_in: [ID!]
  id_not_in: [ID!]
  amount: BigInt
  amount_not: BigInt
  amount_gt: BigInt
  amount_lt: BigInt
  amount_gte: BigInt
  amount_lte: BigInt
  amount_in: [BigInt!]
  amount_not_in: [BigInt!]
  router: String
  router_not: String
  router_gt: String
  router_lt: String
  router_gte: String
  router_lte: String
  router_in: [String!]
  router_not_in: [String!]
  router_contains: String
  router_contains_nocase: String
  router_not_contains: String
  router_not_contains_nocase: String
  router_starts_with: String
  router_starts_with_nocase: String
  router_not_starts_with: String
  router_not_starts_with_nocase: String
  router_ends_with: String
  router_ends_with_nocase: String
  router_not_ends_with: String
  router_not_ends_with_nocase: String
  router_: optimismgoerli_Router_filter
  asset: String
  asset_not: String
  asset_gt: String
  asset_lt: String
  asset_gte: String
  asset_lte: String
  asset_in: [String!]
  asset_not_in: [String!]
  asset_contains: String
  asset_contains_nocase: String
  asset_not_contains: String
  asset_not_contains_nocase: String
  asset_starts_with: String
  asset_starts_with_nocase: String
  asset_not_starts_with: String
  asset_not_starts_with_nocase: String
  asset_ends_with: String
  asset_ends_with_nocase: String
  asset_not_ends_with: String
  asset_not_ends_with_nocase: String
  asset_: optimismgoerli_Asset_filter
  """Filter for the block changed event."""
  _change_block: optimismgoerli_BlockChangedFilter
}

enum optimismgoerli_AssetBalance_orderBy {
  id
  amount
  router
  asset
}

input optimismgoerli_Asset_filter {
  id: ID
  id_not: ID
  id_gt: ID
  id_lt: ID
  id_gte: ID
  id_lte: ID
  id_in: [ID!]
  id_not_in: [ID!]
  key: optimismgoerli_Bytes
  key_not: optimismgoerli_Bytes
  key_in: [optimismgoerli_Bytes!]
  key_not_in: [optimismgoerli_Bytes!]
  key_contains: optimismgoerli_Bytes
  key_not_contains: optimismgoerli_Bytes
  local: optimismgoerli_Bytes
  local_not: optimismgoerli_Bytes
  local_in: [optimismgoerli_Bytes!]
  local_not_in: [optimismgoerli_Bytes!]
  local_contains: optimismgoerli_Bytes
  local_not_contains: optimismgoerli_Bytes
  adoptedAsset: optimismgoerli_Bytes
  adoptedAsset_not: optimismgoerli_Bytes
  adoptedAsset_in: [optimismgoerli_Bytes!]
  adoptedAsset_not_in: [optimismgoerli_Bytes!]
  adoptedAsset_contains: optimismgoerli_Bytes
  adoptedAsset_not_contains: optimismgoerli_Bytes
  canonicalId: optimismgoerli_Bytes
  canonicalId_not: optimismgoerli_Bytes
  canonicalId_in: [optimismgoerli_Bytes!]
  canonicalId_not_in: [optimismgoerli_Bytes!]
  canonicalId_contains: optimismgoerli_Bytes
  canonicalId_not_contains: optimismgoerli_Bytes
  canonicalDomain: BigInt
  canonicalDomain_not: BigInt
  canonicalDomain_gt: BigInt
  canonicalDomain_lt: BigInt
  canonicalDomain_gte: BigInt
  canonicalDomain_lte: BigInt
  canonicalDomain_in: [BigInt!]
  canonicalDomain_not_in: [BigInt!]
  blockNumber: BigInt
  blockNumber_not: BigInt
  blockNumber_gt: BigInt
  blockNumber_lt: BigInt
  blockNumber_gte: BigInt
  blockNumber_lte: BigInt
  blockNumber_in: [BigInt!]
  blockNumber_not_in: [BigInt!]
  """Filter for the block changed event."""
  _change_block: optimismgoerli_BlockChangedFilter
}

enum optimismgoerli_Asset_orderBy {
  id
  key
  local
  adoptedAsset
  canonicalId
  canonicalDomain
  blockNumber
}

scalar optimismgoerli_BigDecimal

scalar BigInt

input optimismgoerli_BlockChangedFilter {
  number_gte: Int!
}

input optimismgoerli_Block_height {
  hash: optimismgoerli_Bytes
  number: Int
  number_gte: Int
}

scalar optimismgoerli_Bytes

type optimismgoerli_ConnectorMeta {
  id: ID!
  spokeDomain: BigInt!
  hubDomain: BigInt!
  amb: optimismgoerli_Bytes!
  rootManager: optimismgoerli_Bytes!
  mirrorConnector: optimismgoerli_Bytes!
}

input optimismgoerli_ConnectorMeta_filter {
  id: ID
  id_not: ID
  id_gt: ID
  id_lt: ID
  id_gte: ID
  id_lte: ID
  id_in: [ID!]
  id_not_in: [ID!]
  spokeDomain: BigInt
  spokeDomain_not: BigInt
  spokeDomain_gt: BigInt
  spokeDomain_lt: BigInt
  spokeDomain_gte: BigInt
  spokeDomain_lte: BigInt
  spokeDomain_in: [BigInt!]
  spokeDomain_not_in: [BigInt!]
  hubDomain: BigInt
  hubDomain_not: BigInt
  hubDomain_gt: BigInt
  hubDomain_lt: BigInt
  hubDomain_gte: BigInt
  hubDomain_lte: BigInt
  hubDomain_in: [BigInt!]
  hubDomain_not_in: [BigInt!]
  amb: optimismgoerli_Bytes
  amb_not: optimismgoerli_Bytes
  amb_in: [optimismgoerli_Bytes!]
  amb_not_in: [optimismgoerli_Bytes!]
  amb_contains: optimismgoerli_Bytes
  amb_not_contains: optimismgoerli_Bytes
  rootManager: optimismgoerli_Bytes
  rootManager_not: optimismgoerli_Bytes
  rootManager_in: [optimismgoerli_Bytes!]
  rootManager_not_in: [optimismgoerli_Bytes!]
  rootManager_contains: optimismgoerli_Bytes
  rootManager_not_contains: optimismgoerli_Bytes
  mirrorConnector: optimismgoerli_Bytes
  mirrorConnector_not: optimismgoerli_Bytes
  mirrorConnector_in: [optimismgoerli_Bytes!]
  mirrorConnector_not_in: [optimismgoerli_Bytes!]
  mirrorConnector_contains: optimismgoerli_Bytes
  mirrorConnector_not_contains: optimismgoerli_Bytes
  """Filter for the block changed event."""
  _change_block: optimismgoerli_BlockChangedFilter
}

enum optimismgoerli_ConnectorMeta_orderBy {
  id
  spokeDomain
  hubDomain
  amb
  rootManager
  mirrorConnector
}

type optimismgoerli_DestinationMessage {
  id: ID!
  leaf: optimismgoerli_Bytes
  processed: Boolean
  returnData: optimismgoerli_Bytes
  transactionHash: optimismgoerli_Bytes
}

input optimismgoerli_DestinationMessage_filter {
  id: ID
  id_not: ID
  id_gt: ID
  id_lt: ID
  id_gte: ID
  id_lte: ID
  id_in: [ID!]
  id_not_in: [ID!]
  leaf: optimismgoerli_Bytes
  leaf_not: optimismgoerli_Bytes
  leaf_in: [optimismgoerli_Bytes!]
  leaf_not_in: [optimismgoerli_Bytes!]
  leaf_contains: optimismgoerli_Bytes
  leaf_not_contains: optimismgoerli_Bytes
  processed: Boolean
  processed_not: Boolean
  processed_in: [Boolean!]
  processed_not_in: [Boolean!]
  returnData: optimismgoerli_Bytes
  returnData_not: optimismgoerli_Bytes
  returnData_in: [optimismgoerli_Bytes!]
  returnData_not_in: [optimismgoerli_Bytes!]
  returnData_contains: optimismgoerli_Bytes
  returnData_not_contains: optimismgoerli_Bytes
  transactionHash: optimismgoerli_Bytes
  transactionHash_not: optimismgoerli_Bytes
  transactionHash_in: [optimismgoerli_Bytes!]
  transactionHash_not_in: [optimismgoerli_Bytes!]
  transactionHash_contains: optimismgoerli_Bytes
  transactionHash_not_contains: optimismgoerli_Bytes
  """Filter for the block changed event."""
  _change_block: optimismgoerli_BlockChangedFilter
}

enum optimismgoerli_DestinationMessage_orderBy {
  id
  leaf
  processed
  returnData
  transactionHash
}

type optimismgoerli_DestinationTransfer {
  id: ID!
  chainId: BigInt
  transferId: optimismgoerli_Bytes
  nonce: BigInt
  to: optimismgoerli_Bytes
  callData: optimismgoerli_Bytes
  originDomain: BigInt
  destinationDomain: BigInt
  agent: optimismgoerli_Bytes
  recovery: optimismgoerli_Bytes
  forceSlow: Boolean
  receiveLocal: Boolean
  callback: optimismgoerli_Bytes
  callbackFee: BigInt
  relayerFee: BigInt
  destinationMinOut: BigInt
  status: optimismgoerli_TransferStatus
  routers(skip: Int = 0, first: Int = 100, orderBy: optimismgoerli_Router_orderBy, orderDirection: optimismgoerli_OrderDirection, where: optimismgoerli_Router_filter): [optimismgoerli_Router!]
  originSender: optimismgoerli_Bytes
  transactingAsset: optimismgoerli_Bytes
  transactingAmount: BigInt
  localAsset: optimismgoerli_Bytes
  localAmount: BigInt
  sponsorVaultRelayerFee: BigInt
  executedCaller: optimismgoerli_Bytes
  executedTransactionHash: optimismgoerli_Bytes
  executedTimestamp: BigInt
  executedGasPrice: BigInt
  executedGasLimit: BigInt
  executedBlockNumber: BigInt
  reconciledCaller: optimismgoerli_Bytes
  reconciledTransactionHash: optimismgoerli_Bytes
  reconciledTimestamp: BigInt
  reconciledGasPrice: BigInt
  reconciledGasLimit: BigInt
  reconciledBlockNumber: BigInt
}

input optimismgoerli_DestinationTransfer_filter {
  id: ID
  id_not: ID
  id_gt: ID
  id_lt: ID
  id_gte: ID
  id_lte: ID
  id_in: [ID!]
  id_not_in: [ID!]
  chainId: BigInt
  chainId_not: BigInt
  chainId_gt: BigInt
  chainId_lt: BigInt
  chainId_gte: BigInt
  chainId_lte: BigInt
  chainId_in: [BigInt!]
  chainId_not_in: [BigInt!]
  transferId: optimismgoerli_Bytes
  transferId_not: optimismgoerli_Bytes
  transferId_in: [optimismgoerli_Bytes!]
  transferId_not_in: [optimismgoerli_Bytes!]
  transferId_contains: optimismgoerli_Bytes
  transferId_not_contains: optimismgoerli_Bytes
  nonce: BigInt
  nonce_not: BigInt
  nonce_gt: BigInt
  nonce_lt: BigInt
  nonce_gte: BigInt
  nonce_lte: BigInt
  nonce_in: [BigInt!]
  nonce_not_in: [BigInt!]
  to: optimismgoerli_Bytes
  to_not: optimismgoerli_Bytes
  to_in: [optimismgoerli_Bytes!]
  to_not_in: [optimismgoerli_Bytes!]
  to_contains: optimismgoerli_Bytes
  to_not_contains: optimismgoerli_Bytes
  callData: optimismgoerli_Bytes
  callData_not: optimismgoerli_Bytes
  callData_in: [optimismgoerli_Bytes!]
  callData_not_in: [optimismgoerli_Bytes!]
  callData_contains: optimismgoerli_Bytes
  callData_not_contains: optimismgoerli_Bytes
  originDomain: BigInt
  originDomain_not: BigInt
  originDomain_gt: BigInt
  originDomain_lt: BigInt
  originDomain_gte: BigInt
  originDomain_lte: BigInt
  originDomain_in: [BigInt!]
  originDomain_not_in: [BigInt!]
  destinationDomain: BigInt
  destinationDomain_not: BigInt
  destinationDomain_gt: BigInt
  destinationDomain_lt: BigInt
  destinationDomain_gte: BigInt
  destinationDomain_lte: BigInt
  destinationDomain_in: [BigInt!]
  destinationDomain_not_in: [BigInt!]
  agent: optimismgoerli_Bytes
  agent_not: optimismgoerli_Bytes
  agent_in: [optimismgoerli_Bytes!]
  agent_not_in: [optimismgoerli_Bytes!]
  agent_contains: optimismgoerli_Bytes
  agent_not_contains: optimismgoerli_Bytes
  recovery: optimismgoerli_Bytes
  recovery_not: optimismgoerli_Bytes
  recovery_in: [optimismgoerli_Bytes!]
  recovery_not_in: [optimismgoerli_Bytes!]
  recovery_contains: optimismgoerli_Bytes
  recovery_not_contains: optimismgoerli_Bytes
  forceSlow: Boolean
  forceSlow_not: Boolean
  forceSlow_in: [Boolean!]
  forceSlow_not_in: [Boolean!]
  receiveLocal: Boolean
  receiveLocal_not: Boolean
  receiveLocal_in: [Boolean!]
  receiveLocal_not_in: [Boolean!]
  callback: optimismgoerli_Bytes
  callback_not: optimismgoerli_Bytes
  callback_in: [optimismgoerli_Bytes!]
  callback_not_in: [optimismgoerli_Bytes!]
  callback_contains: optimismgoerli_Bytes
  callback_not_contains: optimismgoerli_Bytes
  callbackFee: BigInt
  callbackFee_not: BigInt
  callbackFee_gt: BigInt
  callbackFee_lt: BigInt
  callbackFee_gte: BigInt
  callbackFee_lte: BigInt
  callbackFee_in: [BigInt!]
  callbackFee_not_in: [BigInt!]
  relayerFee: BigInt
  relayerFee_not: BigInt
  relayerFee_gt: BigInt
  relayerFee_lt: BigInt
  relayerFee_gte: BigInt
  relayerFee_lte: BigInt
  relayerFee_in: [BigInt!]
  relayerFee_not_in: [BigInt!]
  destinationMinOut: BigInt
  destinationMinOut_not: BigInt
  destinationMinOut_gt: BigInt
  destinationMinOut_lt: BigInt
  destinationMinOut_gte: BigInt
  destinationMinOut_lte: BigInt
  destinationMinOut_in: [BigInt!]
  destinationMinOut_not_in: [BigInt!]
  status: optimismgoerli_TransferStatus
  status_not: optimismgoerli_TransferStatus
  status_in: [optimismgoerli_TransferStatus!]
  status_not_in: [optimismgoerli_TransferStatus!]
  routers: [String!]
  routers_not: [String!]
  routers_contains: [String!]
  routers_contains_nocase: [String!]
  routers_not_contains: [String!]
  routers_not_contains_nocase: [String!]
  routers_: optimismgoerli_Router_filter
  originSender: optimismgoerli_Bytes
  originSender_not: optimismgoerli_Bytes
  originSender_in: [optimismgoerli_Bytes!]
  originSender_not_in: [optimismgoerli_Bytes!]
  originSender_contains: optimismgoerli_Bytes
  originSender_not_contains: optimismgoerli_Bytes
  transactingAsset: optimismgoerli_Bytes
  transactingAsset_not: optimismgoerli_Bytes
  transactingAsset_in: [optimismgoerli_Bytes!]
  transactingAsset_not_in: [optimismgoerli_Bytes!]
  transactingAsset_contains: optimismgoerli_Bytes
  transactingAsset_not_contains: optimismgoerli_Bytes
  transactingAmount: BigInt
  transactingAmount_not: BigInt
  transactingAmount_gt: BigInt
  transactingAmount_lt: BigInt
  transactingAmount_gte: BigInt
  transactingAmount_lte: BigInt
  transactingAmount_in: [BigInt!]
  transactingAmount_not_in: [BigInt!]
  localAsset: optimismgoerli_Bytes
  localAsset_not: optimismgoerli_Bytes
  localAsset_in: [optimismgoerli_Bytes!]
  localAsset_not_in: [optimismgoerli_Bytes!]
  localAsset_contains: optimismgoerli_Bytes
  localAsset_not_contains: optimismgoerli_Bytes
  localAmount: BigInt
  localAmount_not: BigInt
  localAmount_gt: BigInt
  localAmount_lt: BigInt
  localAmount_gte: BigInt
  localAmount_lte: BigInt
  localAmount_in: [BigInt!]
  localAmount_not_in: [BigInt!]
  sponsorVaultRelayerFee: BigInt
  sponsorVaultRelayerFee_not: BigInt
  sponsorVaultRelayerFee_gt: BigInt
  sponsorVaultRelayerFee_lt: BigInt
  sponsorVaultRelayerFee_gte: BigInt
  sponsorVaultRelayerFee_lte: BigInt
  sponsorVaultRelayerFee_in: [BigInt!]
  sponsorVaultRelayerFee_not_in: [BigInt!]
  executedCaller: optimismgoerli_Bytes
  executedCaller_not: optimismgoerli_Bytes
  executedCaller_in: [optimismgoerli_Bytes!]
  executedCaller_not_in: [optimismgoerli_Bytes!]
  executedCaller_contains: optimismgoerli_Bytes
  executedCaller_not_contains: optimismgoerli_Bytes
  executedTransactionHash: optimismgoerli_Bytes
  executedTransactionHash_not: optimismgoerli_Bytes
  executedTransactionHash_in: [optimismgoerli_Bytes!]
  executedTransactionHash_not_in: [optimismgoerli_Bytes!]
  executedTransactionHash_contains: optimismgoerli_Bytes
  executedTransactionHash_not_contains: optimismgoerli_Bytes
  executedTimestamp: BigInt
  executedTimestamp_not: BigInt
  executedTimestamp_gt: BigInt
  executedTimestamp_lt: BigInt
  executedTimestamp_gte: BigInt
  executedTimestamp_lte: BigInt
  executedTimestamp_in: [BigInt!]
  executedTimestamp_not_in: [BigInt!]
  executedGasPrice: BigInt
  executedGasPrice_not: BigInt
  executedGasPrice_gt: BigInt
  executedGasPrice_lt: BigInt
  executedGasPrice_gte: BigInt
  executedGasPrice_lte: BigInt
  executedGasPrice_in: [BigInt!]
  executedGasPrice_not_in: [BigInt!]
  executedGasLimit: BigInt
  executedGasLimit_not: BigInt
  executedGasLimit_gt: BigInt
  executedGasLimit_lt: BigInt
  executedGasLimit_gte: BigInt
  executedGasLimit_lte: BigInt
  executedGasLimit_in: [BigInt!]
  executedGasLimit_not_in: [BigInt!]
  executedBlockNumber: BigInt
  executedBlockNumber_not: BigInt
  executedBlockNumber_gt: BigInt
  executedBlockNumber_lt: BigInt
  executedBlockNumber_gte: BigInt
  executedBlockNumber_lte: BigInt
  executedBlockNumber_in: [BigInt!]
  executedBlockNumber_not_in: [BigInt!]
  reconciledCaller: optimismgoerli_Bytes
  reconciledCaller_not: optimismgoerli_Bytes
  reconciledCaller_in: [optimismgoerli_Bytes!]
  reconciledCaller_not_in: [optimismgoerli_Bytes!]
  reconciledCaller_contains: optimismgoerli_Bytes
  reconciledCaller_not_contains: optimismgoerli_Bytes
  reconciledTransactionHash: optimismgoerli_Bytes
  reconciledTransactionHash_not: optimismgoerli_Bytes
  reconciledTransactionHash_in: [optimismgoerli_Bytes!]
  reconciledTransactionHash_not_in: [optimismgoerli_Bytes!]
  reconciledTransactionHash_contains: optimismgoerli_Bytes
  reconciledTransactionHash_not_contains: optimismgoerli_Bytes
  reconciledTimestamp: BigInt
  reconciledTimestamp_not: BigInt
  reconciledTimestamp_gt: BigInt
  reconciledTimestamp_lt: BigInt
  reconciledTimestamp_gte: BigInt
  reconciledTimestamp_lte: BigInt
  reconciledTimestamp_in: [BigInt!]
  reconciledTimestamp_not_in: [BigInt!]
  reconciledGasPrice: BigInt
  reconciledGasPrice_not: BigInt
  reconciledGasPrice_gt: BigInt
  reconciledGasPrice_lt: BigInt
  reconciledGasPrice_gte: BigInt
  reconciledGasPrice_lte: BigInt
  reconciledGasPrice_in: [BigInt!]
  reconciledGasPrice_not_in: [BigInt!]
  reconciledGasLimit: BigInt
  reconciledGasLimit_not: BigInt
  reconciledGasLimit_gt: BigInt
  reconciledGasLimit_lt: BigInt
  reconciledGasLimit_gte: BigInt
  reconciledGasLimit_lte: BigInt
  reconciledGasLimit_in: [BigInt!]
  reconciledGasLimit_not_in: [BigInt!]
  reconciledBlockNumber: BigInt
  reconciledBlockNumber_not: BigInt
  reconciledBlockNumber_gt: BigInt
  reconciledBlockNumber_lt: BigInt
  reconciledBlockNumber_gte: BigInt
  reconciledBlockNumber_lte: BigInt
  reconciledBlockNumber_in: [BigInt!]
  reconciledBlockNumber_not_in: [BigInt!]
  """Filter for the block changed event."""
  _change_block: optimismgoerli_BlockChangedFilter
}

enum optimismgoerli_DestinationTransfer_orderBy {
  id
  chainId
  transferId
  nonce
  to
  callData
  originDomain
  destinationDomain
  agent
  recovery
  forceSlow
  receiveLocal
  callback
  callbackFee
  relayerFee
  destinationMinOut
  status
  routers
  originSender
  transactingAsset
  transactingAmount
  localAsset
  localAmount
  sponsorVaultRelayerFee
  executedCaller
  executedTransactionHash
  executedTimestamp
  executedGasPrice
  executedGasLimit
  executedBlockNumber
  reconciledCaller
  reconciledTransactionHash
  reconciledTimestamp
  reconciledGasPrice
  reconciledGasLimit
  reconciledBlockNumber
}

"""Defines the order direction, either ascending or descending"""
enum optimismgoerli_OrderDirection {
  asc
  desc
}

type optimismgoerli_OriginMessage {
  id: ID!
  transferId: optimismgoerli_Bytes
  destinationDomain: BigInt
  leaf: optimismgoerli_Bytes
  index: BigInt
  root: optimismgoerli_Bytes
  message: optimismgoerli_Bytes
  transactionHash: optimismgoerli_Bytes
}

input optimismgoerli_OriginMessage_filter {
  id: ID
  id_not: ID
  id_gt: ID
  id_lt: ID
  id_gte: ID
  id_lte: ID
  id_in: [ID!]
  id_not_in: [ID!]
  transferId: optimismgoerli_Bytes
  transferId_not: optimismgoerli_Bytes
  transferId_in: [optimismgoerli_Bytes!]
  transferId_not_in: [optimismgoerli_Bytes!]
  transferId_contains: optimismgoerli_Bytes
  transferId_not_contains: optimismgoerli_Bytes
  destinationDomain: BigInt
  destinationDomain_not: BigInt
  destinationDomain_gt: BigInt
  destinationDomain_lt: BigInt
  destinationDomain_gte: BigInt
  destinationDomain_lte: BigInt
  destinationDomain_in: [BigInt!]
  destinationDomain_not_in: [BigInt!]
  leaf: optimismgoerli_Bytes
  leaf_not: optimismgoerli_Bytes
  leaf_in: [optimismgoerli_Bytes!]
  leaf_not_in: [optimismgoerli_Bytes!]
  leaf_contains: optimismgoerli_Bytes
  leaf_not_contains: optimismgoerli_Bytes
  index: BigInt
  index_not: BigInt
  index_gt: BigInt
  index_lt: BigInt
  index_gte: BigInt
  index_lte: BigInt
  index_in: [BigInt!]
  index_not_in: [BigInt!]
  root: optimismgoerli_Bytes
  root_not: optimismgoerli_Bytes
  root_in: [optimismgoerli_Bytes!]
  root_not_in: [optimismgoerli_Bytes!]
  root_contains: optimismgoerli_Bytes
  root_not_contains: optimismgoerli_Bytes
  message: optimismgoerli_Bytes
  message_not: optimismgoerli_Bytes
  message_in: [optimismgoerli_Bytes!]
  message_not_in: [optimismgoerli_Bytes!]
  message_contains: optimismgoerli_Bytes
  message_not_contains: optimismgoerli_Bytes
  transactionHash: optimismgoerli_Bytes
  transactionHash_not: optimismgoerli_Bytes
  transactionHash_in: [optimismgoerli_Bytes!]
  transactionHash_not_in: [optimismgoerli_Bytes!]
  transactionHash_contains: optimismgoerli_Bytes
  transactionHash_not_contains: optimismgoerli_Bytes
  """Filter for the block changed event."""
  _change_block: optimismgoerli_BlockChangedFilter
}

enum optimismgoerli_OriginMessage_orderBy {
  id
  transferId
  destinationDomain
  leaf
  index
  root
  message
  transactionHash
}

type optimismgoerli_OriginTransfer {
  id: ID!
  chainId: BigInt
  transferId: optimismgoerli_Bytes
  nonce: BigInt
  to: optimismgoerli_Bytes
  callData: optimismgoerli_Bytes
  originDomain: BigInt
  destinationDomain: BigInt
  agent: optimismgoerli_Bytes
  recovery: optimismgoerli_Bytes
  forceSlow: Boolean
  receiveLocal: Boolean
  callback: optimismgoerli_Bytes
  callbackFee: BigInt
  relayerFee: BigInt
  destinationMinOut: BigInt
  status: optimismgoerli_TransferStatus
  originMinOut: BigInt
  transactingAsset: optimismgoerli_Bytes
  transactingAmount: BigInt
  bridgedAsset: optimismgoerli_Bytes
  bridgedAmount: BigInt
  message: optimismgoerli_OriginMessage
  caller: optimismgoerli_Bytes
  transactionHash: optimismgoerli_Bytes
  timestamp: BigInt
  gasPrice: BigInt
  gasLimit: BigInt
  blockNumber: BigInt
}

input optimismgoerli_OriginTransfer_filter {
  id: ID
  id_not: ID
  id_gt: ID
  id_lt: ID
  id_gte: ID
  id_lte: ID
  id_in: [ID!]
  id_not_in: [ID!]
  chainId: BigInt
  chainId_not: BigInt
  chainId_gt: BigInt
  chainId_lt: BigInt
  chainId_gte: BigInt
  chainId_lte: BigInt
  chainId_in: [BigInt!]
  chainId_not_in: [BigInt!]
  transferId: optimismgoerli_Bytes
  transferId_not: optimismgoerli_Bytes
  transferId_in: [optimismgoerli_Bytes!]
  transferId_not_in: [optimismgoerli_Bytes!]
  transferId_contains: optimismgoerli_Bytes
  transferId_not_contains: optimismgoerli_Bytes
  nonce: BigInt
  nonce_not: BigInt
  nonce_gt: BigInt
  nonce_lt: BigInt
  nonce_gte: BigInt
  nonce_lte: BigInt
  nonce_in: [BigInt!]
  nonce_not_in: [BigInt!]
  to: optimismgoerli_Bytes
  to_not: optimismgoerli_Bytes
  to_in: [optimismgoerli_Bytes!]
  to_not_in: [optimismgoerli_Bytes!]
  to_contains: optimismgoerli_Bytes
  to_not_contains: optimismgoerli_Bytes
  callData: optimismgoerli_Bytes
  callData_not: optimismgoerli_Bytes
  callData_in: [optimismgoerli_Bytes!]
  callData_not_in: [optimismgoerli_Bytes!]
  callData_contains: optimismgoerli_Bytes
  callData_not_contains: optimismgoerli_Bytes
  originDomain: BigInt
  originDomain_not: BigInt
  originDomain_gt: BigInt
  originDomain_lt: BigInt
  originDomain_gte: BigInt
  originDomain_lte: BigInt
  originDomain_in: [BigInt!]
  originDomain_not_in: [BigInt!]
  destinationDomain: BigInt
  destinationDomain_not: BigInt
  destinationDomain_gt: BigInt
  destinationDomain_lt: BigInt
  destinationDomain_gte: BigInt
  destinationDomain_lte: BigInt
  destinationDomain_in: [BigInt!]
  destinationDomain_not_in: [BigInt!]
  agent: optimismgoerli_Bytes
  agent_not: optimismgoerli_Bytes
  agent_in: [optimismgoerli_Bytes!]
  agent_not_in: [optimismgoerli_Bytes!]
  agent_contains: optimismgoerli_Bytes
  agent_not_contains: optimismgoerli_Bytes
  recovery: optimismgoerli_Bytes
  recovery_not: optimismgoerli_Bytes
  recovery_in: [optimismgoerli_Bytes!]
  recovery_not_in: [optimismgoerli_Bytes!]
  recovery_contains: optimismgoerli_Bytes
  recovery_not_contains: optimismgoerli_Bytes
  forceSlow: Boolean
  forceSlow_not: Boolean
  forceSlow_in: [Boolean!]
  forceSlow_not_in: [Boolean!]
  receiveLocal: Boolean
  receiveLocal_not: Boolean
  receiveLocal_in: [Boolean!]
  receiveLocal_not_in: [Boolean!]
  callback: optimismgoerli_Bytes
  callback_not: optimismgoerli_Bytes
  callback_in: [optimismgoerli_Bytes!]
  callback_not_in: [optimismgoerli_Bytes!]
  callback_contains: optimismgoerli_Bytes
  callback_not_contains: optimismgoerli_Bytes
  callbackFee: BigInt
  callbackFee_not: BigInt
  callbackFee_gt: BigInt
  callbackFee_lt: BigInt
  callbackFee_gte: BigInt
  callbackFee_lte: BigInt
  callbackFee_in: [BigInt!]
  callbackFee_not_in: [BigInt!]
  relayerFee: BigInt
  relayerFee_not: BigInt
  relayerFee_gt: BigInt
  relayerFee_lt: BigInt
  relayerFee_gte: BigInt
  relayerFee_lte: BigInt
  relayerFee_in: [BigInt!]
  relayerFee_not_in: [BigInt!]
  destinationMinOut: BigInt
  destinationMinOut_not: BigInt
  destinationMinOut_gt: BigInt
  destinationMinOut_lt: BigInt
  destinationMinOut_gte: BigInt
  destinationMinOut_lte: BigInt
  destinationMinOut_in: [BigInt!]
  destinationMinOut_not_in: [BigInt!]
  status: optimismgoerli_TransferStatus
  status_not: optimismgoerli_TransferStatus
  status_in: [optimismgoerli_TransferStatus!]
  status_not_in: [optimismgoerli_TransferStatus!]
  originMinOut: BigInt
  originMinOut_not: BigInt
  originMinOut_gt: BigInt
  originMinOut_lt: BigInt
  originMinOut_gte: BigInt
  originMinOut_lte: BigInt
  originMinOut_in: [BigInt!]
  originMinOut_not_in: [BigInt!]
  transactingAsset: optimismgoerli_Bytes
  transactingAsset_not: optimismgoerli_Bytes
  transactingAsset_in: [optimismgoerli_Bytes!]
  transactingAsset_not_in: [optimismgoerli_Bytes!]
  transactingAsset_contains: optimismgoerli_Bytes
  transactingAsset_not_contains: optimismgoerli_Bytes
  transactingAmount: BigInt
  transactingAmount_not: BigInt
  transactingAmount_gt: BigInt
  transactingAmount_lt: BigInt
  transactingAmount_gte: BigInt
  transactingAmount_lte: BigInt
  transactingAmount_in: [BigInt!]
  transactingAmount_not_in: [BigInt!]
  bridgedAsset: optimismgoerli_Bytes
  bridgedAsset_not: optimismgoerli_Bytes
  bridgedAsset_in: [optimismgoerli_Bytes!]
  bridgedAsset_not_in: [optimismgoerli_Bytes!]
  bridgedAsset_contains: optimismgoerli_Bytes
  bridgedAsset_not_contains: optimismgoerli_Bytes
  bridgedAmount: BigInt
  bridgedAmount_not: BigInt
  bridgedAmount_gt: BigInt
  bridgedAmount_lt: BigInt
  bridgedAmount_gte: BigInt
  bridgedAmount_lte: BigInt
  bridgedAmount_in: [BigInt!]
  bridgedAmount_not_in: [BigInt!]
  message: String
  message_not: String
  message_gt: String
  message_lt: String
  message_gte: String
  message_lte: String
  message_in: [String!]
  message_not_in: [String!]
  message_contains: String
  message_contains_nocase: String
  message_not_contains: String
  message_not_contains_nocase: String
  message_starts_with: String
  message_starts_with_nocase: String
  message_not_starts_with: String
  message_not_starts_with_nocase: String
  message_ends_with: String
  message_ends_with_nocase: String
  message_not_ends_with: String
  message_not_ends_with_nocase: String
  message_: optimismgoerli_OriginMessage_filter
  caller: optimismgoerli_Bytes
  caller_not: optimismgoerli_Bytes
  caller_in: [optimismgoerli_Bytes!]
  caller_not_in: [optimismgoerli_Bytes!]
  caller_contains: optimismgoerli_Bytes
  caller_not_contains: optimismgoerli_Bytes
  transactionHash: optimismgoerli_Bytes
  transactionHash_not: optimismgoerli_Bytes
  transactionHash_in: [optimismgoerli_Bytes!]
  transactionHash_not_in: [optimismgoerli_Bytes!]
  transactionHash_contains: optimismgoerli_Bytes
  transactionHash_not_contains: optimismgoerli_Bytes
  timestamp: BigInt
  timestamp_not: BigInt
  timestamp_gt: BigInt
  timestamp_lt: BigInt
  timestamp_gte: BigInt
  timestamp_lte: BigInt
  timestamp_in: [BigInt!]
  timestamp_not_in: [BigInt!]
  gasPrice: BigInt
  gasPrice_not: BigInt
  gasPrice_gt: BigInt
  gasPrice_lt: BigInt
  gasPrice_gte: BigInt
  gasPrice_lte: BigInt
  gasPrice_in: [BigInt!]
  gasPrice_not_in: [BigInt!]
  gasLimit: BigInt
  gasLimit_not: BigInt
  gasLimit_gt: BigInt
  gasLimit_lt: BigInt
  gasLimit_gte: BigInt
  gasLimit_lte: BigInt
  gasLimit_in: [BigInt!]
  gasLimit_not_in: [BigInt!]
  blockNumber: BigInt
  blockNumber_not: BigInt
  blockNumber_gt: BigInt
  blockNumber_lt: BigInt
  blockNumber_gte: BigInt
  blockNumber_lte: BigInt
  blockNumber_in: [BigInt!]
  blockNumber_not_in: [BigInt!]
  """Filter for the block changed event."""
  _change_block: optimismgoerli_BlockChangedFilter
}

enum optimismgoerli_OriginTransfer_orderBy {
  id
  chainId
  transferId
  nonce
  to
  callData
  originDomain
  destinationDomain
  agent
  recovery
  forceSlow
  receiveLocal
  callback
  callbackFee
  relayerFee
  destinationMinOut
  status
  originMinOut
  transactingAsset
  transactingAmount
  bridgedAsset
  bridgedAmount
  message
  caller
  transactionHash
  timestamp
  gasPrice
  gasLimit
  blockNumber
}

type Query {
  optimismgoerli_asset(
    id: ID!
    """
    The block at which the query should be executed. Can either be a `{ hash: Bytes }` value containing a block hash, a `{ number: Int }` containing the block number, or a `{ number_gte: Int }` containing the minimum block number. In the case of `number_gte`, the query will be executed on the latest block only if the subgraph has progressed to or past the minimum block number. Defaults to the latest block when omitted.
    """
    block: optimismgoerli_Block_height
    """
    Set to `allow` to receive data even if the subgraph has skipped over errors while syncing.
    """
    subgraphError: _SubgraphErrorPolicy_! = deny
  ): optimismgoerli_Asset
  optimismgoerli_assets(
    skip: Int = 0
    first: Int = 100
    orderBy: optimismgoerli_Asset_orderBy
    orderDirection: optimismgoerli_OrderDirection
    where: optimismgoerli_Asset_filter
    """
    The block at which the query should be executed. Can either be a `{ hash: Bytes }` value containing a block hash, a `{ number: Int }` containing the block number, or a `{ number_gte: Int }` containing the minimum block number. In the case of `number_gte`, the query will be executed on the latest block only if the subgraph has progressed to or past the minimum block number. Defaults to the latest block when omitted.
    """
    block: optimismgoerli_Block_height
    """
    Set to `allow` to receive data even if the subgraph has skipped over errors while syncing.
    """
    subgraphError: _SubgraphErrorPolicy_! = deny
  ): [optimismgoerli_Asset!]!
  optimismgoerli_assetBalance(
    id: ID!
    """
    The block at which the query should be executed. Can either be a `{ hash: Bytes }` value containing a block hash, a `{ number: Int }` containing the block number, or a `{ number_gte: Int }` containing the minimum block number. In the case of `number_gte`, the query will be executed on the latest block only if the subgraph has progressed to or past the minimum block number. Defaults to the latest block when omitted.
    """
    block: optimismgoerli_Block_height
    """
    Set to `allow` to receive data even if the subgraph has skipped over errors while syncing.
    """
    subgraphError: _SubgraphErrorPolicy_! = deny
  ): optimismgoerli_AssetBalance
  optimismgoerli_assetBalances(
    skip: Int = 0
    first: Int = 100
    orderBy: optimismgoerli_AssetBalance_orderBy
    orderDirection: optimismgoerli_OrderDirection
    where: optimismgoerli_AssetBalance_filter
    """
    The block at which the query should be executed. Can either be a `{ hash: Bytes }` value containing a block hash, a `{ number: Int }` containing the block number, or a `{ number_gte: Int }` containing the minimum block number. In the case of `number_gte`, the query will be executed on the latest block only if the subgraph has progressed to or past the minimum block number. Defaults to the latest block when omitted.
    """
    block: optimismgoerli_Block_height
    """
    Set to `allow` to receive data even if the subgraph has skipped over errors while syncing.
    """
    subgraphError: _SubgraphErrorPolicy_! = deny
  ): [optimismgoerli_AssetBalance!]!
  optimismgoerli_router(
    id: ID!
    """
    The block at which the query should be executed. Can either be a `{ hash: Bytes }` value containing a block hash, a `{ number: Int }` containing the block number, or a `{ number_gte: Int }` containing the minimum block number. In the case of `number_gte`, the query will be executed on the latest block only if the subgraph has progressed to or past the minimum block number. Defaults to the latest block when omitted.
    """
    block: optimismgoerli_Block_height
    """
    Set to `allow` to receive data even if the subgraph has skipped over errors while syncing.
    """
    subgraphError: _SubgraphErrorPolicy_! = deny
  ): optimismgoerli_Router
  optimismgoerli_routers(
    skip: Int = 0
    first: Int = 100
    orderBy: optimismgoerli_Router_orderBy
    orderDirection: optimismgoerli_OrderDirection
    where: optimismgoerli_Router_filter
    """
    The block at which the query should be executed. Can either be a `{ hash: Bytes }` value containing a block hash, a `{ number: Int }` containing the block number, or a `{ number_gte: Int }` containing the minimum block number. In the case of `number_gte`, the query will be executed on the latest block only if the subgraph has progressed to or past the minimum block number. Defaults to the latest block when omitted.
    """
    block: optimismgoerli_Block_height
    """
    Set to `allow` to receive data even if the subgraph has skipped over errors while syncing.
    """
    subgraphError: _SubgraphErrorPolicy_! = deny
  ): [optimismgoerli_Router!]!
  optimismgoerli_setting(
    id: ID!
    """
    The block at which the query should be executed. Can either be a `{ hash: Bytes }` value containing a block hash, a `{ number: Int }` containing the block number, or a `{ number_gte: Int }` containing the minimum block number. In the case of `number_gte`, the query will be executed on the latest block only if the subgraph has progressed to or past the minimum block number. Defaults to the latest block when omitted.
    """
    block: optimismgoerli_Block_height
    """
    Set to `allow` to receive data even if the subgraph has skipped over errors while syncing.
    """
    subgraphError: _SubgraphErrorPolicy_! = deny
  ): optimismgoerli_Setting
  optimismgoerli_settings(
    skip: Int = 0
    first: Int = 100
    orderBy: optimismgoerli_Setting_orderBy
    orderDirection: optimismgoerli_OrderDirection
    where: optimismgoerli_Setting_filter
    """
    The block at which the query should be executed. Can either be a `{ hash: Bytes }` value containing a block hash, a `{ number: Int }` containing the block number, or a `{ number_gte: Int }` containing the minimum block number. In the case of `number_gte`, the query will be executed on the latest block only if the subgraph has progressed to or past the minimum block number. Defaults to the latest block when omitted.
    """
    block: optimismgoerli_Block_height
    """
    Set to `allow` to receive data even if the subgraph has skipped over errors while syncing.
    """
    subgraphError: _SubgraphErrorPolicy_! = deny
  ): [optimismgoerli_Setting!]!
  optimismgoerli_relayer(
    id: ID!
    """
    The block at which the query should be executed. Can either be a `{ hash: Bytes }` value containing a block hash, a `{ number: Int }` containing the block number, or a `{ number_gte: Int }` containing the minimum block number. In the case of `number_gte`, the query will be executed on the latest block only if the subgraph has progressed to or past the minimum block number. Defaults to the latest block when omitted.
    """
    block: optimismgoerli_Block_height
    """
    Set to `allow` to receive data even if the subgraph has skipped over errors while syncing.
    """
    subgraphError: _SubgraphErrorPolicy_! = deny
  ): optimismgoerli_Relayer
  optimismgoerli_relayers(
    skip: Int = 0
    first: Int = 100
    orderBy: optimismgoerli_Relayer_orderBy
    orderDirection: optimismgoerli_OrderDirection
    where: optimismgoerli_Relayer_filter
    """
    The block at which the query should be executed. Can either be a `{ hash: Bytes }` value containing a block hash, a `{ number: Int }` containing the block number, or a `{ number_gte: Int }` containing the minimum block number. In the case of `number_gte`, the query will be executed on the latest block only if the subgraph has progressed to or past the minimum block number. Defaults to the latest block when omitted.
    """
    block: optimismgoerli_Block_height
    """
    Set to `allow` to receive data even if the subgraph has skipped over errors while syncing.
    """
    subgraphError: _SubgraphErrorPolicy_! = deny
  ): [optimismgoerli_Relayer!]!
  optimismgoerli_stableSwap(
    id: ID!
    """
    The block at which the query should be executed. Can either be a `{ hash: Bytes }` value containing a block hash, a `{ number: Int }` containing the block number, or a `{ number_gte: Int }` containing the minimum block number. In the case of `number_gte`, the query will be executed on the latest block only if the subgraph has progressed to or past the minimum block number. Defaults to the latest block when omitted.
    """
    block: optimismgoerli_Block_height
    """
    Set to `allow` to receive data even if the subgraph has skipped over errors while syncing.
    """
    subgraphError: _SubgraphErrorPolicy_! = deny
  ): optimismgoerli_StableSwap
  optimismgoerli_stableSwaps(
    skip: Int = 0
    first: Int = 100
    orderBy: optimismgoerli_StableSwap_orderBy
    orderDirection: optimismgoerli_OrderDirection
    where: optimismgoerli_StableSwap_filter
    """
    The block at which the query should be executed. Can either be a `{ hash: Bytes }` value containing a block hash, a `{ number: Int }` containing the block number, or a `{ number_gte: Int }` containing the minimum block number. In the case of `number_gte`, the query will be executed on the latest block only if the subgraph has progressed to or past the minimum block number. Defaults to the latest block when omitted.
    """
    block: optimismgoerli_Block_height
    """
    Set to `allow` to receive data even if the subgraph has skipped over errors while syncing.
    """
    subgraphError: _SubgraphErrorPolicy_! = deny
  ): [optimismgoerli_StableSwap!]!
  optimismgoerli_sponsorVault(
    id: ID!
    """
    The block at which the query should be executed. Can either be a `{ hash: Bytes }` value containing a block hash, a `{ number: Int }` containing the block number, or a `{ number_gte: Int }` containing the minimum block number. In the case of `number_gte`, the query will be executed on the latest block only if the subgraph has progressed to or past the minimum block number. Defaults to the latest block when omitted.
    """
    block: optimismgoerli_Block_height
    """
    Set to `allow` to receive data even if the subgraph has skipped over errors while syncing.
    """
    subgraphError: _SubgraphErrorPolicy_! = deny
  ): optimismgoerli_SponsorVault
  optimismgoerli_sponsorVaults(
    skip: Int = 0
    first: Int = 100
    orderBy: optimismgoerli_SponsorVault_orderBy
    orderDirection: optimismgoerli_OrderDirection
    where: optimismgoerli_SponsorVault_filter
    """
    The block at which the query should be executed. Can either be a `{ hash: Bytes }` value containing a block hash, a `{ number: Int }` containing the block number, or a `{ number_gte: Int }` containing the minimum block number. In the case of `number_gte`, the query will be executed on the latest block only if the subgraph has progressed to or past the minimum block number. Defaults to the latest block when omitted.
    """
    block: optimismgoerli_Block_height
    """
    Set to `allow` to receive data even if the subgraph has skipped over errors while syncing.
    """
    subgraphError: _SubgraphErrorPolicy_! = deny
  ): [optimismgoerli_SponsorVault!]!
  optimismgoerli_originTransfer(
    id: ID!
    """
    The block at which the query should be executed. Can either be a `{ hash: Bytes }` value containing a block hash, a `{ number: Int }` containing the block number, or a `{ number_gte: Int }` containing the minimum block number. In the case of `number_gte`, the query will be executed on the latest block only if the subgraph has progressed to or past the minimum block number. Defaults to the latest block when omitted.
    """
    block: optimismgoerli_Block_height
    """
    Set to `allow` to receive data even if the subgraph has skipped over errors while syncing.
    """
    subgraphError: _SubgraphErrorPolicy_! = deny
  ): optimismgoerli_OriginTransfer
  optimismgoerli_originTransfers(
    skip: Int = 0
    first: Int = 100
    orderBy: optimismgoerli_OriginTransfer_orderBy
    orderDirection: optimismgoerli_OrderDirection
    where: optimismgoerli_OriginTransfer_filter
    """
    The block at which the query should be executed. Can either be a `{ hash: Bytes }` value containing a block hash, a `{ number: Int }` containing the block number, or a `{ number_gte: Int }` containing the minimum block number. In the case of `number_gte`, the query will be executed on the latest block only if the subgraph has progressed to or past the minimum block number. Defaults to the latest block when omitted.
    """
    block: optimismgoerli_Block_height
    """
    Set to `allow` to receive data even if the subgraph has skipped over errors while syncing.
    """
    subgraphError: _SubgraphErrorPolicy_! = deny
  ): [optimismgoerli_OriginTransfer!]!
  optimismgoerli_destinationTransfer(
    id: ID!
    """
    The block at which the query should be executed. Can either be a `{ hash: Bytes }` value containing a block hash, a `{ number: Int }` containing the block number, or a `{ number_gte: Int }` containing the minimum block number. In the case of `number_gte`, the query will be executed on the latest block only if the subgraph has progressed to or past the minimum block number. Defaults to the latest block when omitted.
    """
    block: optimismgoerli_Block_height
    """
    Set to `allow` to receive data even if the subgraph has skipped over errors while syncing.
    """
    subgraphError: _SubgraphErrorPolicy_! = deny
  ): optimismgoerli_DestinationTransfer
  optimismgoerli_destinationTransfers(
    skip: Int = 0
    first: Int = 100
    orderBy: optimismgoerli_DestinationTransfer_orderBy
    orderDirection: optimismgoerli_OrderDirection
    where: optimismgoerli_DestinationTransfer_filter
    """
    The block at which the query should be executed. Can either be a `{ hash: Bytes }` value containing a block hash, a `{ number: Int }` containing the block number, or a `{ number_gte: Int }` containing the minimum block number. In the case of `number_gte`, the query will be executed on the latest block only if the subgraph has progressed to or past the minimum block number. Defaults to the latest block when omitted.
    """
    block: optimismgoerli_Block_height
    """
    Set to `allow` to receive data even if the subgraph has skipped over errors while syncing.
    """
    subgraphError: _SubgraphErrorPolicy_! = deny
  ): [optimismgoerli_DestinationTransfer!]!
  optimismgoerli_originMessage(
    id: ID!
    """
    The block at which the query should be executed. Can either be a `{ hash: Bytes }` value containing a block hash, a `{ number: Int }` containing the block number, or a `{ number_gte: Int }` containing the minimum block number. In the case of `number_gte`, the query will be executed on the latest block only if the subgraph has progressed to or past the minimum block number. Defaults to the latest block when omitted.
    """
    block: optimismgoerli_Block_height
    """
    Set to `allow` to receive data even if the subgraph has skipped over errors while syncing.
    """
    subgraphError: _SubgraphErrorPolicy_! = deny
  ): optimismgoerli_OriginMessage
  optimismgoerli_originMessages(
    skip: Int = 0
    first: Int = 100
    orderBy: optimismgoerli_OriginMessage_orderBy
    orderDirection: optimismgoerli_OrderDirection
    where: optimismgoerli_OriginMessage_filter
    """
    The block at which the query should be executed. Can either be a `{ hash: Bytes }` value containing a block hash, a `{ number: Int }` containing the block number, or a `{ number_gte: Int }` containing the minimum block number. In the case of `number_gte`, the query will be executed on the latest block only if the subgraph has progressed to or past the minimum block number. Defaults to the latest block when omitted.
    """
    block: optimismgoerli_Block_height
    """
    Set to `allow` to receive data even if the subgraph has skipped over errors while syncing.
    """
    subgraphError: _SubgraphErrorPolicy_! = deny
  ): [optimismgoerli_OriginMessage!]!
  optimismgoerli_destinationMessage(
    id: ID!
    """
    The block at which the query should be executed. Can either be a `{ hash: Bytes }` value containing a block hash, a `{ number: Int }` containing the block number, or a `{ number_gte: Int }` containing the minimum block number. In the case of `number_gte`, the query will be executed on the latest block only if the subgraph has progressed to or past the minimum block number. Defaults to the latest block when omitted.
    """
    block: optimismgoerli_Block_height
    """
    Set to `allow` to receive data even if the subgraph has skipped over errors while syncing.
    """
    subgraphError: _SubgraphErrorPolicy_! = deny
  ): optimismgoerli_DestinationMessage
  optimismgoerli_destinationMessages(
    skip: Int = 0
    first: Int = 100
    orderBy: optimismgoerli_DestinationMessage_orderBy
    orderDirection: optimismgoerli_OrderDirection
    where: optimismgoerli_DestinationMessage_filter
    """
    The block at which the query should be executed. Can either be a `{ hash: Bytes }` value containing a block hash, a `{ number: Int }` containing the block number, or a `{ number_gte: Int }` containing the minimum block number. In the case of `number_gte`, the query will be executed on the latest block only if the subgraph has progressed to or past the minimum block number. Defaults to the latest block when omitted.
    """
    block: optimismgoerli_Block_height
    """
    Set to `allow` to receive data even if the subgraph has skipped over errors while syncing.
    """
    subgraphError: _SubgraphErrorPolicy_! = deny
  ): [optimismgoerli_DestinationMessage!]!
  optimismgoerli_aggregateRoot(
    id: ID!
    """
    The block at which the query should be executed. Can either be a `{ hash: Bytes }` value containing a block hash, a `{ number: Int }` containing the block number, or a `{ number_gte: Int }` containing the minimum block number. In the case of `number_gte`, the query will be executed on the latest block only if the subgraph has progressed to or past the minimum block number. Defaults to the latest block when omitted.
    """
    block: optimismgoerli_Block_height
    """
    Set to `allow` to receive data even if the subgraph has skipped over errors while syncing.
    """
    subgraphError: _SubgraphErrorPolicy_! = deny
  ): optimismgoerli_AggregateRoot
  optimismgoerli_aggregateRoots(
    skip: Int = 0
    first: Int = 100
    orderBy: optimismgoerli_AggregateRoot_orderBy
    orderDirection: optimismgoerli_OrderDirection
    where: optimismgoerli_AggregateRoot_filter
    """
    The block at which the query should be executed. Can either be a `{ hash: Bytes }` value containing a block hash, a `{ number: Int }` containing the block number, or a `{ number_gte: Int }` containing the minimum block number. In the case of `number_gte`, the query will be executed on the latest block only if the subgraph has progressed to or past the minimum block number. Defaults to the latest block when omitted.
    """
    block: optimismgoerli_Block_height
    """
    Set to `allow` to receive data even if the subgraph has skipped over errors while syncing.
    """
    subgraphError: _SubgraphErrorPolicy_! = deny
  ): [optimismgoerli_AggregateRoot!]!
  optimismgoerli_connectorMeta(
    id: ID!
    """
    The block at which the query should be executed. Can either be a `{ hash: Bytes }` value containing a block hash, a `{ number: Int }` containing the block number, or a `{ number_gte: Int }` containing the minimum block number. In the case of `number_gte`, the query will be executed on the latest block only if the subgraph has progressed to or past the minimum block number. Defaults to the latest block when omitted.
    """
    block: optimismgoerli_Block_height
    """
    Set to `allow` to receive data even if the subgraph has skipped over errors while syncing.
    """
    subgraphError: _SubgraphErrorPolicy_! = deny
  ): optimismgoerli_ConnectorMeta
  optimismgoerli_connectorMetas(
    skip: Int = 0
    first: Int = 100
    orderBy: optimismgoerli_ConnectorMeta_orderBy
    orderDirection: optimismgoerli_OrderDirection
    where: optimismgoerli_ConnectorMeta_filter
    """
    The block at which the query should be executed. Can either be a `{ hash: Bytes }` value containing a block hash, a `{ number: Int }` containing the block number, or a `{ number_gte: Int }` containing the minimum block number. In the case of `number_gte`, the query will be executed on the latest block only if the subgraph has progressed to or past the minimum block number. Defaults to the latest block when omitted.
    """
    block: optimismgoerli_Block_height
    """
    Set to `allow` to receive data even if the subgraph has skipped over errors while syncing.
    """
    subgraphError: _SubgraphErrorPolicy_! = deny
<<<<<<< HEAD
  ): [optimismgoerli_RootMessage!]!
=======
  ): [optimismgoerli_ConnectorMeta!]!
  optimismgoerli_rootMessageSent(
    id: ID!
    """
    The block at which the query should be executed. Can either be a `{ hash: Bytes }` value containing a block hash, a `{ number: Int }` containing the block number, or a `{ number_gte: Int }` containing the minimum block number. In the case of `number_gte`, the query will be executed on the latest block only if the subgraph has progressed to or past the minimum block number. Defaults to the latest block when omitted.
    """
    block: optimismgoerli_Block_height
    """
    Set to `allow` to receive data even if the subgraph has skipped over errors while syncing.
    """
    subgraphError: _SubgraphErrorPolicy_! = deny
  ): optimismgoerli_RootMessageSent
  optimismgoerli_rootMessageSents(
    skip: Int = 0
    first: Int = 100
    orderBy: optimismgoerli_RootMessageSent_orderBy
    orderDirection: optimismgoerli_OrderDirection
    where: optimismgoerli_RootMessageSent_filter
    """
    The block at which the query should be executed. Can either be a `{ hash: Bytes }` value containing a block hash, a `{ number: Int }` containing the block number, or a `{ number_gte: Int }` containing the minimum block number. In the case of `number_gte`, the query will be executed on the latest block only if the subgraph has progressed to or past the minimum block number. Defaults to the latest block when omitted.
    """
    block: optimismgoerli_Block_height
    """
    Set to `allow` to receive data even if the subgraph has skipped over errors while syncing.
    """
    subgraphError: _SubgraphErrorPolicy_! = deny
  ): [optimismgoerli_RootMessageSent!]!
  optimismgoerli_rootMessageProcessed(
    id: ID!
    """
    The block at which the query should be executed. Can either be a `{ hash: Bytes }` value containing a block hash, a `{ number: Int }` containing the block number, or a `{ number_gte: Int }` containing the minimum block number. In the case of `number_gte`, the query will be executed on the latest block only if the subgraph has progressed to or past the minimum block number. Defaults to the latest block when omitted.
    """
    block: optimismgoerli_Block_height
    """
    Set to `allow` to receive data even if the subgraph has skipped over errors while syncing.
    """
    subgraphError: _SubgraphErrorPolicy_! = deny
  ): optimismgoerli_RootMessageProcessed
  optimismgoerli_rootMessageProcesseds(
    skip: Int = 0
    first: Int = 100
    orderBy: optimismgoerli_RootMessageProcessed_orderBy
    orderDirection: optimismgoerli_OrderDirection
    where: optimismgoerli_RootMessageProcessed_filter
    """
    The block at which the query should be executed. Can either be a `{ hash: Bytes }` value containing a block hash, a `{ number: Int }` containing the block number, or a `{ number_gte: Int }` containing the minimum block number. In the case of `number_gte`, the query will be executed on the latest block only if the subgraph has progressed to or past the minimum block number. Defaults to the latest block when omitted.
    """
    block: optimismgoerli_Block_height
    """
    Set to `allow` to receive data even if the subgraph has skipped over errors while syncing.
    """
    subgraphError: _SubgraphErrorPolicy_! = deny
  ): [optimismgoerli_RootMessageProcessed!]!
>>>>>>> ba8ec5d2
  """Access to subgraph metadata"""
  optimismgoerli__meta(block: optimismgoerli_Block_height): optimismgoerli__Meta_
}

type optimismgoerli_Relayer {
  id: ID!
  isActive: Boolean!
  relayer: optimismgoerli_Bytes
}

input optimismgoerli_Relayer_filter {
  id: ID
  id_not: ID
  id_gt: ID
  id_lt: ID
  id_gte: ID
  id_lte: ID
  id_in: [ID!]
  id_not_in: [ID!]
  isActive: Boolean
  isActive_not: Boolean
  isActive_in: [Boolean!]
  isActive_not_in: [Boolean!]
  relayer: optimismgoerli_Bytes
  relayer_not: optimismgoerli_Bytes
  relayer_in: [optimismgoerli_Bytes!]
  relayer_not_in: [optimismgoerli_Bytes!]
  relayer_contains: optimismgoerli_Bytes
  relayer_not_contains: optimismgoerli_Bytes
  """Filter for the block changed event."""
  _change_block: optimismgoerli_BlockChangedFilter
}

enum optimismgoerli_Relayer_orderBy {
  id
  isActive
  relayer
}

type optimismgoerli_RootMessageProcessed {
  id: ID!
  root: optimismgoerli_Bytes
  caller: optimismgoerli_Bytes
  transactionHash: optimismgoerli_Bytes
  timestamp: BigInt
  gasPrice: BigInt
  gasLimit: BigInt
  blockNumber: BigInt
}

input optimismgoerli_RootMessageProcessed_filter {
  id: ID
  id_not: ID
  id_gt: ID
  id_lt: ID
  id_gte: ID
  id_lte: ID
  id_in: [ID!]
  id_not_in: [ID!]
  root: optimismgoerli_Bytes
  root_not: optimismgoerli_Bytes
  root_in: [optimismgoerli_Bytes!]
  root_not_in: [optimismgoerli_Bytes!]
  root_contains: optimismgoerli_Bytes
  root_not_contains: optimismgoerli_Bytes
  caller: optimismgoerli_Bytes
  caller_not: optimismgoerli_Bytes
  caller_in: [optimismgoerli_Bytes!]
  caller_not_in: [optimismgoerli_Bytes!]
  caller_contains: optimismgoerli_Bytes
  caller_not_contains: optimismgoerli_Bytes
  transactionHash: optimismgoerli_Bytes
  transactionHash_not: optimismgoerli_Bytes
  transactionHash_in: [optimismgoerli_Bytes!]
  transactionHash_not_in: [optimismgoerli_Bytes!]
  transactionHash_contains: optimismgoerli_Bytes
  transactionHash_not_contains: optimismgoerli_Bytes
  timestamp: BigInt
  timestamp_not: BigInt
  timestamp_gt: BigInt
  timestamp_lt: BigInt
  timestamp_gte: BigInt
  timestamp_lte: BigInt
  timestamp_in: [BigInt!]
  timestamp_not_in: [BigInt!]
  gasPrice: BigInt
  gasPrice_not: BigInt
  gasPrice_gt: BigInt
  gasPrice_lt: BigInt
  gasPrice_gte: BigInt
  gasPrice_lte: BigInt
  gasPrice_in: [BigInt!]
  gasPrice_not_in: [BigInt!]
  gasLimit: BigInt
  gasLimit_not: BigInt
  gasLimit_gt: BigInt
  gasLimit_lt: BigInt
  gasLimit_gte: BigInt
  gasLimit_lte: BigInt
  gasLimit_in: [BigInt!]
  gasLimit_not_in: [BigInt!]
  blockNumber: BigInt
  blockNumber_not: BigInt
  blockNumber_gt: BigInt
  blockNumber_lt: BigInt
  blockNumber_gte: BigInt
  blockNumber_lte: BigInt
  blockNumber_in: [BigInt!]
  blockNumber_not_in: [BigInt!]
  """Filter for the block changed event."""
  _change_block: optimismgoerli_BlockChangedFilter
}

enum optimismgoerli_RootMessageProcessed_orderBy {
  id
  root
  caller
  transactionHash
  timestamp
  gasPrice
  gasLimit
  blockNumber
}

type optimismgoerli_RootMessageSent {
  id: ID!
  spokeDomain: BigInt
  hubDomain: BigInt
  root: optimismgoerli_Bytes
  caller: optimismgoerli_Bytes
  transactionHash: optimismgoerli_Bytes
  timestamp: BigInt
  gasPrice: BigInt
  gasLimit: BigInt
  blockNumber: BigInt
}

input optimismgoerli_RootMessageSent_filter {
  id: ID
  id_not: ID
  id_gt: ID
  id_lt: ID
  id_gte: ID
  id_lte: ID
  id_in: [ID!]
  id_not_in: [ID!]
  spokeDomain: BigInt
  spokeDomain_not: BigInt
  spokeDomain_gt: BigInt
  spokeDomain_lt: BigInt
  spokeDomain_gte: BigInt
  spokeDomain_lte: BigInt
  spokeDomain_in: [BigInt!]
  spokeDomain_not_in: [BigInt!]
  hubDomain: BigInt
  hubDomain_not: BigInt
  hubDomain_gt: BigInt
  hubDomain_lt: BigInt
  hubDomain_gte: BigInt
  hubDomain_lte: BigInt
  hubDomain_in: [BigInt!]
  hubDomain_not_in: [BigInt!]
  root: optimismgoerli_Bytes
  root_not: optimismgoerli_Bytes
  root_in: [optimismgoerli_Bytes!]
  root_not_in: [optimismgoerli_Bytes!]
  root_contains: optimismgoerli_Bytes
  root_not_contains: optimismgoerli_Bytes
  caller: optimismgoerli_Bytes
  caller_not: optimismgoerli_Bytes
  caller_in: [optimismgoerli_Bytes!]
  caller_not_in: [optimismgoerli_Bytes!]
  caller_contains: optimismgoerli_Bytes
  caller_not_contains: optimismgoerli_Bytes
  transactionHash: optimismgoerli_Bytes
  transactionHash_not: optimismgoerli_Bytes
  transactionHash_in: [optimismgoerli_Bytes!]
  transactionHash_not_in: [optimismgoerli_Bytes!]
  transactionHash_contains: optimismgoerli_Bytes
  transactionHash_not_contains: optimismgoerli_Bytes
  timestamp: BigInt
  timestamp_not: BigInt
  timestamp_gt: BigInt
  timestamp_lt: BigInt
  timestamp_gte: BigInt
  timestamp_lte: BigInt
  timestamp_in: [BigInt!]
  timestamp_not_in: [BigInt!]
  gasPrice: BigInt
  gasPrice_not: BigInt
  gasPrice_gt: BigInt
  gasPrice_lt: BigInt
  gasPrice_gte: BigInt
  gasPrice_lte: BigInt
  gasPrice_in: [BigInt!]
  gasPrice_not_in: [BigInt!]
  gasLimit: BigInt
  gasLimit_not: BigInt
  gasLimit_gt: BigInt
  gasLimit_lt: BigInt
  gasLimit_gte: BigInt
  gasLimit_lte: BigInt
  gasLimit_in: [BigInt!]
  gasLimit_not_in: [BigInt!]
  blockNumber: BigInt
  blockNumber_not: BigInt
  blockNumber_gt: BigInt
  blockNumber_lt: BigInt
  blockNumber_gte: BigInt
  blockNumber_lte: BigInt
  blockNumber_in: [BigInt!]
  blockNumber_not_in: [BigInt!]
  """Filter for the block changed event."""
  _change_block: optimismgoerli_BlockChangedFilter
}

enum optimismgoerli_RootMessageSent_orderBy {
  id
  spokeDomain
  hubDomain
  root
  caller
  transactionHash
  timestamp
  gasPrice
  gasLimit
  blockNumber
}

type optimismgoerli_Router {
  id: ID!
  isActive: Boolean!
  owner: optimismgoerli_Bytes
  recipient: optimismgoerli_Bytes
  proposedOwner: optimismgoerli_Bytes
  proposedTimestamp: BigInt
  assetBalances(skip: Int = 0, first: Int = 100, orderBy: optimismgoerli_AssetBalance_orderBy, orderDirection: optimismgoerli_OrderDirection, where: optimismgoerli_AssetBalance_filter): [optimismgoerli_AssetBalance!]!
}

input optimismgoerli_Router_filter {
  id: ID
  id_not: ID
  id_gt: ID
  id_lt: ID
  id_gte: ID
  id_lte: ID
  id_in: [ID!]
  id_not_in: [ID!]
  isActive: Boolean
  isActive_not: Boolean
  isActive_in: [Boolean!]
  isActive_not_in: [Boolean!]
  owner: optimismgoerli_Bytes
  owner_not: optimismgoerli_Bytes
  owner_in: [optimismgoerli_Bytes!]
  owner_not_in: [optimismgoerli_Bytes!]
  owner_contains: optimismgoerli_Bytes
  owner_not_contains: optimismgoerli_Bytes
  recipient: optimismgoerli_Bytes
  recipient_not: optimismgoerli_Bytes
  recipient_in: [optimismgoerli_Bytes!]
  recipient_not_in: [optimismgoerli_Bytes!]
  recipient_contains: optimismgoerli_Bytes
  recipient_not_contains: optimismgoerli_Bytes
  proposedOwner: optimismgoerli_Bytes
  proposedOwner_not: optimismgoerli_Bytes
  proposedOwner_in: [optimismgoerli_Bytes!]
  proposedOwner_not_in: [optimismgoerli_Bytes!]
  proposedOwner_contains: optimismgoerli_Bytes
  proposedOwner_not_contains: optimismgoerli_Bytes
  proposedTimestamp: BigInt
  proposedTimestamp_not: BigInt
  proposedTimestamp_gt: BigInt
  proposedTimestamp_lt: BigInt
  proposedTimestamp_gte: BigInt
  proposedTimestamp_lte: BigInt
  proposedTimestamp_in: [BigInt!]
  proposedTimestamp_not_in: [BigInt!]
  assetBalances_: optimismgoerli_AssetBalance_filter
  """Filter for the block changed event."""
  _change_block: optimismgoerli_BlockChangedFilter
}

enum optimismgoerli_Router_orderBy {
  id
  isActive
  owner
  recipient
  proposedOwner
  proposedTimestamp
  assetBalances
}

type optimismgoerli_Setting {
  id: ID!
  maxRoutersPerTransfer: BigInt!
  caller: optimismgoerli_Bytes!
}

input optimismgoerli_Setting_filter {
  id: ID
  id_not: ID
  id_gt: ID
  id_lt: ID
  id_gte: ID
  id_lte: ID
  id_in: [ID!]
  id_not_in: [ID!]
  maxRoutersPerTransfer: BigInt
  maxRoutersPerTransfer_not: BigInt
  maxRoutersPerTransfer_gt: BigInt
  maxRoutersPerTransfer_lt: BigInt
  maxRoutersPerTransfer_gte: BigInt
  maxRoutersPerTransfer_lte: BigInt
  maxRoutersPerTransfer_in: [BigInt!]
  maxRoutersPerTransfer_not_in: [BigInt!]
  caller: optimismgoerli_Bytes
  caller_not: optimismgoerli_Bytes
  caller_in: [optimismgoerli_Bytes!]
  caller_not_in: [optimismgoerli_Bytes!]
  caller_contains: optimismgoerli_Bytes
  caller_not_contains: optimismgoerli_Bytes
  """Filter for the block changed event."""
  _change_block: optimismgoerli_BlockChangedFilter
}

enum optimismgoerli_Setting_orderBy {
  id
  maxRoutersPerTransfer
  caller
}

type optimismgoerli_SponsorVault {
  id: ID!
  sponsorVault: optimismgoerli_Bytes!
}

input optimismgoerli_SponsorVault_filter {
  id: ID
  id_not: ID
  id_gt: ID
  id_lt: ID
  id_gte: ID
  id_lte: ID
  id_in: [ID!]
  id_not_in: [ID!]
  sponsorVault: optimismgoerli_Bytes
  sponsorVault_not: optimismgoerli_Bytes
  sponsorVault_in: [optimismgoerli_Bytes!]
  sponsorVault_not_in: [optimismgoerli_Bytes!]
  sponsorVault_contains: optimismgoerli_Bytes
  sponsorVault_not_contains: optimismgoerli_Bytes
  """Filter for the block changed event."""
  _change_block: optimismgoerli_BlockChangedFilter
}

enum optimismgoerli_SponsorVault_orderBy {
  id
  sponsorVault
}

type optimismgoerli_StableSwap {
  id: ID!
  canonicalId: optimismgoerli_Bytes!
  domain: BigInt
  swapPool: optimismgoerli_Bytes!
}

input optimismgoerli_StableSwap_filter {
  id: ID
  id_not: ID
  id_gt: ID
  id_lt: ID
  id_gte: ID
  id_lte: ID
  id_in: [ID!]
  id_not_in: [ID!]
  canonicalId: optimismgoerli_Bytes
  canonicalId_not: optimismgoerli_Bytes
  canonicalId_in: [optimismgoerli_Bytes!]
  canonicalId_not_in: [optimismgoerli_Bytes!]
  canonicalId_contains: optimismgoerli_Bytes
  canonicalId_not_contains: optimismgoerli_Bytes
  domain: BigInt
  domain_not: BigInt
  domain_gt: BigInt
  domain_lt: BigInt
  domain_gte: BigInt
  domain_lte: BigInt
  domain_in: [BigInt!]
  domain_not_in: [BigInt!]
  swapPool: optimismgoerli_Bytes
  swapPool_not: optimismgoerli_Bytes
  swapPool_in: [optimismgoerli_Bytes!]
  swapPool_not_in: [optimismgoerli_Bytes!]
  swapPool_contains: optimismgoerli_Bytes
  swapPool_not_contains: optimismgoerli_Bytes
  """Filter for the block changed event."""
  _change_block: optimismgoerli_BlockChangedFilter
}

enum optimismgoerli_StableSwap_orderBy {
  id
  canonicalId
  domain
  swapPool
}

type Subscription {
  optimismgoerli_asset(
    id: ID!
    """
    The block at which the query should be executed. Can either be a `{ hash: Bytes }` value containing a block hash, a `{ number: Int }` containing the block number, or a `{ number_gte: Int }` containing the minimum block number. In the case of `number_gte`, the query will be executed on the latest block only if the subgraph has progressed to or past the minimum block number. Defaults to the latest block when omitted.
    """
    block: optimismgoerli_Block_height
    """
    Set to `allow` to receive data even if the subgraph has skipped over errors while syncing.
    """
    subgraphError: _SubgraphErrorPolicy_! = deny
  ): optimismgoerli_Asset
  optimismgoerli_assets(
    skip: Int = 0
    first: Int = 100
    orderBy: optimismgoerli_Asset_orderBy
    orderDirection: optimismgoerli_OrderDirection
    where: optimismgoerli_Asset_filter
    """
    The block at which the query should be executed. Can either be a `{ hash: Bytes }` value containing a block hash, a `{ number: Int }` containing the block number, or a `{ number_gte: Int }` containing the minimum block number. In the case of `number_gte`, the query will be executed on the latest block only if the subgraph has progressed to or past the minimum block number. Defaults to the latest block when omitted.
    """
    block: optimismgoerli_Block_height
    """
    Set to `allow` to receive data even if the subgraph has skipped over errors while syncing.
    """
    subgraphError: _SubgraphErrorPolicy_! = deny
  ): [optimismgoerli_Asset!]!
  optimismgoerli_assetBalance(
    id: ID!
    """
    The block at which the query should be executed. Can either be a `{ hash: Bytes }` value containing a block hash, a `{ number: Int }` containing the block number, or a `{ number_gte: Int }` containing the minimum block number. In the case of `number_gte`, the query will be executed on the latest block only if the subgraph has progressed to or past the minimum block number. Defaults to the latest block when omitted.
    """
    block: optimismgoerli_Block_height
    """
    Set to `allow` to receive data even if the subgraph has skipped over errors while syncing.
    """
    subgraphError: _SubgraphErrorPolicy_! = deny
  ): optimismgoerli_AssetBalance
  optimismgoerli_assetBalances(
    skip: Int = 0
    first: Int = 100
    orderBy: optimismgoerli_AssetBalance_orderBy
    orderDirection: optimismgoerli_OrderDirection
    where: optimismgoerli_AssetBalance_filter
    """
    The block at which the query should be executed. Can either be a `{ hash: Bytes }` value containing a block hash, a `{ number: Int }` containing the block number, or a `{ number_gte: Int }` containing the minimum block number. In the case of `number_gte`, the query will be executed on the latest block only if the subgraph has progressed to or past the minimum block number. Defaults to the latest block when omitted.
    """
    block: optimismgoerli_Block_height
    """
    Set to `allow` to receive data even if the subgraph has skipped over errors while syncing.
    """
    subgraphError: _SubgraphErrorPolicy_! = deny
  ): [optimismgoerli_AssetBalance!]!
  optimismgoerli_router(
    id: ID!
    """
    The block at which the query should be executed. Can either be a `{ hash: Bytes }` value containing a block hash, a `{ number: Int }` containing the block number, or a `{ number_gte: Int }` containing the minimum block number. In the case of `number_gte`, the query will be executed on the latest block only if the subgraph has progressed to or past the minimum block number. Defaults to the latest block when omitted.
    """
    block: optimismgoerli_Block_height
    """
    Set to `allow` to receive data even if the subgraph has skipped over errors while syncing.
    """
    subgraphError: _SubgraphErrorPolicy_! = deny
  ): optimismgoerli_Router
  optimismgoerli_routers(
    skip: Int = 0
    first: Int = 100
    orderBy: optimismgoerli_Router_orderBy
    orderDirection: optimismgoerli_OrderDirection
    where: optimismgoerli_Router_filter
    """
    The block at which the query should be executed. Can either be a `{ hash: Bytes }` value containing a block hash, a `{ number: Int }` containing the block number, or a `{ number_gte: Int }` containing the minimum block number. In the case of `number_gte`, the query will be executed on the latest block only if the subgraph has progressed to or past the minimum block number. Defaults to the latest block when omitted.
    """
    block: optimismgoerli_Block_height
    """
    Set to `allow` to receive data even if the subgraph has skipped over errors while syncing.
    """
    subgraphError: _SubgraphErrorPolicy_! = deny
  ): [optimismgoerli_Router!]!
  optimismgoerli_setting(
    id: ID!
    """
    The block at which the query should be executed. Can either be a `{ hash: Bytes }` value containing a block hash, a `{ number: Int }` containing the block number, or a `{ number_gte: Int }` containing the minimum block number. In the case of `number_gte`, the query will be executed on the latest block only if the subgraph has progressed to or past the minimum block number. Defaults to the latest block when omitted.
    """
    block: optimismgoerli_Block_height
    """
    Set to `allow` to receive data even if the subgraph has skipped over errors while syncing.
    """
    subgraphError: _SubgraphErrorPolicy_! = deny
  ): optimismgoerli_Setting
  optimismgoerli_settings(
    skip: Int = 0
    first: Int = 100
    orderBy: optimismgoerli_Setting_orderBy
    orderDirection: optimismgoerli_OrderDirection
    where: optimismgoerli_Setting_filter
    """
    The block at which the query should be executed. Can either be a `{ hash: Bytes }` value containing a block hash, a `{ number: Int }` containing the block number, or a `{ number_gte: Int }` containing the minimum block number. In the case of `number_gte`, the query will be executed on the latest block only if the subgraph has progressed to or past the minimum block number. Defaults to the latest block when omitted.
    """
    block: optimismgoerli_Block_height
    """
    Set to `allow` to receive data even if the subgraph has skipped over errors while syncing.
    """
    subgraphError: _SubgraphErrorPolicy_! = deny
  ): [optimismgoerli_Setting!]!
  optimismgoerli_relayer(
    id: ID!
    """
    The block at which the query should be executed. Can either be a `{ hash: Bytes }` value containing a block hash, a `{ number: Int }` containing the block number, or a `{ number_gte: Int }` containing the minimum block number. In the case of `number_gte`, the query will be executed on the latest block only if the subgraph has progressed to or past the minimum block number. Defaults to the latest block when omitted.
    """
    block: optimismgoerli_Block_height
    """
    Set to `allow` to receive data even if the subgraph has skipped over errors while syncing.
    """
    subgraphError: _SubgraphErrorPolicy_! = deny
  ): optimismgoerli_Relayer
  optimismgoerli_relayers(
    skip: Int = 0
    first: Int = 100
    orderBy: optimismgoerli_Relayer_orderBy
    orderDirection: optimismgoerli_OrderDirection
    where: optimismgoerli_Relayer_filter
    """
    The block at which the query should be executed. Can either be a `{ hash: Bytes }` value containing a block hash, a `{ number: Int }` containing the block number, or a `{ number_gte: Int }` containing the minimum block number. In the case of `number_gte`, the query will be executed on the latest block only if the subgraph has progressed to or past the minimum block number. Defaults to the latest block when omitted.
    """
    block: optimismgoerli_Block_height
    """
    Set to `allow` to receive data even if the subgraph has skipped over errors while syncing.
    """
    subgraphError: _SubgraphErrorPolicy_! = deny
  ): [optimismgoerli_Relayer!]!
  optimismgoerli_stableSwap(
    id: ID!
    """
    The block at which the query should be executed. Can either be a `{ hash: Bytes }` value containing a block hash, a `{ number: Int }` containing the block number, or a `{ number_gte: Int }` containing the minimum block number. In the case of `number_gte`, the query will be executed on the latest block only if the subgraph has progressed to or past the minimum block number. Defaults to the latest block when omitted.
    """
    block: optimismgoerli_Block_height
    """
    Set to `allow` to receive data even if the subgraph has skipped over errors while syncing.
    """
    subgraphError: _SubgraphErrorPolicy_! = deny
  ): optimismgoerli_StableSwap
  optimismgoerli_stableSwaps(
    skip: Int = 0
    first: Int = 100
    orderBy: optimismgoerli_StableSwap_orderBy
    orderDirection: optimismgoerli_OrderDirection
    where: optimismgoerli_StableSwap_filter
    """
    The block at which the query should be executed. Can either be a `{ hash: Bytes }` value containing a block hash, a `{ number: Int }` containing the block number, or a `{ number_gte: Int }` containing the minimum block number. In the case of `number_gte`, the query will be executed on the latest block only if the subgraph has progressed to or past the minimum block number. Defaults to the latest block when omitted.
    """
    block: optimismgoerli_Block_height
    """
    Set to `allow` to receive data even if the subgraph has skipped over errors while syncing.
    """
    subgraphError: _SubgraphErrorPolicy_! = deny
  ): [optimismgoerli_StableSwap!]!
  optimismgoerli_sponsorVault(
    id: ID!
    """
    The block at which the query should be executed. Can either be a `{ hash: Bytes }` value containing a block hash, a `{ number: Int }` containing the block number, or a `{ number_gte: Int }` containing the minimum block number. In the case of `number_gte`, the query will be executed on the latest block only if the subgraph has progressed to or past the minimum block number. Defaults to the latest block when omitted.
    """
    block: optimismgoerli_Block_height
    """
    Set to `allow` to receive data even if the subgraph has skipped over errors while syncing.
    """
    subgraphError: _SubgraphErrorPolicy_! = deny
  ): optimismgoerli_SponsorVault
  optimismgoerli_sponsorVaults(
    skip: Int = 0
    first: Int = 100
    orderBy: optimismgoerli_SponsorVault_orderBy
    orderDirection: optimismgoerli_OrderDirection
    where: optimismgoerli_SponsorVault_filter
    """
    The block at which the query should be executed. Can either be a `{ hash: Bytes }` value containing a block hash, a `{ number: Int }` containing the block number, or a `{ number_gte: Int }` containing the minimum block number. In the case of `number_gte`, the query will be executed on the latest block only if the subgraph has progressed to or past the minimum block number. Defaults to the latest block when omitted.
    """
    block: optimismgoerli_Block_height
    """
    Set to `allow` to receive data even if the subgraph has skipped over errors while syncing.
    """
    subgraphError: _SubgraphErrorPolicy_! = deny
  ): [optimismgoerli_SponsorVault!]!
  optimismgoerli_originTransfer(
    id: ID!
    """
    The block at which the query should be executed. Can either be a `{ hash: Bytes }` value containing a block hash, a `{ number: Int }` containing the block number, or a `{ number_gte: Int }` containing the minimum block number. In the case of `number_gte`, the query will be executed on the latest block only if the subgraph has progressed to or past the minimum block number. Defaults to the latest block when omitted.
    """
    block: optimismgoerli_Block_height
    """
    Set to `allow` to receive data even if the subgraph has skipped over errors while syncing.
    """
    subgraphError: _SubgraphErrorPolicy_! = deny
  ): optimismgoerli_OriginTransfer
  optimismgoerli_originTransfers(
    skip: Int = 0
    first: Int = 100
    orderBy: optimismgoerli_OriginTransfer_orderBy
    orderDirection: optimismgoerli_OrderDirection
    where: optimismgoerli_OriginTransfer_filter
    """
    The block at which the query should be executed. Can either be a `{ hash: Bytes }` value containing a block hash, a `{ number: Int }` containing the block number, or a `{ number_gte: Int }` containing the minimum block number. In the case of `number_gte`, the query will be executed on the latest block only if the subgraph has progressed to or past the minimum block number. Defaults to the latest block when omitted.
    """
    block: optimismgoerli_Block_height
    """
    Set to `allow` to receive data even if the subgraph has skipped over errors while syncing.
    """
    subgraphError: _SubgraphErrorPolicy_! = deny
  ): [optimismgoerli_OriginTransfer!]!
  optimismgoerli_destinationTransfer(
    id: ID!
    """
    The block at which the query should be executed. Can either be a `{ hash: Bytes }` value containing a block hash, a `{ number: Int }` containing the block number, or a `{ number_gte: Int }` containing the minimum block number. In the case of `number_gte`, the query will be executed on the latest block only if the subgraph has progressed to or past the minimum block number. Defaults to the latest block when omitted.
    """
    block: optimismgoerli_Block_height
    """
    Set to `allow` to receive data even if the subgraph has skipped over errors while syncing.
    """
    subgraphError: _SubgraphErrorPolicy_! = deny
  ): optimismgoerli_DestinationTransfer
  optimismgoerli_destinationTransfers(
    skip: Int = 0
    first: Int = 100
    orderBy: optimismgoerli_DestinationTransfer_orderBy
    orderDirection: optimismgoerli_OrderDirection
    where: optimismgoerli_DestinationTransfer_filter
    """
    The block at which the query should be executed. Can either be a `{ hash: Bytes }` value containing a block hash, a `{ number: Int }` containing the block number, or a `{ number_gte: Int }` containing the minimum block number. In the case of `number_gte`, the query will be executed on the latest block only if the subgraph has progressed to or past the minimum block number. Defaults to the latest block when omitted.
    """
    block: optimismgoerli_Block_height
    """
    Set to `allow` to receive data even if the subgraph has skipped over errors while syncing.
    """
    subgraphError: _SubgraphErrorPolicy_! = deny
  ): [optimismgoerli_DestinationTransfer!]!
  optimismgoerli_originMessage(
    id: ID!
    """
    The block at which the query should be executed. Can either be a `{ hash: Bytes }` value containing a block hash, a `{ number: Int }` containing the block number, or a `{ number_gte: Int }` containing the minimum block number. In the case of `number_gte`, the query will be executed on the latest block only if the subgraph has progressed to or past the minimum block number. Defaults to the latest block when omitted.
    """
    block: optimismgoerli_Block_height
    """
    Set to `allow` to receive data even if the subgraph has skipped over errors while syncing.
    """
    subgraphError: _SubgraphErrorPolicy_! = deny
  ): optimismgoerli_OriginMessage
  optimismgoerli_originMessages(
    skip: Int = 0
    first: Int = 100
    orderBy: optimismgoerli_OriginMessage_orderBy
    orderDirection: optimismgoerli_OrderDirection
    where: optimismgoerli_OriginMessage_filter
    """
    The block at which the query should be executed. Can either be a `{ hash: Bytes }` value containing a block hash, a `{ number: Int }` containing the block number, or a `{ number_gte: Int }` containing the minimum block number. In the case of `number_gte`, the query will be executed on the latest block only if the subgraph has progressed to or past the minimum block number. Defaults to the latest block when omitted.
    """
    block: optimismgoerli_Block_height
    """
    Set to `allow` to receive data even if the subgraph has skipped over errors while syncing.
    """
    subgraphError: _SubgraphErrorPolicy_! = deny
  ): [optimismgoerli_OriginMessage!]!
  optimismgoerli_destinationMessage(
    id: ID!
    """
    The block at which the query should be executed. Can either be a `{ hash: Bytes }` value containing a block hash, a `{ number: Int }` containing the block number, or a `{ number_gte: Int }` containing the minimum block number. In the case of `number_gte`, the query will be executed on the latest block only if the subgraph has progressed to or past the minimum block number. Defaults to the latest block when omitted.
    """
    block: optimismgoerli_Block_height
    """
    Set to `allow` to receive data even if the subgraph has skipped over errors while syncing.
    """
    subgraphError: _SubgraphErrorPolicy_! = deny
  ): optimismgoerli_DestinationMessage
  optimismgoerli_destinationMessages(
    skip: Int = 0
    first: Int = 100
    orderBy: optimismgoerli_DestinationMessage_orderBy
    orderDirection: optimismgoerli_OrderDirection
    where: optimismgoerli_DestinationMessage_filter
    """
    The block at which the query should be executed. Can either be a `{ hash: Bytes }` value containing a block hash, a `{ number: Int }` containing the block number, or a `{ number_gte: Int }` containing the minimum block number. In the case of `number_gte`, the query will be executed on the latest block only if the subgraph has progressed to or past the minimum block number. Defaults to the latest block when omitted.
    """
    block: optimismgoerli_Block_height
    """
    Set to `allow` to receive data even if the subgraph has skipped over errors while syncing.
    """
    subgraphError: _SubgraphErrorPolicy_! = deny
  ): [optimismgoerli_DestinationMessage!]!
  optimismgoerli_aggregateRoot(
    id: ID!
    """
    The block at which the query should be executed. Can either be a `{ hash: Bytes }` value containing a block hash, a `{ number: Int }` containing the block number, or a `{ number_gte: Int }` containing the minimum block number. In the case of `number_gte`, the query will be executed on the latest block only if the subgraph has progressed to or past the minimum block number. Defaults to the latest block when omitted.
    """
    block: optimismgoerli_Block_height
    """
    Set to `allow` to receive data even if the subgraph has skipped over errors while syncing.
    """
    subgraphError: _SubgraphErrorPolicy_! = deny
  ): optimismgoerli_AggregateRoot
  optimismgoerli_aggregateRoots(
    skip: Int = 0
    first: Int = 100
    orderBy: optimismgoerli_AggregateRoot_orderBy
    orderDirection: optimismgoerli_OrderDirection
    where: optimismgoerli_AggregateRoot_filter
    """
    The block at which the query should be executed. Can either be a `{ hash: Bytes }` value containing a block hash, a `{ number: Int }` containing the block number, or a `{ number_gte: Int }` containing the minimum block number. In the case of `number_gte`, the query will be executed on the latest block only if the subgraph has progressed to or past the minimum block number. Defaults to the latest block when omitted.
    """
    block: optimismgoerli_Block_height
    """
    Set to `allow` to receive data even if the subgraph has skipped over errors while syncing.
    """
    subgraphError: _SubgraphErrorPolicy_! = deny
  ): [optimismgoerli_AggregateRoot!]!
  optimismgoerli_connectorMeta(
    id: ID!
    """
    The block at which the query should be executed. Can either be a `{ hash: Bytes }` value containing a block hash, a `{ number: Int }` containing the block number, or a `{ number_gte: Int }` containing the minimum block number. In the case of `number_gte`, the query will be executed on the latest block only if the subgraph has progressed to or past the minimum block number. Defaults to the latest block when omitted.
    """
    block: optimismgoerli_Block_height
    """
    Set to `allow` to receive data even if the subgraph has skipped over errors while syncing.
    """
    subgraphError: _SubgraphErrorPolicy_! = deny
  ): optimismgoerli_ConnectorMeta
  optimismgoerli_connectorMetas(
    skip: Int = 0
    first: Int = 100
    orderBy: optimismgoerli_ConnectorMeta_orderBy
    orderDirection: optimismgoerli_OrderDirection
    where: optimismgoerli_ConnectorMeta_filter
    """
    The block at which the query should be executed. Can either be a `{ hash: Bytes }` value containing a block hash, a `{ number: Int }` containing the block number, or a `{ number_gte: Int }` containing the minimum block number. In the case of `number_gte`, the query will be executed on the latest block only if the subgraph has progressed to or past the minimum block number. Defaults to the latest block when omitted.
    """
    block: optimismgoerli_Block_height
    """
    Set to `allow` to receive data even if the subgraph has skipped over errors while syncing.
    """
    subgraphError: _SubgraphErrorPolicy_! = deny
<<<<<<< HEAD
  ): [optimismgoerli_RootMessage!]!
=======
  ): [optimismgoerli_ConnectorMeta!]!
  optimismgoerli_rootMessageSent(
    id: ID!
    """
    The block at which the query should be executed. Can either be a `{ hash: Bytes }` value containing a block hash, a `{ number: Int }` containing the block number, or a `{ number_gte: Int }` containing the minimum block number. In the case of `number_gte`, the query will be executed on the latest block only if the subgraph has progressed to or past the minimum block number. Defaults to the latest block when omitted.
    """
    block: optimismgoerli_Block_height
    """
    Set to `allow` to receive data even if the subgraph has skipped over errors while syncing.
    """
    subgraphError: _SubgraphErrorPolicy_! = deny
  ): optimismgoerli_RootMessageSent
  optimismgoerli_rootMessageSents(
    skip: Int = 0
    first: Int = 100
    orderBy: optimismgoerli_RootMessageSent_orderBy
    orderDirection: optimismgoerli_OrderDirection
    where: optimismgoerli_RootMessageSent_filter
    """
    The block at which the query should be executed. Can either be a `{ hash: Bytes }` value containing a block hash, a `{ number: Int }` containing the block number, or a `{ number_gte: Int }` containing the minimum block number. In the case of `number_gte`, the query will be executed on the latest block only if the subgraph has progressed to or past the minimum block number. Defaults to the latest block when omitted.
    """
    block: optimismgoerli_Block_height
    """
    Set to `allow` to receive data even if the subgraph has skipped over errors while syncing.
    """
    subgraphError: _SubgraphErrorPolicy_! = deny
  ): [optimismgoerli_RootMessageSent!]!
  optimismgoerli_rootMessageProcessed(
    id: ID!
    """
    The block at which the query should be executed. Can either be a `{ hash: Bytes }` value containing a block hash, a `{ number: Int }` containing the block number, or a `{ number_gte: Int }` containing the minimum block number. In the case of `number_gte`, the query will be executed on the latest block only if the subgraph has progressed to or past the minimum block number. Defaults to the latest block when omitted.
    """
    block: optimismgoerli_Block_height
    """
    Set to `allow` to receive data even if the subgraph has skipped over errors while syncing.
    """
    subgraphError: _SubgraphErrorPolicy_! = deny
  ): optimismgoerli_RootMessageProcessed
  optimismgoerli_rootMessageProcesseds(
    skip: Int = 0
    first: Int = 100
    orderBy: optimismgoerli_RootMessageProcessed_orderBy
    orderDirection: optimismgoerli_OrderDirection
    where: optimismgoerli_RootMessageProcessed_filter
    """
    The block at which the query should be executed. Can either be a `{ hash: Bytes }` value containing a block hash, a `{ number: Int }` containing the block number, or a `{ number_gte: Int }` containing the minimum block number. In the case of `number_gte`, the query will be executed on the latest block only if the subgraph has progressed to or past the minimum block number. Defaults to the latest block when omitted.
    """
    block: optimismgoerli_Block_height
    """
    Set to `allow` to receive data even if the subgraph has skipped over errors while syncing.
    """
    subgraphError: _SubgraphErrorPolicy_! = deny
  ): [optimismgoerli_RootMessageProcessed!]!
>>>>>>> ba8ec5d2
  """Access to subgraph metadata"""
  optimismgoerli__meta(block: optimismgoerli_Block_height): optimismgoerli__Meta_
}

enum optimismgoerli_TransferStatus {
  XCalled
  Executed
  Reconciled
  CompletedSlow
  CompletedFast
}

type optimismgoerli__Block_ {
  """The hash of the block"""
  hash: optimismgoerli_Bytes
  """The block number"""
  number: Int!
  """Integer representation of the timestamp stored in blocks for the chain"""
  timestamp: Int
}

"""The type for the top-level _meta field"""
type optimismgoerli__Meta_ {
  """
  Information about a specific subgraph block. The hash of the block
  will be null if the _meta field has a block constraint that asks for
  a block number. It will be filled if the _meta field has no block constraint
  and therefore asks for the latest  block
  
  """
  block: optimismgoerli__Block_!
  """The deployment ID"""
  deployment: String!
  """If `true`, the subgraph encountered indexing errors at some past block"""
  hasIndexingErrors: Boolean!
}

enum _SubgraphErrorPolicy_ {
  """Data will be returned even if the subgraph has indexing errors"""
  allow
  """
  If the subgraph has indexing errors, data will be omitted. The default.
  """
  deny
}<|MERGE_RESOLUTION|>--- conflicted
+++ resolved
@@ -32,7 +32,9 @@
   root_not_in: [optimismgoerli_Bytes!]
   root_contains: optimismgoerli_Bytes
   root_not_contains: optimismgoerli_Bytes
-  """Filter for the block changed event."""
+  """
+  Filter for the block changed event.
+  """
   _change_block: optimismgoerli_BlockChangedFilter
 }
 
@@ -117,7 +119,9 @@
   asset_not_ends_with: String
   asset_not_ends_with_nocase: String
   asset_: optimismgoerli_Asset_filter
-  """Filter for the block changed event."""
+  """
+  Filter for the block changed event.
+  """
   _change_block: optimismgoerli_BlockChangedFilter
 }
 
@@ -177,7 +181,9 @@
   blockNumber_lte: BigInt
   blockNumber_in: [BigInt!]
   blockNumber_not_in: [BigInt!]
-  """Filter for the block changed event."""
+  """
+  Filter for the block changed event.
+  """
   _change_block: optimismgoerli_BlockChangedFilter
 }
 
@@ -259,7 +265,9 @@
   mirrorConnector_not_in: [optimismgoerli_Bytes!]
   mirrorConnector_contains: optimismgoerli_Bytes
   mirrorConnector_not_contains: optimismgoerli_Bytes
-  """Filter for the block changed event."""
+  """
+  Filter for the block changed event.
+  """
   _change_block: optimismgoerli_BlockChangedFilter
 }
 
@@ -311,7 +319,9 @@
   transactionHash_not_in: [optimismgoerli_Bytes!]
   transactionHash_contains: optimismgoerli_Bytes
   transactionHash_not_contains: optimismgoerli_Bytes
-  """Filter for the block changed event."""
+  """
+  Filter for the block changed event.
+  """
   _change_block: optimismgoerli_BlockChangedFilter
 }
 
@@ -341,7 +351,13 @@
   relayerFee: BigInt
   destinationMinOut: BigInt
   status: optimismgoerli_TransferStatus
-  routers(skip: Int = 0, first: Int = 100, orderBy: optimismgoerli_Router_orderBy, orderDirection: optimismgoerli_OrderDirection, where: optimismgoerli_Router_filter): [optimismgoerli_Router!]
+  routers(
+    skip: Int = 0
+    first: Int = 100
+    orderBy: optimismgoerli_Router_orderBy
+    orderDirection: optimismgoerli_OrderDirection
+    where: optimismgoerli_Router_filter
+  ): [optimismgoerli_Router!]
   originSender: optimismgoerli_Bytes
   transactingAsset: optimismgoerli_Bytes
   transactingAmount: BigInt
@@ -612,7 +628,9 @@
   reconciledBlockNumber_lte: BigInt
   reconciledBlockNumber_in: [BigInt!]
   reconciledBlockNumber_not_in: [BigInt!]
-  """Filter for the block changed event."""
+  """
+  Filter for the block changed event.
+  """
   _change_block: optimismgoerli_BlockChangedFilter
 }
 
@@ -655,7 +673,9 @@
   reconciledBlockNumber
 }
 
-"""Defines the order direction, either ascending or descending"""
+"""
+Defines the order direction, either ascending or descending
+"""
 enum optimismgoerli_OrderDirection {
   asc
   desc
@@ -727,7 +747,9 @@
   transactionHash_not_in: [optimismgoerli_Bytes!]
   transactionHash_contains: optimismgoerli_Bytes
   transactionHash_not_contains: optimismgoerli_Bytes
-  """Filter for the block changed event."""
+  """
+  Filter for the block changed event.
+  """
   _change_block: optimismgoerli_BlockChangedFilter
 }
 
@@ -988,7 +1010,9 @@
   blockNumber_lte: BigInt
   blockNumber_in: [BigInt!]
   blockNumber_not_in: [BigInt!]
-  """Filter for the block changed event."""
+  """
+  Filter for the block changed event.
+  """
   _change_block: optimismgoerli_BlockChangedFilter
 }
 
@@ -1337,89 +1361,35 @@
     """
     subgraphError: _SubgraphErrorPolicy_! = deny
   ): [optimismgoerli_AggregateRoot!]!
-  optimismgoerli_connectorMeta(
-    id: ID!
-    """
-    The block at which the query should be executed. Can either be a `{ hash: Bytes }` value containing a block hash, a `{ number: Int }` containing the block number, or a `{ number_gte: Int }` containing the minimum block number. In the case of `number_gte`, the query will be executed on the latest block only if the subgraph has progressed to or past the minimum block number. Defaults to the latest block when omitted.
-    """
-    block: optimismgoerli_Block_height
-    """
-    Set to `allow` to receive data even if the subgraph has skipped over errors while syncing.
-    """
-    subgraphError: _SubgraphErrorPolicy_! = deny
-  ): optimismgoerli_ConnectorMeta
-  optimismgoerli_connectorMetas(
-    skip: Int = 0
-    first: Int = 100
-    orderBy: optimismgoerli_ConnectorMeta_orderBy
-    orderDirection: optimismgoerli_OrderDirection
-    where: optimismgoerli_ConnectorMeta_filter
-    """
-    The block at which the query should be executed. Can either be a `{ hash: Bytes }` value containing a block hash, a `{ number: Int }` containing the block number, or a `{ number_gte: Int }` containing the minimum block number. In the case of `number_gte`, the query will be executed on the latest block only if the subgraph has progressed to or past the minimum block number. Defaults to the latest block when omitted.
-    """
-    block: optimismgoerli_Block_height
-    """
-    Set to `allow` to receive data even if the subgraph has skipped over errors while syncing.
-    """
-    subgraphError: _SubgraphErrorPolicy_! = deny
-<<<<<<< HEAD
+  optimismgoerli_rootMessage(
+    id: ID!
+    """
+    The block at which the query should be executed. Can either be a `{ hash: Bytes }` value containing a block hash, a `{ number: Int }` containing the block number, or a `{ number_gte: Int }` containing the minimum block number. In the case of `number_gte`, the query will be executed on the latest block only if the subgraph has progressed to or past the minimum block number. Defaults to the latest block when omitted.
+    """
+    block: optimismgoerli_Block_height
+    """
+    Set to `allow` to receive data even if the subgraph has skipped over errors while syncing.
+    """
+    subgraphError: _SubgraphErrorPolicy_! = deny
+  ): optimismgoerli_RootMessage
+  optimismgoerli_rootMessages(
+    skip: Int = 0
+    first: Int = 100
+    orderBy: optimismgoerli_RootMessage_orderBy
+    orderDirection: optimismgoerli_OrderDirection
+    where: optimismgoerli_RootMessage_filter
+    """
+    The block at which the query should be executed. Can either be a `{ hash: Bytes }` value containing a block hash, a `{ number: Int }` containing the block number, or a `{ number_gte: Int }` containing the minimum block number. In the case of `number_gte`, the query will be executed on the latest block only if the subgraph has progressed to or past the minimum block number. Defaults to the latest block when omitted.
+    """
+    block: optimismgoerli_Block_height
+    """
+    Set to `allow` to receive data even if the subgraph has skipped over errors while syncing.
+    """
+    subgraphError: _SubgraphErrorPolicy_! = deny
   ): [optimismgoerli_RootMessage!]!
-=======
-  ): [optimismgoerli_ConnectorMeta!]!
-  optimismgoerli_rootMessageSent(
-    id: ID!
-    """
-    The block at which the query should be executed. Can either be a `{ hash: Bytes }` value containing a block hash, a `{ number: Int }` containing the block number, or a `{ number_gte: Int }` containing the minimum block number. In the case of `number_gte`, the query will be executed on the latest block only if the subgraph has progressed to or past the minimum block number. Defaults to the latest block when omitted.
-    """
-    block: optimismgoerli_Block_height
-    """
-    Set to `allow` to receive data even if the subgraph has skipped over errors while syncing.
-    """
-    subgraphError: _SubgraphErrorPolicy_! = deny
-  ): optimismgoerli_RootMessageSent
-  optimismgoerli_rootMessageSents(
-    skip: Int = 0
-    first: Int = 100
-    orderBy: optimismgoerli_RootMessageSent_orderBy
-    orderDirection: optimismgoerli_OrderDirection
-    where: optimismgoerli_RootMessageSent_filter
-    """
-    The block at which the query should be executed. Can either be a `{ hash: Bytes }` value containing a block hash, a `{ number: Int }` containing the block number, or a `{ number_gte: Int }` containing the minimum block number. In the case of `number_gte`, the query will be executed on the latest block only if the subgraph has progressed to or past the minimum block number. Defaults to the latest block when omitted.
-    """
-    block: optimismgoerli_Block_height
-    """
-    Set to `allow` to receive data even if the subgraph has skipped over errors while syncing.
-    """
-    subgraphError: _SubgraphErrorPolicy_! = deny
-  ): [optimismgoerli_RootMessageSent!]!
-  optimismgoerli_rootMessageProcessed(
-    id: ID!
-    """
-    The block at which the query should be executed. Can either be a `{ hash: Bytes }` value containing a block hash, a `{ number: Int }` containing the block number, or a `{ number_gte: Int }` containing the minimum block number. In the case of `number_gte`, the query will be executed on the latest block only if the subgraph has progressed to or past the minimum block number. Defaults to the latest block when omitted.
-    """
-    block: optimismgoerli_Block_height
-    """
-    Set to `allow` to receive data even if the subgraph has skipped over errors while syncing.
-    """
-    subgraphError: _SubgraphErrorPolicy_! = deny
-  ): optimismgoerli_RootMessageProcessed
-  optimismgoerli_rootMessageProcesseds(
-    skip: Int = 0
-    first: Int = 100
-    orderBy: optimismgoerli_RootMessageProcessed_orderBy
-    orderDirection: optimismgoerli_OrderDirection
-    where: optimismgoerli_RootMessageProcessed_filter
-    """
-    The block at which the query should be executed. Can either be a `{ hash: Bytes }` value containing a block hash, a `{ number: Int }` containing the block number, or a `{ number_gte: Int }` containing the minimum block number. In the case of `number_gte`, the query will be executed on the latest block only if the subgraph has progressed to or past the minimum block number. Defaults to the latest block when omitted.
-    """
-    block: optimismgoerli_Block_height
-    """
-    Set to `allow` to receive data even if the subgraph has skipped over errors while syncing.
-    """
-    subgraphError: _SubgraphErrorPolicy_! = deny
-  ): [optimismgoerli_RootMessageProcessed!]!
->>>>>>> ba8ec5d2
-  """Access to subgraph metadata"""
+  """
+  Access to subgraph metadata
+  """
   optimismgoerli__meta(block: optimismgoerli_Block_height): optimismgoerli__Meta_
 }
 
@@ -1448,7 +1418,9 @@
   relayer_not_in: [optimismgoerli_Bytes!]
   relayer_contains: optimismgoerli_Bytes
   relayer_not_contains: optimismgoerli_Bytes
-  """Filter for the block changed event."""
+  """
+  Filter for the block changed event.
+  """
   _change_block: optimismgoerli_BlockChangedFilter
 }
 
@@ -1458,92 +1430,7 @@
   relayer
 }
 
-type optimismgoerli_RootMessageProcessed {
-  id: ID!
-  root: optimismgoerli_Bytes
-  caller: optimismgoerli_Bytes
-  transactionHash: optimismgoerli_Bytes
-  timestamp: BigInt
-  gasPrice: BigInt
-  gasLimit: BigInt
-  blockNumber: BigInt
-}
-
-input optimismgoerli_RootMessageProcessed_filter {
-  id: ID
-  id_not: ID
-  id_gt: ID
-  id_lt: ID
-  id_gte: ID
-  id_lte: ID
-  id_in: [ID!]
-  id_not_in: [ID!]
-  root: optimismgoerli_Bytes
-  root_not: optimismgoerli_Bytes
-  root_in: [optimismgoerli_Bytes!]
-  root_not_in: [optimismgoerli_Bytes!]
-  root_contains: optimismgoerli_Bytes
-  root_not_contains: optimismgoerli_Bytes
-  caller: optimismgoerli_Bytes
-  caller_not: optimismgoerli_Bytes
-  caller_in: [optimismgoerli_Bytes!]
-  caller_not_in: [optimismgoerli_Bytes!]
-  caller_contains: optimismgoerli_Bytes
-  caller_not_contains: optimismgoerli_Bytes
-  transactionHash: optimismgoerli_Bytes
-  transactionHash_not: optimismgoerli_Bytes
-  transactionHash_in: [optimismgoerli_Bytes!]
-  transactionHash_not_in: [optimismgoerli_Bytes!]
-  transactionHash_contains: optimismgoerli_Bytes
-  transactionHash_not_contains: optimismgoerli_Bytes
-  timestamp: BigInt
-  timestamp_not: BigInt
-  timestamp_gt: BigInt
-  timestamp_lt: BigInt
-  timestamp_gte: BigInt
-  timestamp_lte: BigInt
-  timestamp_in: [BigInt!]
-  timestamp_not_in: [BigInt!]
-  gasPrice: BigInt
-  gasPrice_not: BigInt
-  gasPrice_gt: BigInt
-  gasPrice_lt: BigInt
-  gasPrice_gte: BigInt
-  gasPrice_lte: BigInt
-  gasPrice_in: [BigInt!]
-  gasPrice_not_in: [BigInt!]
-  gasLimit: BigInt
-  gasLimit_not: BigInt
-  gasLimit_gt: BigInt
-  gasLimit_lt: BigInt
-  gasLimit_gte: BigInt
-  gasLimit_lte: BigInt
-  gasLimit_in: [BigInt!]
-  gasLimit_not_in: [BigInt!]
-  blockNumber: BigInt
-  blockNumber_not: BigInt
-  blockNumber_gt: BigInt
-  blockNumber_lt: BigInt
-  blockNumber_gte: BigInt
-  blockNumber_lte: BigInt
-  blockNumber_in: [BigInt!]
-  blockNumber_not_in: [BigInt!]
-  """Filter for the block changed event."""
-  _change_block: optimismgoerli_BlockChangedFilter
-}
-
-enum optimismgoerli_RootMessageProcessed_orderBy {
-  id
-  root
-  caller
-  transactionHash
-  timestamp
-  gasPrice
-  gasLimit
-  blockNumber
-}
-
-type optimismgoerli_RootMessageSent {
+type optimismgoerli_RootMessage {
   id: ID!
   spokeDomain: BigInt
   hubDomain: BigInt
@@ -1631,7 +1518,9 @@
   blockNumber_lte: BigInt
   blockNumber_in: [BigInt!]
   blockNumber_not_in: [BigInt!]
-  """Filter for the block changed event."""
+  """
+  Filter for the block changed event.
+  """
   _change_block: optimismgoerli_BlockChangedFilter
 }
 
@@ -1655,7 +1544,13 @@
   recipient: optimismgoerli_Bytes
   proposedOwner: optimismgoerli_Bytes
   proposedTimestamp: BigInt
-  assetBalances(skip: Int = 0, first: Int = 100, orderBy: optimismgoerli_AssetBalance_orderBy, orderDirection: optimismgoerli_OrderDirection, where: optimismgoerli_AssetBalance_filter): [optimismgoerli_AssetBalance!]!
+  assetBalances(
+    skip: Int = 0
+    first: Int = 100
+    orderBy: optimismgoerli_AssetBalance_orderBy
+    orderDirection: optimismgoerli_OrderDirection
+    where: optimismgoerli_AssetBalance_filter
+  ): [optimismgoerli_AssetBalance!]!
 }
 
 input optimismgoerli_Router_filter {
@@ -1698,7 +1593,9 @@
   proposedTimestamp_in: [BigInt!]
   proposedTimestamp_not_in: [BigInt!]
   assetBalances_: optimismgoerli_AssetBalance_filter
-  """Filter for the block changed event."""
+  """
+  Filter for the block changed event.
+  """
   _change_block: optimismgoerli_BlockChangedFilter
 }
 
@@ -1741,7 +1638,9 @@
   caller_not_in: [optimismgoerli_Bytes!]
   caller_contains: optimismgoerli_Bytes
   caller_not_contains: optimismgoerli_Bytes
-  """Filter for the block changed event."""
+  """
+  Filter for the block changed event.
+  """
   _change_block: optimismgoerli_BlockChangedFilter
 }
 
@@ -1771,7 +1670,9 @@
   sponsorVault_not_in: [optimismgoerli_Bytes!]
   sponsorVault_contains: optimismgoerli_Bytes
   sponsorVault_not_contains: optimismgoerli_Bytes
-  """Filter for the block changed event."""
+  """
+  Filter for the block changed event.
+  """
   _change_block: optimismgoerli_BlockChangedFilter
 }
 
@@ -1816,7 +1717,9 @@
   swapPool_not_in: [optimismgoerli_Bytes!]
   swapPool_contains: optimismgoerli_Bytes
   swapPool_not_contains: optimismgoerli_Bytes
-  """Filter for the block changed event."""
+  """
+  Filter for the block changed event.
+  """
   _change_block: optimismgoerli_BlockChangedFilter
 }
 
@@ -2140,89 +2043,35 @@
     """
     subgraphError: _SubgraphErrorPolicy_! = deny
   ): [optimismgoerli_AggregateRoot!]!
-  optimismgoerli_connectorMeta(
-    id: ID!
-    """
-    The block at which the query should be executed. Can either be a `{ hash: Bytes }` value containing a block hash, a `{ number: Int }` containing the block number, or a `{ number_gte: Int }` containing the minimum block number. In the case of `number_gte`, the query will be executed on the latest block only if the subgraph has progressed to or past the minimum block number. Defaults to the latest block when omitted.
-    """
-    block: optimismgoerli_Block_height
-    """
-    Set to `allow` to receive data even if the subgraph has skipped over errors while syncing.
-    """
-    subgraphError: _SubgraphErrorPolicy_! = deny
-  ): optimismgoerli_ConnectorMeta
-  optimismgoerli_connectorMetas(
-    skip: Int = 0
-    first: Int = 100
-    orderBy: optimismgoerli_ConnectorMeta_orderBy
-    orderDirection: optimismgoerli_OrderDirection
-    where: optimismgoerli_ConnectorMeta_filter
-    """
-    The block at which the query should be executed. Can either be a `{ hash: Bytes }` value containing a block hash, a `{ number: Int }` containing the block number, or a `{ number_gte: Int }` containing the minimum block number. In the case of `number_gte`, the query will be executed on the latest block only if the subgraph has progressed to or past the minimum block number. Defaults to the latest block when omitted.
-    """
-    block: optimismgoerli_Block_height
-    """
-    Set to `allow` to receive data even if the subgraph has skipped over errors while syncing.
-    """
-    subgraphError: _SubgraphErrorPolicy_! = deny
-<<<<<<< HEAD
+  optimismgoerli_rootMessage(
+    id: ID!
+    """
+    The block at which the query should be executed. Can either be a `{ hash: Bytes }` value containing a block hash, a `{ number: Int }` containing the block number, or a `{ number_gte: Int }` containing the minimum block number. In the case of `number_gte`, the query will be executed on the latest block only if the subgraph has progressed to or past the minimum block number. Defaults to the latest block when omitted.
+    """
+    block: optimismgoerli_Block_height
+    """
+    Set to `allow` to receive data even if the subgraph has skipped over errors while syncing.
+    """
+    subgraphError: _SubgraphErrorPolicy_! = deny
+  ): optimismgoerli_RootMessage
+  optimismgoerli_rootMessages(
+    skip: Int = 0
+    first: Int = 100
+    orderBy: optimismgoerli_RootMessage_orderBy
+    orderDirection: optimismgoerli_OrderDirection
+    where: optimismgoerli_RootMessage_filter
+    """
+    The block at which the query should be executed. Can either be a `{ hash: Bytes }` value containing a block hash, a `{ number: Int }` containing the block number, or a `{ number_gte: Int }` containing the minimum block number. In the case of `number_gte`, the query will be executed on the latest block only if the subgraph has progressed to or past the minimum block number. Defaults to the latest block when omitted.
+    """
+    block: optimismgoerli_Block_height
+    """
+    Set to `allow` to receive data even if the subgraph has skipped over errors while syncing.
+    """
+    subgraphError: _SubgraphErrorPolicy_! = deny
   ): [optimismgoerli_RootMessage!]!
-=======
-  ): [optimismgoerli_ConnectorMeta!]!
-  optimismgoerli_rootMessageSent(
-    id: ID!
-    """
-    The block at which the query should be executed. Can either be a `{ hash: Bytes }` value containing a block hash, a `{ number: Int }` containing the block number, or a `{ number_gte: Int }` containing the minimum block number. In the case of `number_gte`, the query will be executed on the latest block only if the subgraph has progressed to or past the minimum block number. Defaults to the latest block when omitted.
-    """
-    block: optimismgoerli_Block_height
-    """
-    Set to `allow` to receive data even if the subgraph has skipped over errors while syncing.
-    """
-    subgraphError: _SubgraphErrorPolicy_! = deny
-  ): optimismgoerli_RootMessageSent
-  optimismgoerli_rootMessageSents(
-    skip: Int = 0
-    first: Int = 100
-    orderBy: optimismgoerli_RootMessageSent_orderBy
-    orderDirection: optimismgoerli_OrderDirection
-    where: optimismgoerli_RootMessageSent_filter
-    """
-    The block at which the query should be executed. Can either be a `{ hash: Bytes }` value containing a block hash, a `{ number: Int }` containing the block number, or a `{ number_gte: Int }` containing the minimum block number. In the case of `number_gte`, the query will be executed on the latest block only if the subgraph has progressed to or past the minimum block number. Defaults to the latest block when omitted.
-    """
-    block: optimismgoerli_Block_height
-    """
-    Set to `allow` to receive data even if the subgraph has skipped over errors while syncing.
-    """
-    subgraphError: _SubgraphErrorPolicy_! = deny
-  ): [optimismgoerli_RootMessageSent!]!
-  optimismgoerli_rootMessageProcessed(
-    id: ID!
-    """
-    The block at which the query should be executed. Can either be a `{ hash: Bytes }` value containing a block hash, a `{ number: Int }` containing the block number, or a `{ number_gte: Int }` containing the minimum block number. In the case of `number_gte`, the query will be executed on the latest block only if the subgraph has progressed to or past the minimum block number. Defaults to the latest block when omitted.
-    """
-    block: optimismgoerli_Block_height
-    """
-    Set to `allow` to receive data even if the subgraph has skipped over errors while syncing.
-    """
-    subgraphError: _SubgraphErrorPolicy_! = deny
-  ): optimismgoerli_RootMessageProcessed
-  optimismgoerli_rootMessageProcesseds(
-    skip: Int = 0
-    first: Int = 100
-    orderBy: optimismgoerli_RootMessageProcessed_orderBy
-    orderDirection: optimismgoerli_OrderDirection
-    where: optimismgoerli_RootMessageProcessed_filter
-    """
-    The block at which the query should be executed. Can either be a `{ hash: Bytes }` value containing a block hash, a `{ number: Int }` containing the block number, or a `{ number_gte: Int }` containing the minimum block number. In the case of `number_gte`, the query will be executed on the latest block only if the subgraph has progressed to or past the minimum block number. Defaults to the latest block when omitted.
-    """
-    block: optimismgoerli_Block_height
-    """
-    Set to `allow` to receive data even if the subgraph has skipped over errors while syncing.
-    """
-    subgraphError: _SubgraphErrorPolicy_! = deny
-  ): [optimismgoerli_RootMessageProcessed!]!
->>>>>>> ba8ec5d2
-  """Access to subgraph metadata"""
+  """
+  Access to subgraph metadata
+  """
   optimismgoerli__meta(block: optimismgoerli_Block_height): optimismgoerli__Meta_
 }
 
@@ -2235,32 +2084,45 @@
 }
 
 type optimismgoerli__Block_ {
-  """The hash of the block"""
+  """
+  The hash of the block
+  """
   hash: optimismgoerli_Bytes
-  """The block number"""
+  """
+  The block number
+  """
   number: Int!
-  """Integer representation of the timestamp stored in blocks for the chain"""
+  """
+  Integer representation of the timestamp stored in blocks for the chain
+  """
   timestamp: Int
 }
 
-"""The type for the top-level _meta field"""
+"""
+The type for the top-level _meta field
+"""
 type optimismgoerli__Meta_ {
   """
   Information about a specific subgraph block. The hash of the block
   will be null if the _meta field has a block constraint that asks for
   a block number. It will be filled if the _meta field has no block constraint
   and therefore asks for the latest  block
-  
   """
   block: optimismgoerli__Block_!
-  """The deployment ID"""
+  """
+  The deployment ID
+  """
   deployment: String!
-  """If `true`, the subgraph encountered indexing errors at some past block"""
+  """
+  If `true`, the subgraph encountered indexing errors at some past block
+  """
   hasIndexingErrors: Boolean!
 }
 
 enum _SubgraphErrorPolicy_ {
-  """Data will be returned even if the subgraph has indexing errors"""
+  """
+  Data will be returned even if the subgraph has indexing errors
+  """
   allow
   """
   If the subgraph has indexing errors, data will be omitted. The default.
