import { BigNumber } from "ethers";
import { XTransfer, SubgraphQueryMetaParams } from "@connext/nxtp-utils";

import { Asset } from "./lib/subgraphs/runtime/graphqlsdk";
import { SubgraphReaderConfig, SubgraphMap } from "./lib/entities";
import { getHelpers } from "./lib/helpers";
import {
  GetAssetByLocalQuery,
  GetExecutedAndReconciledTransfersByIdsQuery,
  GetXCalledTransfersQuery,
  GetTransfersQuery,
} from "./lib/subgraphs/runtime/graphqlsdk";

export class SubgraphReader {
  private static instance: SubgraphReader | undefined;
  private readonly subgraphs: SubgraphMap;

  private constructor(subgraphs: SubgraphMap) {
    this.subgraphs = subgraphs;
  }

  public static async create(config: SubgraphReaderConfig): Promise<SubgraphReader> {
    if (SubgraphReader.instance) {
      return SubgraphReader.instance;
    }
    const { create } = getHelpers();
    const subgraphs = await create(config);
    return new SubgraphReader(subgraphs);
  }

  // TODO: query
  public async query() {}

  /**
   *
   * Returns available liquidity for the given asset on the Connext on the provided chain.
   *
   * @param chain - The chain you want to determine liquidity on
   * @param router - Router address
   * @param asset - The asset you want to determine router liquidity of
   * @returns The available balance
   */
  // eslint-disable-next-line @typescript-eslint/no-unused-vars
  public async getAssetBalance(chain: number, router: string, asset: string): Promise<BigNumber> {
    throw new Error("Not implemented");
  }

  /**
   * Returns available liquidity for all of the routers' assets on target chain.
   *
   * @param chain - The chain you want to determine liquidity on
   * @param router - Router address
   * @returns An array of asset ids and amounts of liquidity
   */
  // eslint-disable-next-line @typescript-eslint/no-unused-vars
  public async getAssetBalances(chain: number, router: string): Promise<{ [asset: string]: BigNumber }> {
    throw new Error("Not implemented");
  }

  // eslint-disable-next-line @typescript-eslint/no-unused-vars
  public async isRouterApproved(chain: number, router: string) {
    throw new Error("Not implemented");
  }

  // eslint-disable-next-line @typescript-eslint/no-unused-vars
  public async isAssetApproved(chain: number, asset: string) {
    throw new Error("Not implemented");
  }

  public async getAssetByLocal(chain: number, local: string): Promise<Asset | undefined> {
    const subgraph = this.subgraphs.get(chain.toString());
    // handle doesnt exist
    const { assets } = await subgraph!.runtime.request<GetAssetByLocalQuery>((client) => {
      return client.GetAssetByLocal({ local });
    });
    if (assets.length === 0) {
      return undefined;
    }
    // convert to nice typescript type
    return assets[0];
  }

<<<<<<< HEAD
  public async getAssetByCanonicalId(chain: number, canonicalId: string): Promise<Asset | undefined> {
    const subgraph = this.subgraphs.get(chain.toString());
    // handle doesnt exist
    const { assets } = await subgraph!.runtime.request<GetAssetByLocalQuery>((client) => {
      return client.GetAssetByCanonicalId({ canonicalId });
    });
    if (assets.length === 0) {
      return undefined;
    }
    // convert to nice typescript type
    return assets[0];
  }

  // public async getTransaction(domain: string, transactionId: string): Promise<XTransfer> {}
=======
  /**
   * Get all transfers on a domain from a specified nonce that are routing to one of the given destination domains.
   *
   * @param domain - The domain you want to get transfers from.
   * @param fromNonce - The nonce to start from (inclusive).
   * @param destinationDomains - The domains which the retrieved transfers must be going to.
   * @returns an array of XTransfers.
   */
  public async getTransfers(
    domain: string,
    fromNonce: number,
    destinationDomains: string[] = [...this.subgraphs.keys()],
  ): Promise<XTransfer[]> {
    const { parser } = getHelpers();
    const { transfers } = await this.subgraphs.get(domain)!.runtime.request<GetTransfersQuery>((client) => {
      return client.GetTransfers({ destinationDomains, nonce: fromNonce });
    });
    return transfers.map(parser.xtransfer);
  }
>>>>>>> 3a07c4e1

  public async getXCalls(agents: Map<string, SubgraphQueryMetaParams>): Promise<XTransfer[]> {
    const destinationDomains = [...this.subgraphs.keys()];
    const { parser } = getHelpers();

    // first get prepared transactions on all chains
    const allPrepared: XTransfer[] = (
      await Promise.all(
        [...this.subgraphs].map(async ([domain, subgraph]) => {
          const { transfers } = await subgraph.runtime.request<GetXCalledTransfersQuery>((client) => {
            const nonce = agents.get(domain)!.latestNonce;

            return client.GetXCalledTransfers({
              destinationDomains,
              maxXCallBlockNumber: agents.get(domain)!.maxXCallBlockNumber.toString(),
              nonce,
            });
          });
          return transfers;
        }),
      )
    )
      .flat()
      .filter((x) => !!x)
      .map(parser.xtransfer);
    return allPrepared;
  }

  public async getTransactionsWithStatuses(agents: Map<string, SubgraphQueryMetaParams>): Promise<XTransfer[]> {
    const destinationDomains = [...this.subgraphs.keys()];
    const txIdsByDestinationDomain: Map<string, string[]> = new Map();
    const { parser } = getHelpers();

    // first get prepared transactions on all chains
    const allOrigin: [string, XTransfer][] = (
      await Promise.all(
        [...this.subgraphs].map(async ([domain, subgraph]) => {
          const { transfers } = await subgraph.runtime.request<GetXCalledTransfersQuery>((client) => {
            const nonce = agents.get(domain)!.latestNonce;

            return client.GetXCalledTransfers({
              destinationDomains,
              maxXCallBlockNumber: agents.get(domain)!.maxXCallBlockNumber.toString(),
              nonce,
            }); // TODO: nonce + maxPrepareBlockNumber
          });
          return transfers;
        }),
      )
    )
      .flat()
      .filter((x) => !!x)
      .map((s) => {
        const tx = parser.xtransfer(s);

        // set into a map by destination domain
        txIdsByDestinationDomain.set(
          tx.destinationDomain,
          (txIdsByDestinationDomain.get(tx.transferId) ?? []).concat([tx.transferId]),
        );
        return [s.transferId as string, tx];
      });

    const allTxById = new Map<string, XTransfer>(allOrigin);

    // use prepared IDs to get all receiving txs
    await Promise.all(
      [...txIdsByDestinationDomain.entries()].map(async ([destinationDomain, transferIds]) => {
        const subgraph = this.subgraphs.get(destinationDomain)!; // should exist bc of initial filter

        await subgraph.runtime.request<GetExecutedAndReconciledTransfersByIdsQuery>(
          (client) =>
            client.GetExecutedAndReconciledTransfersByIds({
              transferIds,
              maxXCalledBlockNumber: agents.get(destinationDomain)!.maxXCallBlockNumber.toString(),
            }), // TODO: maxPrepareBlockNumber
        );
        transferIds.forEach((_tx) => {
          const tx = parser.xtransfer(_tx);
          const inMap = allTxById.get(tx.transferId)!;
          inMap.status = tx.status;
          allTxById.set(tx.transferId, inMap);
        });
      }),
    );

    // create array of all transactions by status
    return [...allTxById.values()];
  }
}<|MERGE_RESOLUTION|>--- conflicted
+++ resolved
@@ -80,7 +80,6 @@
     return assets[0];
   }
 
-<<<<<<< HEAD
   public async getAssetByCanonicalId(chain: number, canonicalId: string): Promise<Asset | undefined> {
     const subgraph = this.subgraphs.get(chain.toString());
     // handle doesnt exist
@@ -95,7 +94,6 @@
   }
 
   // public async getTransaction(domain: string, transactionId: string): Promise<XTransfer> {}
-=======
   /**
    * Get all transfers on a domain from a specified nonce that are routing to one of the given destination domains.
    *
@@ -115,7 +113,6 @@
     });
     return transfers.map(parser.xtransfer);
   }
->>>>>>> 3a07c4e1
 
   public async getXCalls(agents: Map<string, SubgraphQueryMetaParams>): Promise<XTransfer[]> {
     const destinationDomains = [...this.subgraphs.keys()];
