sources:
  #####################################################
  # TESTNETS
  - name: Connext_Goerli
    handler:
      graphql:
        endpoint: https://api.thegraph.com/subgraphs/name/connext/nxtp-amarok-runtime-v0-goerli
        retry: 5
        timeout: 30000 # 30 seconds
    transforms:
      - prefix:
          value: goerli_
          includeRootOperations: true
          ignore:
            - _SubgraphErrorPolicy_
      - autoPagination:
          validateSchema: true
          limitOfRecords: 250
  - name: Connext_Staging_Goerli
    handler:
      graphql:
        endpoint: https://api.thegraph.com/subgraphs/name/connext/nxtp-amarok-runtime-staging-goerli
        retry: 5
        timeout: 30000 # 30 seconds
    transforms:
      - prefix:
          value: staginggoerli_
          includeRootOperations: true
          ignore:
            - _SubgraphErrorPolicy_
      - autoPagination:
          validateSchema: true
          limitOfRecords: 250
  - name: Hub_Staging_Goerli
    handler:
      graphql:
        endpoint: https://api.thegraph.com/subgraphs/name/connext/nxtp-amarok-hub-staging-goerli
        retry: 5
        timeout: 30000 # 30 seconds
    transforms:
      - prefix:
          value: staginggoerli_
          includeRootOperations: true
          ignore:
            - _SubgraphErrorPolicy_
      - autoPagination:
          validateSchema: true
          limitOfRecords: 250
  - name: Hub_Goerli
    handler:
      graphql:
        endpoint: https://api.thegraph.com/subgraphs/name/connext/nxtp-amarok-hub-v0-goerli
        retry: 5
        timeout: 30000 # 30 seconds
    transforms:
      - prefix:
          value: goerli_
          includeRootOperations: true
          ignore:
            - _SubgraphErrorPolicy_
      - autoPagination:
          validateSchema: true
          limitOfRecords: 250
  - name: Connext_Test_Goerli
    handler:
      graphql:
        endpoint: https://api.thegraph.com/subgraphs/name/connext/nxtp-amarok-runtime-test-goerli
        retry: 5
        timeout: 30000 # 30 seconds
    transforms:
      - prefix:
          value: testgoerli_
          includeRootOperations: true
          ignore:
            - _SubgraphErrorPolicy_
      - autoPagination:
          validateSchema: true
          limitOfRecords: 250
  - name: Connext_OptimismGoerli
    handler:
      graphql:
        endpoint: https://api.thegraph.com/subgraphs/name/connext/amarok-runtime-v0-opt-goerli
        retry: 5
        timeout: 30000 # 30 seconds
    transforms:
      - prefix:
          value: optimismgoerli_
          includeRootOperations: true
          ignore:
            - _SubgraphErrorPolicy_
      - autoPagination:
          validateSchema: true
          limitOfRecords: 250
  - name: Connext_Test_OptimismGoerli
    handler:
      graphql:
        endpoint: https://api.thegraph.com/subgraphs/name/connext/runtime-v0-opt-goerli-test
        retry: 5
        timeout: 30000 # 30 seconds
    transforms:
      - prefix:
          value: testoptimismgoerli_
          includeRootOperations: true
          ignore:
            - _SubgraphErrorPolicy_
      - autoPagination:
          validateSchema: true
          limitOfRecords: 250
  - name: Connext_Staging_OptimismGoerli
    handler:
      graphql:
        endpoint: https://api.thegraph.com/subgraphs/name/connext/runtime-v0-opt-goerli-staging
        retry: 5
        timeout: 30000 # 30 seconds
    transforms:
      - prefix:
          value: stagingoptimismgoerli_
          includeRootOperations: true
          ignore:
            - _SubgraphErrorPolicy_
      - autoPagination:
          validateSchema: true
          limitOfRecords: 250
  - name: Connext_Mumbai
    handler:
      graphql:
        endpoint: https://api.thegraph.com/subgraphs/name/connext/nxtp-amarok-runtime-v0-mumbai
        retry: 5
        timeout: 30000 # 30 seconds
    transforms:
      - prefix:
          value: mumbai_
          includeRootOperations: true
          ignore:
            - _SubgraphErrorPolicy_
      - autoPagination:
          validateSchema: true
          limitOfRecords: 250
  - name: Connext_Staging_Mumbai
    handler:
      graphql:
        endpoint: https://api.thegraph.com/subgraphs/name/connext/nxtp-amarok-runtime-staging-mumbai
        retry: 5
        timeout: 30000 # 30 seconds
    transforms:
      - prefix:
          value: stagingmumbai_
          includeRootOperations: true
          ignore:
            - _SubgraphErrorPolicy_
      - autoPagination:
          validateSchema: true
          limitOfRecords: 250
  - name: Connext_ArbitrumGoerli
    handler:
      graphql:
        endpoint: https://api.thegraph.com/subgraphs/name/connext/amarok-runtime-v0-arb-goerli
        retry: 5
        timeout: 30000 # 30 seconds
    transforms:
      - prefix:
          value: arbitrumgoerli_
          includeRootOperations: true
          ignore:
            - _SubgraphErrorPolicy_
      - autoPagination:
          validateSchema: true
          limitOfRecords: 250
  - name: Connext_Staging_ArbitrumGoerli
    handler:
      graphql:
        endpoint: https://api.thegraph.com/subgraphs/name/connext/runtime-staging-arb-goerli
        retry: 5
        timeout: 30000 # 30 seconds
    transforms:
      - prefix:
          value: stagingarbitrumgoerli_
          includeRootOperations: true
          ignore:
            - _SubgraphErrorPolicy_
      - autoPagination:
          validateSchema: true
          limitOfRecords: 250
<<<<<<< HEAD
  - name: Connext_ZkSync2Testnet
    handler:
      graphql:
        endpoint: https://api.thegraph.com/subgraphs/name/connext/runtime-v0-zksynct
=======
  - name: Connext_ConsensysTest
    handler:
      graphql:
        endpoint: https://connext.bwarelabs.com/subgraphs/name/connext/amarok-runtime-v0-consensys-test
>>>>>>> acc91559
        retry: 5
        timeout: 30000 # 30 seconds
    transforms:
      - prefix:
<<<<<<< HEAD
          value: zksync2testnet_
=======
          value: consensystest_
>>>>>>> acc91559
          includeRootOperations: true
          ignore:
            - _SubgraphErrorPolicy_
      - autoPagination:
          validateSchema: true
          limitOfRecords: 250
<<<<<<< HEAD
=======

>>>>>>> acc91559
  - name: StableSwap_Goerli
    handler:
      graphql:
        endpoint: https://api.thegraph.com/subgraphs/name/connext/stableswap-v0-goerli
        retry: 5
        timeout: 30000 # 30 seconds
    transforms:
      - prefix:
          value: goerli_swap_
          includeRootOperations: true
          ignore:
            - _SubgraphErrorPolicy_
      - autoPagination:
          validateSchema: true
          limitOfRecords: 250
  - name: StableSwap_Staging_Goerli
    handler:
      graphql:
        endpoint: https://api.thegraph.com/subgraphs/name/connext/stableswap-staging-goerli
        retry: 5
        timeout: 30000 # 30 seconds
    transforms:
      - prefix:
          value: staginggoerli_swap_
          includeRootOperations: true
          ignore:
            - _SubgraphErrorPolicy_
      - autoPagination:
          validateSchema: true
          limitOfRecords: 250
  - name: StableSwap_OptimismGoerli
    handler:
      graphql:
        endpoint: https://api.thegraph.com/subgraphs/name/connext/stableswap-v0-opt-goerli
        retry: 5
        timeout: 30000 # 30 seconds
    transforms:
      - prefix:
          value: optimismgoerli_swap_
          includeRootOperations: true
          ignore:
            - _SubgraphErrorPolicy_
      - autoPagination:
          validateSchema: true
          limitOfRecords: 250
  - name: StableSwap_Staging_OptimismGoerli
    handler:
      graphql:
        endpoint: https://api.thegraph.com/subgraphs/name/connext/stableswap-staging-opt-goerli
        retry: 5
        timeout: 30000 # 30 seconds
    transforms:
      - prefix:
          value: stagingoptimismgoerli_swap_
          includeRootOperations: true
          ignore:
            - _SubgraphErrorPolicy_
      - autoPagination:
          validateSchema: true
          limitOfRecords: 250
  - name: StableSwap_Mumbai
    handler:
      graphql:
        endpoint: https://api.thegraph.com/subgraphs/name/connext/stableswap-v0-mumbai
        retry: 5
        timeout: 30000 # 30 seconds
    transforms:
      - prefix:
          value: mumbai_swap_
          includeRootOperations: true
          ignore:
            - _SubgraphErrorPolicy_
      - autoPagination:
          validateSchema: true
          limitOfRecords: 250
  - name: StableSwap_Staging_Mumbai
    handler:
      graphql:
        endpoint: https://api.thegraph.com/subgraphs/name/connext/stableswap-staging-mumbai
        retry: 5
        timeout: 30000 # 30 seconds
    transforms:
      - prefix:
          value: stagingmumbai_swap_
          includeRootOperations: true
          ignore:
            - _SubgraphErrorPolicy_
      - autoPagination:
          validateSchema: true
          limitOfRecords: 250
  - name: StableSwap_ArbitrumGoerli
    handler:
      graphql:
        endpoint: https://api.thegraph.com/subgraphs/name/connext/stableswap-v0-arb-goerli
        retry: 5
        timeout: 30000 # 30 seconds
    transforms:
      - prefix:
          value: arbitrumgoerli_swap_
          includeRootOperations: true
          ignore:
            - _SubgraphErrorPolicy_
      - autoPagination:
          validateSchema: true
          limitOfRecords: 250
  - name: StableSwap_Staging_ArbitrumGoerli
    handler:
      graphql:
        endpoint: https://api.thegraph.com/subgraphs/name/connext/stableswap-staging-arb-goerli
        retry: 5
        timeout: 30000 # 30 seconds
    transforms:
      - prefix:
          value: stagingarbitrumgoerli_swap_
          includeRootOperations: true
          ignore:
            - _SubgraphErrorPolicy_
      - autoPagination:
          validateSchema: true
          limitOfRecords: 250

  #####################################################
  # MAINNETS
  - name: Hub_Mainnet
    handler:
      graphql:
        endpoint: https://api.thegraph.com/subgraphs/name/connext/amarok-hub-v0-mainnet
        retry: 5
        timeout: 30000 # 30 seconds
    transforms:
      - prefix:
          value: mainnet_
          includeRootOperations: true
          ignore:
            - _SubgraphErrorPolicy_
      - autoPagination:
          validateSchema: true
          limitOfRecords: 250
  - name: Connext_Mainnet
    handler:
      graphql:
        strategy: highestValue
        strategyConfig:
          selectionSet: |
            {
              _meta {
                block {
                  number
                }
              }
            }
          value: "_meta.block.number"
        sources:
          - endpoint: "https://gateway.thegraph.com/api/{env.GRAPH_API_KEY}/subgraphs/id/DfD1tZSmDtjCGC2LeYEQbVzj9j8kNqKAQEsYL27Vg6Sw"
            retry: 2
            timeout: 30000 # 30 seconds
          - endpoint: https://api.thegraph.com/subgraphs/name/connext/amarok-runtime-v0-mainnet
            retry: 5
            timeout: 30000 # 30 seconds
    transforms:
      - prefix:
          value: mainnet_
          includeRootOperations: true
          ignore:
            - _SubgraphErrorPolicy_
      - autoPagination:
          validateSchema: true
          limitOfRecords: 250
  - name: Connext_Optimism
    handler:
      graphql:
        strategy: highestValue
        strategyConfig:
          selectionSet: |
            {
              _meta {
                block {
                  number
                }
              }
            }
          value: "_meta.block.number"
        sources:
          - endpoint: https://api.thegraph.com/subgraphs/name/connext/amarok-runtime-v0-optimism
            retry: 2
            timeout: 30000 # 30 seconds
          - endpoint: "https://connext.bwarelabs.com/subgraphs/name/connext/amarok-runtime-v0-optimism"
            retry: 5
            timeout: 30000 # 30 seconds
    transforms:
      - prefix:
          value: optimism_
          includeRootOperations: true
          ignore:
            - _SubgraphErrorPolicy_
      - autoPagination:
          validateSchema: true
          limitOfRecords: 250
  - name: Connext_Polygon
    handler:
      graphql:
        strategy: highestValue
        strategyConfig:
          selectionSet: |
            {
              _meta {
                block {
                  number
                }
              }
            }
          value: "_meta.block.number"
        sources:
          - endpoint: https://api.thegraph.com/subgraphs/name/connext/amarok-runtime-v0-polygon
            retry: 2
            timeout: 30000 # 30 seconds
          - endpoint: "https://connext.bwarelabs.com/subgraphs/name/connext/amarok-runtime-v0-polygon"
            retry: 5
            timeout: 30000 # 30 seconds
    transforms:
      - prefix:
          value: polygon_
          includeRootOperations: true
          ignore:
            - _SubgraphErrorPolicy_
      - autoPagination:
          validateSchema: true
          limitOfRecords: 250
  - name: Connext_ArbitrumOne
    handler:
      graphql:
        strategy: highestValue
        strategyConfig:
          selectionSet: |
            {
              _meta {
                block {
                  number
                }
              }
            }
          value: "_meta.block.number"
        sources:
          - endpoint: https://api.thegraph.com/subgraphs/name/connext/amarok-runtime-v0-arbitrum-one
            retry: 2
            timeout: 30000 # 30 seconds
          - endpoint: "https://connext.bwarelabs.com/subgraphs/name/connext/amarok-runtime-v0-arbitrum-one"
            retry: 5
            timeout: 30000 # 30 seconds
    transforms:
      - prefix:
          value: arbitrumone_
          includeRootOperations: true
          ignore:
            - _SubgraphErrorPolicy_
      - autoPagination:
          validateSchema: true
          limitOfRecords: 250
  - name: Connext_Bnb
    handler:
      graphql:
        strategy: highestValue
        strategyConfig:
          selectionSet: |
            {
              _meta {
                block {
                  number
                }
              }
            }
          value: "_meta.block.number"
        sources:
          - endpoint: https://api.thegraph.com/subgraphs/name/connext/amarok-runtime-v0-bnb
            retry: 2
            timeout: 30000 # 30 seconds
          - endpoint: "https://connext.bwarelabs.com/subgraphs/name/connext/amarok-runtime-v0-bnb"
            retry: 5
            timeout: 30000 # 30 seconds
    transforms:
      - prefix:
          value: bnb_
          includeRootOperations: true
          ignore:
            - _SubgraphErrorPolicy_
      - autoPagination:
          validateSchema: true
          limitOfRecords: 250
  - name: Connext_Xdai
    handler:
      graphql:
        strategy: highestValue
        strategyConfig:
          selectionSet: |
            {
              _meta {
                block {
                  number
                }
              }
            }
          value: "_meta.block.number"
        sources:
          - endpoint: "https://gateway.thegraph.com/api/{env.GRAPH_API_KEY}/subgraphs/id/EdS5b1Zbw8A5KHs4JRnWDKdM5K2Hnq97UuE8RG9b61Ey"
            retry: 2
            timeout: 30000 # 30 seconds
          - endpoint: "https://api.thegraph.com/subgraphs/name/connext/amarok-runtime-v0-gnosis"
            retry: 5
            timeout: 30000 # 30 seconds
          - endpoint: "https://graph-indexer.bwarelabs.com/subgraphs/id/QmU3SWxCwxaUMPkR4baatKMKAxs4mQfqHmXywzVyWxDuBp"
            retry: 5
            timeout: 30000 # 30 seconds
    transforms:
      - prefix:
          value: xdai_
          includeRootOperations: true
          ignore:
            - _SubgraphErrorPolicy_
      - autoPagination:
          validateSchema: true
          limitOfRecords: 250

  - name: StableSwap_Optimism
    handler:
      graphql:
        endpoint: https://api.thegraph.com/subgraphs/name/connext/stableswap-v0-optimism
        retry: 5
        timeout: 30000 # 30 seconds
    transforms:
      - prefix:
          value: optimism_swap_
          includeRootOperations: true
          ignore:
            - _SubgraphErrorPolicy_
      - autoPagination:
          validateSchema: true
          limitOfRecords: 250
  - name: StableSwap_Polygon
    handler:
      graphql:
        endpoint: https://api.thegraph.com/subgraphs/name/connext/stableswap-v0-polygon
        retry: 5
        timeout: 30000 # 30 seconds
    transforms:
      - prefix:
          value: polygon_swap_
          includeRootOperations: true
          ignore:
            - _SubgraphErrorPolicy_
      - autoPagination:
          validateSchema: true
          limitOfRecords: 250
  - name: StableSwap_ArbitrumOne
    handler:
      graphql:
        endpoint: https://api.thegraph.com/subgraphs/name/connext/stableswap-v0-arbitrum-one
        retry: 5
        timeout: 30000 # 30 seconds
    transforms:
      - prefix:
          value: arbitrumone_swap_
          includeRootOperations: true
          ignore:
            - _SubgraphErrorPolicy_
      - autoPagination:
          validateSchema: true
          limitOfRecords: 250
  - name: StableSwap_Bnb
    handler:
      graphql:
        endpoint: https://api.thegraph.com/subgraphs/name/connext/stableswap-v0-bnb
        retry: 5
        timeout: 30000 # 30 seconds
    transforms:
      - prefix:
          value: bnb_swap_
          includeRootOperations: true
          ignore:
            - _SubgraphErrorPolicy_
      - autoPagination:
          validateSchema: true
          limitOfRecords: 250
  - name: StableSwap_Xdai
    handler:
      graphql:
        endpoint: https://api.thegraph.com/subgraphs/name/connext/stableswap-v0-gnosis
        retry: 5
        timeout: 30000 # 30 seconds
    transforms:
      - prefix:
          value: xdai_swap_
          includeRootOperations: true
          ignore:
            - _SubgraphErrorPolicy_
      - autoPagination:
          validateSchema: true
          limitOfRecords: 250

  #####################################################
  # LOCAL
  - name: Connext_Local1337
    handler:
      graphql:
        endpoint: "{env.GRAPH_1337_ENDPOINT}"
        retry: 5
        timeout: 30000 # 30 seconds
    transforms:
      - prefix:
          value: local1337_
          includeRootOperations: true
          ignore:
            - _SubgraphErrorPolicy_
      - autoPagination:
          validateSchema: true
          limitOfRecords: 250
  - name: Connext_Local1338
    handler:
      graphql:
        endpoint: "{env.GRAPH_1338_ENDPOINT}"
        retry: 5
        timeout: 30000 # 30 seconds
    transforms:
      - prefix:
          value: local1338_
          includeRootOperations: true
          ignore:
            - _SubgraphErrorPolicy_
      - autoPagination:
          validateSchema: true
          limitOfRecords: 250<|MERGE_RESOLUTION|>--- conflicted
+++ resolved
@@ -181,36 +181,37 @@
       - autoPagination:
           validateSchema: true
           limitOfRecords: 250
-<<<<<<< HEAD
-  - name: Connext_ZkSync2Testnet
-    handler:
-      graphql:
-        endpoint: https://api.thegraph.com/subgraphs/name/connext/runtime-v0-zksynct
-=======
   - name: Connext_ConsensysTest
     handler:
       graphql:
         endpoint: https://connext.bwarelabs.com/subgraphs/name/connext/amarok-runtime-v0-consensys-test
->>>>>>> acc91559
-        retry: 5
-        timeout: 30000 # 30 seconds
-    transforms:
-      - prefix:
-<<<<<<< HEAD
-          value: zksync2testnet_
-=======
+        retry: 5
+        timeout: 30000 # 30 seconds
+    transforms:
+      - prefix:
           value: consensystest_
->>>>>>> acc91559
-          includeRootOperations: true
-          ignore:
-            - _SubgraphErrorPolicy_
-      - autoPagination:
-          validateSchema: true
-          limitOfRecords: 250
-<<<<<<< HEAD
-=======
+          includeRootOperations: true
+          ignore:
+            - _SubgraphErrorPolicy_
+      - autoPagination:
+          validateSchema: true
+          limitOfRecords: 250
+  - name: Connext_ZkSync2Test
+    handler:
+      graphql:
+        endpoint: https://connext.bwarelabs.com/subgraphs/name/connext/runtime-v0-zksynct
+        retry: 5
+        timeout: 30000 # 30 seconds
+    transforms:
+      - prefix:
+          value: zksync2test_
+          includeRootOperations: true
+          ignore:
+            - _SubgraphErrorPolicy_
+      - autoPagination:
+          validateSchema: true
+          limitOfRecords: 250
 
->>>>>>> acc91559
   - name: StableSwap_Goerli
     handler:
       graphql:
