--- conflicted
+++ resolved
@@ -1,19 +1,6 @@
 import { BigNumber, constants, Contract, providers, Signer } from "ethers";
-<<<<<<< HEAD
-=======
-import {
-  PrepareParams,
-  CancelParams,
-  FulfillParams,
-  NxtpError,
-  NxtpErrorJson,
-  Values,
-  getUuid,
-  isNode,
-} from "@connext/nxtp-utils";
->>>>>>> db4e7938
 import { BaseLogger } from "pino";
-import { PrepareParams, CancelParams, FulfillParams, getUuid } from "@connext/nxtp-utils";
+import { PrepareParams, CancelParams, FulfillParams, getUuid, isNode } from "@connext/nxtp-utils";
 import { TransactionManager as TTransactionManager, IERC20Minimal } from "@connext/nxtp-contracts/typechain";
 import TransactionManagerArtifact from "@connext/nxtp-contracts/artifacts/contracts/TransactionManager.sol/TransactionManager.json";
 import ERC20 from "@connext/nxtp-contracts/artifacts/contracts/interfaces/IERC20Minimal.sol/IERC20Minimal.json";
