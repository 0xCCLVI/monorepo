--- conflicted
+++ resolved
@@ -69,14 +69,9 @@
       router: mkAddress("0xrouter"),
       feePercentage: "1",
       index: 0,
-<<<<<<< HEAD
-=======
-      transactionId: "0x",
-      proof: [""],
->>>>>>> 3a22eea0
-      amount: utils.parseEther("1").toString(),
       transactionId: "0x",
       proof: ["0x"],
+      amount: utils.parseEther("1").toString(),
       relayerSignature: "0xsig",
     }),
     bid: (transactionId = "0xtxid", data = mock.entity.fulfillArgs()): Bid => ({
