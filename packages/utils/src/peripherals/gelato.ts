--- conflicted
+++ resolved
@@ -60,27 +60,17 @@
   // MAINNETS
   59140: 42161, // linea
 
-<<<<<<< HEAD
   // LOCALNETS
-=======
-  // TESTNETS
-  4: 1, // rinkeby
-  5: 5, // goerli
->>>>>>> fa3d5ac3
   1337: 1, // local chain
   1338: 1, // local chain
   13337: 1, // local chain
   13338: 1, // local chain
-<<<<<<< HEAD
+
 
   // TESTNETS
   4: 1, // rinkeby
   5: 1, // goerli
   420: 1, //  optimism-goerli
-=======
-  420: 420, //  optimism-goerli
-  80001: 137, // mumbai (polygon testnet)
->>>>>>> fa3d5ac3
   421613: 1, // arbitrum-goerli
   80001: 137, // mumbai (polygon testnet)
   10200: 100, // chiado (gnosis testnet)
