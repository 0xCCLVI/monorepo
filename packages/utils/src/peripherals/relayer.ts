--- conflicted
+++ resolved
@@ -2,6 +2,7 @@
 import { ChainReader } from "@connext/nxtp-txservice";
 
 import { getHardcodedGasLimits } from "../constants";
+import { NxtpError } from "../types";
 import { getChainIdFromDomain, getDecimalsForAsset } from "../helpers";
 import { Logger, createLoggingContext, RequestContext } from "../logging";
 
@@ -71,11 +72,11 @@
     isHighPriority,
   );
 
-<<<<<<< HEAD
   if (!estimatedRelayerFee || (estimatedRelayerFee == BigNumber.from("0") && chainreader)) {
     let gasPrice = BigNumber.from(0);
     try {
       gasPrice = await chainreader!.getGasPrice(Number(params.destinationDomain), requestContext);
+      estimatedRelayerFee = BigNumber.from(totalGasAmount).mul(gasPrice);
     } catch (e: unknown) {
       if (logger) {
         logger.warn("Error getting GasPrice", requestContext, methodContext, {
@@ -85,8 +86,8 @@
         return BigNumber.from(0);
       }
     }
-    estimatedRelayerFee = BigNumber.from(totalGasAmount).mul(gasPrice);
-=======
+  }
+
   if (destinationChainId == 10) {
     // consider l1gas for optimism network
     if (logger) {
@@ -104,17 +105,6 @@
       });
 
       estimatedRelayerFee = BigNumber.from(estimatedRelayerFee).add(l1EstimatedRelayerFee);
-    }
-  }
-
-  if (!estimatedRelayerFee || (estimatedRelayerFee == BigNumber.from("0") && gasPrice)) {
-    estimatedRelayerFee = BigNumber.from(totalGasAmount).mul(gasPrice!);
->>>>>>> c1289040
-    if (logger) {
-      logger.info("Used GasPrice to EstimateRelayerFee", requestContext, methodContext, {
-        estimatedRelayerFee,
-        gasPrice,
-      });
     }
   }
 
