--- conflicted
+++ resolved
@@ -19,10 +19,7 @@
 };
 
 export const fetchJson = utils.fetchJson;
-<<<<<<< HEAD
-=======
 
->>>>>>> 1e59ca77
 /**
  * Gets the best RPC URL between several options by comparing latencies
  * @param rpcUrls - The source list
