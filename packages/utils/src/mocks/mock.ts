import { providers, constants, BigNumber, utils } from "ethers";
import {
  chainDataToMap,
  XTransfer,
  XTransferStatus,
  getRandomBytes32,
  Bid,
  CallParams,
  ExecuteArgs,
  SignedBid,
  createLoggingContext,
} from "..";
import { mkAddress, mkBytes32, mkSig } from ".";

/**
 * General mock toolset used for testing globally.
 */
export const mock: any = {
  chain: {
    A: "1337",
    B: "1338",
  },
  domain: {
    A: "1337",
    B: "1338",
  },
  asset: {
    A: {
      name: "TEST-A",
      address: mkAddress("0xbeefbeefbeef"),
    },
    B: {
      name: "TEST-B",
      address: mkAddress("0x2faced"),
    },
  },
  chainData: () =>
    chainDataToMap([
      {
        name: "Unit Test Chain 1",
        chainId: parseInt(mock.chain.A),
        domainId: mock.chain.A,
        confirmations: 1,
        assetId: {},
      },
      {
        name: "Unit Test Chain 2",
        chainId: parseInt(mock.chain.B),
        domainId: mock.chain.B,
        confirmations: 1,
        assetId: {},
      },
    ]),
  signature: mkSig("0xabcdef1c"),
  encodedData: () => getRandomBytes32(),
  address: {
    router: mkAddress("0xc0ffeebabe"),
    relayer: mkAddress("0xdad"),
  },
  loggingContext: (name = "TEST") => createLoggingContext(name, undefined, mkBytes32()),
  entity: {
    callParams: (): CallParams => ({
      to: mkAddress("0xaaa"),
      callData: "0x",
      originDomain: mock.domain.A,
      destinationDomain: mock.domain.B,
    }),
    executeArgs: (): ExecuteArgs => ({
      params: mock.entity.callParams(),
      local: mkAddress("0x111"),
      router: mkAddress("0x222"),
      feePercentage: "1",
<<<<<<< HEAD
      nonce: 0,
=======
>>>>>>> e02cda32
      amount: utils.parseEther("1").toString(),
      nonce: 0,
      relayerSignature: "0xsig",
<<<<<<< HEAD
      originSender: mkAddress("0x333"),
=======
      originSender: "0xogsender",
>>>>>>> e02cda32
    }),
    bid: (transferId = "0xtxid", data = mock.entity.executeArgs()): Bid => ({
      transferId,
      data,
    }),
    signedBid: (): SignedBid => ({
      bid: mock.entity.bid(),
      signature: "0xsig",
    }),
    xtransfer: (
      originDomain: string,
      destinationDomain: string,
      amount = "1000",
      status: XTransferStatus = XTransferStatus.XCalled,
      asset: string = mock.asset.A.address,
      transferId: string = getRandomBytes32(),
      nonce = 1234,
      user: string = mkAddress("0xfaded"),
    ): XTransfer => {
      return Object.assign({
        // Meta
        originDomain: originDomain,
        destinationDomain: destinationDomain,
        status,

        // Transfer Data
        to: user,
        transferId,
        callTo: constants.AddressZero,
        callData: "0x0",
        idx: "0",
        nonce,
        router: mock.address.router,

        // XCalled
        xcall: {
          caller: user,
          transferringAmount: amount,
          localAmount: amount,
          transferringAsset: asset,
          localAsset: asset,
          transactionHash: getRandomBytes32(),
          timestamp: Math.floor(Date.now() / 1000 - 60),
          gasPrice: utils.parseUnits("5", "gwei").toString(),
          gasLimit: "80000",
          blockNumber: 7654321,
        },

        // If status is executed, we should have executed fields defined (but leave reconciled fields empty).
        execute:
          status === XTransferStatus.Executed
            ? {
                caller: mock.address.relayer,
                transferringAmount: amount,
                localAmount: amount,
                transferringAsset: asset,
                localAsset: asset,
                transactionHash: getRandomBytes32(),
                timestamp: Math.floor(Date.now() / 1000 - 30),
                gasPrice: utils.parseUnits("5", "gwei").toString(),
                gasLimit: "80000",
                blockNumber: 5651345,
              }
            : undefined,
      });
    },
  },
  ethers: {
    receipt: (): providers.TransactionReceipt =>
      ({
        blockHash: "foo",
        blockNumber: 1,
        byzantium: true,
        confirmations: 5,
        contractAddress: mkAddress(),
        cumulativeGasUsed: constants.One,
        from: mkAddress(),
        transactionHash: mkBytes32(),
        effectiveGasPrice: BigNumber.from(10),
        gasUsed: constants.One,
        to: mkAddress(),
        logs: [],
        logsBloom: "",
        transactionIndex: 1,
      } as unknown as providers.TransactionReceipt),
  },
  contracts: {
    deployments: {
      connext: function (chainId: number) {
        return {
          address: mkAddress("0x123123"),
          abi: "fakeAbi()",
        };
      },
      priceOracle: function (chainId: number) {
        return {
          address: mkAddress("0x321321"),
          abi: "fakeAbi()",
        };
      },
    },
  },
};<|MERGE_RESOLUTION|>--- conflicted
+++ resolved
@@ -70,18 +70,10 @@
       local: mkAddress("0x111"),
       router: mkAddress("0x222"),
       feePercentage: "1",
-<<<<<<< HEAD
-      nonce: 0,
-=======
->>>>>>> e02cda32
       amount: utils.parseEther("1").toString(),
       nonce: 0,
       relayerSignature: "0xsig",
-<<<<<<< HEAD
-      originSender: mkAddress("0x333"),
-=======
       originSender: "0xogsender",
->>>>>>> e02cda32
     }),
     bid: (transferId = "0xtxid", data = mock.entity.executeArgs()): Bid => ({
       transferId,
