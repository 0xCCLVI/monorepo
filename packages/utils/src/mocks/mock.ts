import { providers, constants, BigNumber, utils } from "ethers";

import {
  chainDataToMap,
  XTransfer,
  XTransferStatus,
  getRandomBytes32,
  Bid,
  TransferInfo,
  ExecuteArgs,
  createLoggingContext,
} from "..";
import {
  Auction,
  ExecutorData,
  XMessage,
  RootMessage,
  XCallArgs,
  OriginMessage,
  AggregatedRoot,
  PropagatedRoot,
  ReceivedAggregateRoot,
  XTransferErrorStatus,
  StableSwapPool,
  StableSwapExchange,
  StableSwapPoolEvent,
<<<<<<< HEAD
  Asset,
=======
  XTransferMessageStatus,
>>>>>>> 8ca06584
} from "../types";
import { getNtpTimeSeconds, getRandomAddress } from "../helpers";

import { mkAddress, mkBytes32, mkSig } from ".";

export const mockSequencer = mkAddress("0x333");

/**
 * General mock toolset used for testing globally.
 */
export const mock = {
  domain: {
    A: "13337",
    B: "13338",
  },
  chain: {
    A: "1337",
    B: "1338",
  },
  asset: {
    A: {
      name: "TEST-A",
      symbol: "TSTA",
      address: "0xBeEFBEEfBeEf0000000000000000000000000000",
    },
    B: {
      name: "TEST-B",
      symbol: "TSTB",
      address: "0x2fAceD0000000000000000000000000000000000",
    },
  },
  chainData: () =>
    chainDataToMap([
      {
        name: "Unit Test Chain 1",
        chainId: parseInt(mock.chain.A),
        domainId: mock.domain.A,
        confirmations: 1,
        assetId: {
          "0xBeEFBEEfBeEf0000000000000000000000000000": {
            name: mock.asset.A.name,
            symbol: mock.asset.A.symbol,
            mainnetEquivalent: "0x0000000000000000000000000000000000000000",
            decimals: 18,
          },
          "0x2fAceD0000000000000000000000000000000000": {
            name: mock.asset.B.name,
            symbol: mock.asset.B.symbol,
            mainnetEquivalent: "0x0000000000000000000000000000000000000000",
            decimals: 18,
          },
        },
        subgraphs: {
          runtime: [{ query: "http://example.com", health: "http://example.com" }],
          analytics: [{ query: "http://example.com", health: "http://example.com" }],
          maxLag: 10,
        },
      },
      {
        name: "Unit Test Chain 2",
        chainId: parseInt(mock.chain.B),
        domainId: mock.domain.B,
        confirmations: 1,
        assetId: {},
        subgraphs: {
          runtime: [{ query: "http://example.com", health: "http://example.com" }],
          analytics: [{ query: "http://example.com", health: "http://example.com" }],
          maxLag: 10,
        },
      },
    ]),
  signature: mkSig("0xabcdef1c"),
  encodedData: () => getRandomBytes32(),
  address: {
    router: mkAddress("0xc0ffeebabe"),
    relayer: mkAddress("0xdad"),
  },
  loggingContext: (name = "TEST") => createLoggingContext(name, undefined, mkBytes32()),
  entity: {
    callParams: (overrides: Partial<TransferInfo> = {}): TransferInfo => ({
      originDomain: mock.domain.A,
      destinationDomain: mock.domain.B,
      canonicalDomain: mock.domain.A,
      to: mkAddress("0xaaa"),
      delegate: mkAddress("0xbbb"),
      receiveLocal: false,
      callData: "0x",
      slippage: "1000",
      originSender: mkAddress("0x111"),
      bridgedAmt: "100",
      normalizedIn: "100",
      nonce: 1,
      canonicalId: mkAddress("0x123"),
      ...overrides,
    }),
    xcallArgs: (overrides: Partial<XCallArgs> = {}): XCallArgs => ({
      destination: mock.entity.callParams().destinationDomain,
      to: mock.entity.callParams().to,
      asset: mock.asset.A.address,
      delegate: mkAddress(),
      amount: utils.parseEther("1").toString(),
      slippage: "1000",
      callData: "0x",
      ...overrides,
    }),
    executeArgs: (overrides: Partial<ExecuteArgs> = {}): ExecuteArgs => ({
      params: mock.entity.callParams(),
      routers: [mkAddress("0x222")],
      routerSignatures: [mock.signature],
      sequencer: mockSequencer,
      sequencerSignature: mock.signature,
      ...overrides,
    }),
    auction: (overrides: Partial<Auction>): Auction => ({
      timestamp: getNtpTimeSeconds().toString(),
      origin: mock.domain.A,
      destination: mock.domain.B,
      bids: {
        [mock.address.router]: mock.entity.bid(),
      },
      ...overrides,
    }),
    bid: (overrides: Partial<Bid> = {}): Bid => ({
      routerVersion: "0.0.1",
      transferId: getRandomBytes32(),
      origin: mock.domain.A,
      router: mock.address.router,
      signatures: {
        "1": getRandomBytes32(),
        "2": getRandomBytes32(),
        "3": getRandomBytes32(),
      },
      ...overrides,
    }),
    executorData: (overrides: Partial<ExecutorData> = {}): ExecutorData => ({
      transferId: getRandomBytes32(),
      origin: mock.domain.A,
      executorVersion: "0.0.1",
      routerAddress: mock.address.router,
      encodedData: "0xabcde",
      ...overrides,
    }),
    asset: (overrides: Partial<Asset> = {}): Asset => ({
      adoptedAsset: getRandomAddress(),
      blockNumber: "1",
      canonicalDomain: mock.domain.A,
      canonicalId: getRandomBytes32(),
      decimal: "18",
      domain: mock.domain.A,
      id: getRandomAddress(),
      key: getRandomBytes32(),
      localAsset: getRandomAddress(),
      ...overrides,
    }),
    xtransfer: (
      overrides: {
        originDomain?: string;
        destinationDomain?: string;
        canonicalDomain?: string;
        canonicalId?: string;
        delegate?: string;
        slippage?: string;
        originSender?: string;
        bridgedAmt?: string;
        normalizedIn?: string;
        originChain?: string;
        destinationChain?: string;
        amount?: string;
        status?: XTransferStatus;
        errorStatus?: XTransferErrorStatus;
        messageStatus?: XTransferMessageStatus;
        asset?: string;
        transferId?: string;
        messageHash?: string;
        nonce?: number;
        user?: string;
        routers?: string[];
        relayerFee?: string; // deprecated
        relayerFees?: { [asset: string]: string };
      } = {},
    ): XTransfer => {
      const originDomain: string = overrides.originDomain ?? mock.domain.A;
      const destinationDomain: string = overrides.destinationDomain ?? mock.domain.B;
      const canonicalDomain: string = overrides.canonicalDomain ?? mock.domain.A;
      const canonicalId: string = overrides.canonicalId ?? "0";
      const delegate: string = overrides.delegate ?? mkAddress("0x222");
      const slippage: string = overrides.slippage ?? "1000";
      const originSender: string = overrides.originSender ?? mkAddress("0xaaa");
      const bridgedAmt: string = overrides.bridgedAmt ?? "100";
      const normalizedIn: string = overrides.normalizedIn ?? "100";
      const originChain: string = overrides.originChain ?? mock.chain.A;
      const destinationChain: string = overrides.destinationChain ?? mock.chain.B;
      const amount = overrides.amount ?? "1000";
      const status: XTransferStatus | undefined = overrides.status;
      const errorStatus: XTransferErrorStatus | undefined = overrides.errorStatus;
      const messageStatus: XTransferMessageStatus = overrides.messageStatus ?? XTransferMessageStatus.XCalled;
      const asset: string = overrides.asset ?? mock.asset.A.address;
      const transferId: string = overrides.transferId ?? getRandomBytes32();
      const nonce = overrides.nonce ?? 1234;
      const user: string = overrides.user ?? mkAddress("0xfaded");
      const routers = overrides.routers ?? [mock.address.router];
      const messageHash: string = overrides.messageHash ?? getRandomBytes32();
      const relayerFee: string = overrides.relayerFee ?? "0";
      const relayerFees: { [asset: string]: string } = overrides.relayerFees ?? {
        [constants.AddressZero]: relayerFee ?? "0",
      };

      const shouldHaveOriginDefined = true;
      const shouldHaveDestinationDefined = status && status != XTransferStatus.XCalled;
      return {
        // Meta
        transferId,

        // Call Params
        xparams: {
          originDomain,
          destinationDomain,
          canonicalDomain,
          to: user,
          callData: "0x",
          slippage,
          receiveLocal: false,
          delegate,
          originSender,
          bridgedAmt,
          normalizedIn,
          nonce,
          canonicalId,
        },

        origin: shouldHaveOriginDefined
          ? {
              chain: originChain,

              messageHash,

              relayerFees,

              errorStatus,

              messageStatus,

              // Assets
              assets: {
                transacting: {
                  asset,
                  amount,
                },
                bridged: {
                  asset,
                  amount,
                },
              },

              // XCalled
              xcall: {
                // Event Data
                caller: user,
                transactionHash: getRandomBytes32(),
                timestamp: Math.floor(Date.now() / 1000 - 60),
                gasPrice: utils.parseUnits("5", "gwei").toString(),
                gasLimit: "80000",
                blockNumber: 7654321,
                txOrigin: user,
              },
            }
          : undefined,

        destination: shouldHaveDestinationDefined
          ? {
              chain: destinationChain,

              // Event Data
              status,
              routers,

              // Assets
              assets: {
                // Transfer must have been Executed in order to have this defined.
                transacting:
                  status !== XTransferStatus.Reconciled
                    ? {
                        asset,
                        amount,
                      }
                    : undefined,
                local: {
                  asset,
                  amount,
                },
              },

              // If status is executed, we should have executed fields defined (but leave reconciled fields empty).
              execute:
                status === XTransferStatus.Executed || status === XTransferStatus.CompletedSlow
                  ? {
                      originSender: user,
                      caller: mock.address.relayer,
                      transactionHash: getRandomBytes32(),
                      timestamp: Math.floor(Date.now() / 1000 - 30),
                      gasPrice: utils.parseUnits("5", "gwei").toString(),
                      gasLimit: "80000",
                      blockNumber: 5651345,
                      txOrigin: user,
                    }
                  : undefined,

              reconcile:
                status === XTransferStatus.Reconciled || status === XTransferStatus.CompletedFast
                  ? {
                      caller: mock.address.relayer,
                      transactionHash: getRandomBytes32(),
                      timestamp: Math.floor(Date.now() / 1000),
                      gasPrice: utils.parseUnits("5", "gwei").toString(),
                      gasLimit: "100000",
                      blockNumber: 5651390,
                      txOrigin: user,
                    }
                  : undefined,
            }
          : undefined,
      };
    },
    dbTransfer: (overrides: any): any => ({
      origin_domain: mock.domain.A,
      destination_domain: mock.domain.B,
      nonce: 0,
      canonical_id: mkBytes32("0x111"),
      canonical_domain: mock.domain.A,
      to: mkAddress("0x11111"),
      call_data: mkBytes32("0xaaa"),
      transfer_id: mkBytes32("0xbbb"),
      origin_chain: mock.chain.A,
      origin_transacting_amount: 100,
      origin_transacting_asset: mkAddress("0x11"),
      origin_bridged_amount: 100,
      origin_bridged_asset: mkAddress("0x12"),
      xcall_block_number: 100,
      xcall_caller: mkAddress("0x1"),
      xcall_gas_limit: 10000,
      xcall_gas_price: 5,
      xcall_timestamp: 1e8,
      xcall_transaction_hash: mkBytes32("0xccc"),
      relayer_fee: 0,
      receive_local: false,
      slippage: 0,
      origin_sender: mkAddress("0x1a1a1a"),
      bridged_amt: 100,
      normalized_in: 100,
      destination_chain: mock.chain.B,
      destination_transacting_amount: 100,
      destination_transacting_asset: mkAddress("0x22"),
      destination_local_amount: 100,
      destination_local_asset: mkAddress("0x13"),
      routers: [],
      status: XTransferStatus.XCalled,
      execute_block_number: 100,
      execute_caller: mkAddress("0x2"),
      execute_gas_limit: 10000,
      execute_gas_price: 5,
      execute_timestamp: 1e8,
      execute_transaction_hash: mkBytes32("0xddd"),
      execute_relayer_fee: 0,
      execute_origin_sender: mkAddress("0x3"),
      reconcile_block_number: 100,
      reconcile_caller: mkAddress("0x4"),
      reconcile_gas_limit: 10000,
      reconcile_gas_price: 5,
      reconcile_timestamp: 1e8,
      reconcile_transaction_hash: mkBytes32("0xeee"),
      reconcile_relayer_fee: 0,
      reconcile_origin_sender: mkAddress("0x5"),
      ...overrides,
    }),
    originMessage: (overrides: Partial<OriginMessage> = {}): OriginMessage => ({
      domain: mock.domain.A,
      transferId: getRandomBytes32(),
      destinationDomain: mock.domain.B,
      leaf: getRandomBytes32(),
      index: Math.floor(Date.now() / 1000),
      root: getRandomBytes32(),
      message: getRandomBytes32(),
      ...overrides,
    }),
    xMessage: (overrides: Partial<XMessage> = {}): XMessage => ({
      leaf: getRandomBytes32(),
      originDomain: mock.domain.A,
      destinationDomain: mock.domain.B,
      transferId: getRandomBytes32(),
      origin: {
        index: Math.floor(Date.now() / 1000),
        root: getRandomBytes32(),
        message: getRandomBytes32(),
      },
      destination: {
        processed: false,
        returnData: getRandomBytes32(),
      },
      ...overrides,
    }),
    rootMessage: (overrides: Partial<RootMessage> = {}): RootMessage => ({
      id: getRandomBytes32(),
      spokeDomain: mock.domain.A,
      hubDomain: mock.domain.B,
      root: getRandomBytes32(),
      caller: mock.address.relayer,
      transactionHash: getRandomBytes32(),
      timestamp: Math.floor(Date.now() / 1000),
      gasPrice: utils.parseUnits("5", "gwei").toString(),
      gasLimit: "100000",
      blockNumber: Math.floor(Date.now() / 1000),
      processed: false,
      count: Math.floor(Date.now() / 1000),
      ...overrides,
    }),
    aggregatedRoot: (overrides: Partial<AggregatedRoot> = {}): AggregatedRoot => ({
      id: getRandomBytes32(),
      domain: mock.domain.A,
      receivedRoot: getRandomBytes32(),
      index: Math.floor(Date.now() / 1000),
      ...overrides,
    }),
    propagatedRoot: (overrides: Partial<PropagatedRoot> = {}): PropagatedRoot => ({
      id: getRandomBytes32(),
      aggregate: getRandomBytes32(),
      domainsHash: getRandomBytes32(),
      count: Math.floor(Date.now() / 1000),
      ...overrides,
    }),
    receivedAggregateRoot: (overrides: Partial<ReceivedAggregateRoot> = {}): ReceivedAggregateRoot => ({
      id: getRandomBytes32(),
      domain: mock.domain.A,
      root: getRandomBytes32(),
      blockNumber: Math.floor(Date.now() / 1000),
      ...overrides,
    }),
    stableSwapPool: (overrides: Partial<StableSwapPool> = {}): StableSwapPool => ({
      key: getRandomBytes32(),
      domain: mock.domain.A,
      isActive: true,
      lpToken: getRandomAddress(),
      initialA: 200,
      futureA: 200,
      initialATime: 0,
      futureATime: 0,
      swapFee: "400000",
      adminFee: "0",
      pooledTokens: [getRandomAddress(), getRandomAddress()],
      tokenPrecisionMultipliers: ["1", "1"],
      poolTokenDecimals: [18, 18],
      balances: ["200000", "200000"],
      virtualPrice: "400000",
      invariant: "0",
      lpTokenSupply: "0",
      ...overrides,
    }),
    stableSwapExchange: (overrides: Partial<StableSwapExchange> = {}): StableSwapExchange => ({
      id: getRandomBytes32(),
      poolId: getRandomBytes32(),
      domain: mock.domain.A,
      buyer: getRandomAddress(),
      boughtId: 1,
      soldId: 0,
      tokensSold: Math.floor(Date.now() / 1000),
      tokensBought: Math.floor(Date.now() / 1000),
      balances: [200, 200],
      fee: 2,
      blockNumber: Math.floor(Date.now() / 1000),
      transactionHash: getRandomBytes32(),
      timestamp: Math.floor(Date.now() / 1000),
      ...overrides,
    }),
    stableswapPoolEvent: (overrides: Partial<StableSwapPoolEvent> = {}): StableSwapPoolEvent => ({
      id: `add_liquidity-${getRandomBytes32()}`,
      poolId: getRandomBytes32(),
      domain: mock.domain.A,
      provider: getRandomAddress(),
      action: "Add",
      pooledTokens: [getRandomAddress(), getRandomAddress()],
      poolTokenDecimals: [18, 18],
      balances: [200, 200],
      fees: [2, 2],
      tokenAmounts: [200, 200],
      lpTokenAmount: Math.floor(Date.now() / 1000),
      lpTokenSupply: Math.floor(Date.now() / 1000),
      blockNumber: Math.floor(Date.now() / 1000),
      transactionHash: getRandomBytes32(),
      timestamp: Math.floor(Date.now() / 1000),
      ...overrides,
    }),
  },
  ethers: {
    receipt: (overrides: Partial<providers.TransactionReceipt> = {}): providers.TransactionReceipt =>
      ({
        blockHash: "foo",
        blockNumber: 1,
        byzantium: true,
        confirmations: 5,
        contractAddress: mkAddress(),
        cumulativeGasUsed: constants.One,
        from: mkAddress(),
        transactionHash: mkBytes32(),
        effectiveGasPrice: BigNumber.from(10),
        gasUsed: constants.One,
        to: mkAddress(),
        logs: [],
        logsBloom: "",
        transactionIndex: 1,
        ...overrides,
      } as unknown as providers.TransactionReceipt),
  },
  contracts: {
    deployments: {
      connext: function (_: number) {
        return {
          address: mkAddress("0x123123"),
          abi: "fakeAbi()",
        };
      },
      relayerProxy: function (_: number) {
        return {
          address: mkAddress("0x123123"),
          abi: "fakeAbi()",
        };
      },
      priceOracle: function (_: number) {
        return {
          address: mkAddress("0x321321"),
          abi: "fakeAbi()",
        };
      },
      stableSwap: function (_: number) {
        return {
          address: mkAddress("0x222222"),
          abi: "fakeAbi()",
        };
      },
      spokeConnector: function (_: number) {
        return {
          address: mkAddress("0x333333"),
          abi: "fakeAbi()",
        };
      },
      hubConnector: function (_: number) {
        return {
          address: mkAddress("0x444444"),
          abi: "fakeAbi()",
        };
      },
      multisend: function (_: number) {
        return {
          address: mkAddress("0x555555"),
          abi: "fakeAbi()",
        };
      },
      unwrapper: function (_: number) {
        return {
          address: mkAddress("0x666666"),
          abi: "fakeAbi()",
        };
      },
    },
  },
};<|MERGE_RESOLUTION|>--- conflicted
+++ resolved
@@ -24,11 +24,8 @@
   StableSwapPool,
   StableSwapExchange,
   StableSwapPoolEvent,
-<<<<<<< HEAD
   Asset,
-=======
   XTransferMessageStatus,
->>>>>>> 8ca06584
 } from "../types";
 import { getNtpTimeSeconds, getRandomAddress } from "../helpers";
 
