--- conflicted
+++ resolved
@@ -73,15 +73,12 @@
     "reconcile_tx_origin",
     "relayer_fee",
     "error_status",
-<<<<<<< HEAD
     "message_status",
     "message_hash",
-=======
     "execute_simulation",
     "execute_simulation_from",
     "execute_simulation_to",
     "execute_simulation_network",
->>>>>>> f569a865
   ].join(",");
 
 /**
