<<<<<<< HEAD
{"contracts/interfaces/IERC20Minimal.sol":{"l":{},"path":"/Users/laynehaber/Developer/nxtp/packages/contracts/contracts/interfaces/IERC20Minimal.sol","s":{},"b":{},"f":{},"fnMap":{},"statementMap":{},"branchMap":{}},"contracts/interfaces/IFulfillInterpreter.sol":{"l":{},"path":"/Users/laynehaber/Developer/nxtp/packages/contracts/contracts/interfaces/IFulfillInterpreter.sol","s":{},"b":{},"f":{},"fnMap":{},"statementMap":{},"branchMap":{}},"contracts/interfaces/ITransactionManager.sol":{"l":{},"path":"/Users/laynehaber/Developer/nxtp/packages/contracts/contracts/interfaces/ITransactionManager.sol","s":{},"b":{},"f":{},"fnMap":{},"statementMap":{},"branchMap":{}},"contracts/interpreters/FulfillInterpreter.sol":{"l":{"13":12,"17":8,"18":7,"22":1,"37":7,"38":7,"39":4,"44":7,"46":7,"48":3,"50":3,"51":2,"56":7},"path":"/Users/laynehaber/Developer/nxtp/packages/contracts/contracts/interpreters/FulfillInterpreter.sol","s":{"1":12,"2":8,"3":1,"4":7,"5":7,"6":4,"7":7,"8":7,"9":3,"10":3,"11":2,"12":7},"b":{"1":[7,1],"2":[4,3],"3":[3,4],"4":[2,1]},"f":{"1":12,"2":8,"3":1,"4":7},"fnMap":{"1":{"name":"constructor","line":12,"loc":{"start":{"line":12,"column":2},"end":{"line":14,"column":2}}},"2":{"name":"onlyTransactionManager","line":16,"loc":{"start":{"line":16,"column":2},"end":{"line":19,"column":2}}},"3":{"name":"getTransactionManager","line":21,"loc":{"start":{"line":21,"column":2},"end":{"line":23,"column":2}}},"4":{"name":"execute","line":32,"loc":{"start":{"line":25,"column":2},"end":{"line":66,"column":2}}}},"statementMap":{"1":{"start":{"line":13,"column":4},"end":{"line":13,"column":43}},"2":{"start":{"line":17,"column":4},"end":{"line":17,"column":57}},"3":{"start":{"line":22,"column":4},"end":{"line":22,"column":30}},"4":{"start":{"line":37,"column":4},"end":{"line":37,"column":44}},"5":{"start":{"line":38,"column":4},"end":{"line":38,"column":1249}},"6":{"start":{"line":39,"column":6},"end":{"line":39,"column":61}},"7":{"start":{"line":44,"column":4},"end":{"line":44,"column":96}},"8":{"start":{"line":46,"column":4},"end":{"line":46,"column":1545}},"9":{"start":{"line":48,"column":6},"end":{"line":48,"column":61}},"10":{"start":{"line":50,"column":6},"end":{"line":50,"column":1704}},"11":{"start":{"line":51,"column":8},"end":{"line":51,"column":63}},"12":{"start":{"line":56,"column":4},"end":{"line":56,"column":1822}}},"branchMap":{"1":{"line":17,"type":"if","locations":[{"start":{"line":17,"column":4},"end":{"line":17,"column":4}},{"start":{"line":17,"column":4},"end":{"line":17,"column":4}}]},"2":{"line":38,"type":"if","locations":[{"start":{"line":38,"column":4},"end":{"line":38,"column":4}},{"start":{"line":38,"column":4},"end":{"line":38,"column":4}}]},"3":{"line":46,"type":"if","locations":[{"start":{"line":46,"column":4},"end":{"line":46,"column":4}},{"start":{"line":46,"column":4},"end":{"line":46,"column":4}}]},"4":{"line":50,"type":"if","locations":[{"start":{"line":50,"column":6},"end":{"line":50,"column":6}},{"start":{"line":50,"column":6},"end":{"line":50,"column":6}}]}}},"contracts/lib/LibAsset.sol":{"l":{"18":118,"22":2,"31":16,"32":16,"40":21,"49":26,"57":4,"65":2,"76":31},"path":"/Users/laynehaber/Developer/nxtp/packages/contracts/contracts/lib/LibAsset.sol","s":{"1":118,"2":2,"3":16,"4":16,"5":21,"6":26,"7":4,"8":2,"9":31},"b":{"1":[15,1]},"f":{"1":118,"2":2,"3":16,"4":21,"5":26,"6":4,"7":2,"8":31},"fnMap":{"1":{"name":"isEther","line":17,"loc":{"start":{"line":17,"column":4},"end":{"line":19,"column":4}}},"2":{"name":"getOwnBalance","line":21,"loc":{"start":{"line":21,"column":4},"end":{"line":26,"column":4}}},"3":{"name":"transferEther","line":28,"loc":{"start":{"line":28,"column":4},"end":{"line":33,"column":4}}},"4":{"name":"transferERC20","line":35,"loc":{"start":{"line":35,"column":4},"end":{"line":41,"column":4}}},"5":{"name":"transferFromERC20","line":43,"loc":{"start":{"line":43,"column":4},"end":{"line":50,"column":4}}},"6":{"name":"increaseERC20Allowance","line":52,"loc":{"start":{"line":52,"column":4},"end":{"line":58,"column":4}}},"7":{"name":"decreaseERC20Allowance","line":60,"loc":{"start":{"line":60,"column":4},"end":{"line":66,"column":4}}},"8":{"name":"transferAsset","line":71,"loc":{"start":{"line":71,"column":4},"end":{"line":79,"column":4}}}},"statementMap":{"1":{"start":{"line":18,"column":6},"end":{"line":18,"column":38}},"2":{"start":{"line":22,"column":6},"end":{"line":22,"column":791}},"3":{"start":{"line":31,"column":6},"end":{"line":31,"column":57}},"4":{"start":{"line":32,"column":6},"end":{"line":32,"column":32}},"5":{"start":{"line":40,"column":6},"end":{"line":40,"column":63}},"6":{"start":{"line":49,"column":6},"end":{"line":49,"column":66}},"7":{"start":{"line":57,"column":6},"end":{"line":57,"column":70}},"8":{"start":{"line":65,"column":6},"end":{"line":65,"column":70}},"9":{"start":{"line":76,"column":6},"end":{"line":76,"column":2224}}},"branchMap":{"1":{"line":32,"type":"if","locations":[{"start":{"line":32,"column":6},"end":{"line":32,"column":6}},{"start":{"line":32,"column":6},"end":{"line":32,"column":6}}]}}},"contracts/ProposedOwnable.sol":{"l":{"42":9,"49":1009,"56":13,"63":2,"70":1,"77":889,"78":883,"86":11,"94":7,"95":6,"99":15,"100":15,"101":15,"105":11,"106":11,"107":11},"path":"/Users/laynehaber/Developer/nxtp/packages/contracts/contracts/ProposedOwnable.sol","s":{"1":9,"2":1009,"3":13,"4":2,"5":1,"6":889,"7":11,"8":7,"9":6,"10":15,"11":15,"12":15,"13":11,"14":11,"15":11},"b":{"1":[883,6],"2":[6,1]},"f":{"1":9,"2":1009,"3":13,"4":2,"5":1,"6":889,"7":11,"8":7,"9":15,"10":11},"fnMap":{"1":{"name":"constructor","line":41,"loc":{"start":{"line":41,"column":2},"end":{"line":43,"column":2}}},"2":{"name":"owner","line":48,"loc":{"start":{"line":48,"column":2},"end":{"line":50,"column":2}}},"3":{"name":"proposed","line":55,"loc":{"start":{"line":55,"column":2},"end":{"line":57,"column":2}}},"4":{"name":"proposedTimestamp","line":62,"loc":{"start":{"line":62,"column":2},"end":{"line":64,"column":2}}},"5":{"name":"delay","line":69,"loc":{"start":{"line":69,"column":2},"end":{"line":71,"column":2}}},"6":{"name":"onlyOwner","line":76,"loc":{"start":{"line":76,"column":2},"end":{"line":79,"column":2}}},"7":{"name":"proposeNewOwner","line":85,"loc":{"start":{"line":85,"column":2},"end":{"line":87,"column":2}}},"8":{"name":"acceptProposedOwner","line":93,"loc":{"start":{"line":93,"column":2},"end":{"line":96,"column":2}}},"9":{"name":"_setOwner","line":98,"loc":{"start":{"line":98,"column":2},"end":{"line":102,"column":2}}},"10":{"name":"_setProposed","line":104,"loc":{"start":{"line":104,"column":2},"end":{"line":108,"column":2}}}},"statementMap":{"1":{"start":{"line":42,"column":4},"end":{"line":42,"column":24}},"2":{"start":{"line":49,"column":4},"end":{"line":49,"column":17}},"3":{"start":{"line":56,"column":4},"end":{"line":56,"column":20}},"4":{"start":{"line":63,"column":4},"end":{"line":63,"column":29}},"5":{"start":{"line":70,"column":4},"end":{"line":70,"column":17}},"6":{"start":{"line":77,"column":6},"end":{"line":77,"column":46}},"7":{"start":{"line":86,"column":4},"end":{"line":86,"column":30}},"8":{"start":{"line":94,"column":4},"end":{"line":94,"column":71}},"9":{"start":{"line":95,"column":4},"end":{"line":95,"column":23}},"10":{"start":{"line":99,"column":4},"end":{"line":99,"column":29}},"11":{"start":{"line":100,"column":4},"end":{"line":100,"column":20}},"12":{"start":{"line":101,"column":4},"end":{"line":101,"column":49}},"13":{"start":{"line":105,"column":4},"end":{"line":105,"column":39}},"14":{"start":{"line":106,"column":4},"end":{"line":106,"column":28}},"15":{"start":{"line":107,"column":4},"end":{"line":107,"column":37}}},"branchMap":{"1":{"line":77,"type":"if","locations":[{"start":{"line":77,"column":6},"end":{"line":77,"column":6}},{"start":{"line":77,"column":6},"end":{"line":77,"column":6}}]},"2":{"line":94,"type":"if","locations":[{"start":{"line":94,"column":4},"end":{"line":94,"column":4}},{"start":{"line":94,"column":4},"end":{"line":94,"column":4}}]}}},"contracts/TransactionManager.sol":{"l":{"78":9,"79":9,"85":107,"92":215,"95":214,"98":213,"101":213,"108":7,"111":6,"114":5,"117":5,"125":638,"128":637,"131":637,"139":5,"142":4,"145":4,"156":39,"159":38,"162":37,"165":37,"168":36,"171":35,"174":35,"175":21,"177":14,"178":13,"182":31,"197":5,"200":4,"202":3,"204":3,"207":2,"212":2,"215":2,"257":69,"260":68,"263":67,"264":67,"267":66,"270":65,"273":64,"276":63,"279":62,"282":60,"285":59,"286":59,"296":58,"301":31,"306":30,"309":29,"319":29,"320":19,"322":10,"323":9,"340":27,"346":26,"349":25,"352":24,"355":23,"356":23,"359":22,"363":22,"369":47,"385":47,"386":47,"419":20,"422":20,"425":19,"428":18,"431":17,"435":16,"438":15,"446":14,"448":14,"455":4,"458":3,"465":10,"466":10,"471":10,"472":7,"476":9,"478":4,"479":4,"488":5,"489":5,"490":3,"496":4,"508":10,"510":10,"540":21,"543":21,"546":20,"550":19,"558":18,"561":18,"563":10,"568":4,"571":3,"575":6,"576":5,"578":4,"582":4,"583":4,"588":4,"589":4,"595":8,"598":4,"606":7,"610":12,"613":12,"634":22,"641":22,"648":41,"661":41,"670":124,"675":124},"path":"/Users/laynehaber/Developer/nxtp/packages/contracts/contracts/TransactionManager.sol","s":{"1":9,"2":9,"3":107,"4":215,"5":214,"6":213,"7":213,"8":7,"9":6,"10":5,"11":5,"12":638,"13":637,"14":637,"15":5,"16":4,"17":4,"18":39,"19":38,"20":37,"21":37,"22":36,"23":35,"24":35,"25":21,"26":14,"27":13,"28":31,"29":5,"30":4,"31":3,"32":3,"33":2,"34":2,"35":69,"36":68,"37":67,"38":67,"39":66,"40":65,"41":64,"42":63,"43":62,"44":60,"45":59,"46":59,"47":58,"48":31,"49":30,"50":29,"51":29,"52":19,"53":10,"54":9,"55":27,"56":26,"57":25,"58":24,"59":23,"60":23,"61":22,"62":47,"63":47,"64":47,"65":20,"66":20,"67":19,"68":18,"69":17,"70":16,"71":15,"72":14,"73":14,"74":4,"75":3,"76":10,"77":10,"78":7,"79":9,"80":4,"81":4,"82":5,"83":5,"84":3,"85":4,"86":10,"87":10,"88":21,"89":21,"90":20,"91":19,"92":18,"93":18,"94":10,"95":4,"96":3,"97":6,"98":5,"99":4,"100":4,"101":4,"102":4,"103":8,"104":4,"105":7,"106":12,"107":12,"108":22,"109":22,"110":41,"111":41,"112":124,"113":124},"b":{"1":[214,1],"2":[213,1],"3":[6,1],"4":[5,1],"5":[637,1],"6":[4,1],"7":[38,1],"8":[37,1],"9":[36,1],"10":[35,1],"11":[21,14],"12":[19,2],"13":[13,1],"14":[4,1],"15":[3,1],"16":[2,1],"17":[68,1],"18":[67,1],"19":[66,1],"20":[65,1],"21":[64,1],"22":[63,1],"23":[62,1],"24":[60,2],"25":[59,1],"26":[58,1],"27":[31,27],"28":[30,1],"29":[29,1],"30":[19,10],"31":[17,2],"32":[9,1],"33":[26,1],"34":[25,1],"35":[24,1],"36":[23,1],"37":[22,1],"38":[19,1],"39":[18,1],"40":[17,1],"41":[16,1],"42":[15,1],"43":[14,1],"44":[4,10],"45":[3,1],"46":[7,3],"47":[4,5],"48":[4,0],"49":[3,2],"50":[20,1],"51":[19,1],"52":[18,1],"53":[10,8],"54":[4,6],"55":[3,1],"56":[5,1],"57":[4,1],"58":[4,0],"59":[4,4],"60":[3,1]},"f":{"1":9,"2":107,"3":215,"4":7,"5":638,"6":5,"7":39,"8":5,"9":69,"10":20,"11":21,"12":22,"13":41,"14":124},"fnMap":{"1":{"name":"constructor","line":77,"loc":{"start":{"line":77,"column":2},"end":{"line":80,"column":2}}},"2":{"name":"renounced","line":84,"loc":{"start":{"line":84,"column":2},"end":{"line":86,"column":2}}},"3":{"name":"addRouter","line":90,"loc":{"start":{"line":90,"column":2},"end":{"line":102,"column":2}}},"4":{"name":"removeRouter","line":106,"loc":{"start":{"line":106,"column":2},"end":{"line":118,"column":2}}},"5":{"name":"addAssetId","line":123,"loc":{"start":{"line":123,"column":2},"end":{"line":132,"column":2}}},"6":{"name":"removeAssetId","line":137,"loc":{"start":{"line":137,"column":2},"end":{"line":146,"column":2}}},"7":{"name":"addLiquidity","line":154,"loc":{"start":{"line":154,"column":2},"end":{"line":183,"column":2}}},"8":{"name":"removeLiquidity","line":191,"loc":{"start":{"line":191,"column":2},"end":{"line":216,"column":2}}},"9":{"name":"prepare","line":248,"loc":{"start":{"line":248,"column":2},"end":{"line":387,"column":2}}},"10":{"name":"fulfill","line":415,"loc":{"start":{"line":410,"column":2},"end":{"line":511,"column":2}}},"11":{"name":"cancel","line":530,"loc":{"start":{"line":527,"column":2},"end":{"line":614,"column":2}}},"12":{"name":"recoverSignature","line":627,"loc":{"start":{"line":627,"column":2},"end":{"line":642,"column":2}}},"13":{"name":"hashInvariantTransactionData","line":647,"loc":{"start":{"line":647,"column":2},"end":{"line":662,"column":2}}},"14":{"name":"hashVariantTransactionData","line":669,"loc":{"start":{"line":669,"column":2},"end":{"line":676,"column":2}}}},"statementMap":{"1":{"start":{"line":78,"column":4},"end":{"line":78,"column":21}},"2":{"start":{"line":79,"column":4},"end":{"line":79,"column":54}},"3":{"start":{"line":85,"column":4},"end":{"line":85,"column":32}},"4":{"start":{"line":92,"column":4},"end":{"line":92,"column":43}},"5":{"start":{"line":95,"column":4},"end":{"line":95,"column":55}},"6":{"start":{"line":98,"column":4},"end":{"line":98,"column":33}},"7":{"start":{"line":101,"column":4},"end":{"line":101,"column":40}},"8":{"start":{"line":108,"column":4},"end":{"line":108,"column":43}},"9":{"start":{"line":111,"column":4},"end":{"line":111,"column":54}},"10":{"start":{"line":114,"column":4},"end":{"line":114,"column":34}},"11":{"start":{"line":117,"column":4},"end":{"line":117,"column":42}},"12":{"start":{"line":125,"column":4},"end":{"line":125,"column":55}},"13":{"start":{"line":128,"column":4},"end":{"line":128,"column":33}},"14":{"start":{"line":131,"column":4},"end":{"line":131,"column":40}},"15":{"start":{"line":139,"column":4},"end":{"line":139,"column":54}},"16":{"start":{"line":142,"column":4},"end":{"line":142,"column":34}},"17":{"start":{"line":145,"column":4},"end":{"line":145,"column":42}},"18":{"start":{"line":156,"column":4},"end":{"line":156,"column":43}},"19":{"start":{"line":159,"column":4},"end":{"line":159,"column":33}},"20":{"start":{"line":162,"column":4},"end":{"line":162,"column":34}},"21":{"start":{"line":165,"column":4},"end":{"line":165,"column":61}},"22":{"start":{"line":168,"column":4},"end":{"line":168,"column":61}},"23":{"start":{"line":171,"column":4},"end":{"line":171,"column":44}},"24":{"start":{"line":174,"column":4},"end":{"line":174,"column":6974}},"25":{"start":{"line":175,"column":6},"end":{"line":175,"column":44}},"26":{"start":{"line":177,"column":6},"end":{"line":177,"column":39}},"27":{"start":{"line":178,"column":6},"end":{"line":178,"column":75}},"28":{"start":{"line":182,"column":4},"end":{"line":182,"column":60}},"29":{"start":{"line":197,"column":4},"end":{"line":197,"column":46}},"30":{"start":{"line":200,"column":4},"end":{"line":200,"column":33}},"31":{"start":{"line":202,"column":4},"end":{"line":202,"column":63}},"32":{"start":{"line":204,"column":4},"end":{"line":204,"column":46}},"33":{"start":{"line":212,"column":4},"end":{"line":212,"column":53}},"34":{"start":{"line":215,"column":4},"end":{"line":215,"column":65}},"35":{"start":{"line":257,"column":4},"end":{"line":257,"column":54}},"36":{"start":{"line":260,"column":4},"end":{"line":260,"column":56}},"37":{"start":{"line":263,"column":4},"end":{"line":263,"column":34}},"38":{"start":{"line":264,"column":4},"end":{"line":264,"column":74}},"39":{"start":{"line":267,"column":4},"end":{"line":267,"column":70}},"40":{"start":{"line":270,"column":4},"end":{"line":270,"column":66}},"41":{"start":{"line":273,"column":4},"end":{"line":273,"column":84}},"42":{"start":{"line":276,"column":4},"end":{"line":276,"column":106}},"43":{"start":{"line":279,"column":4},"end":{"line":279,"column":63}},"44":{"start":{"line":282,"column":4},"end":{"line":282,"column":63}},"45":{"start":{"line":285,"column":4},"end":{"line":285,"column":57}},"46":{"start":{"line":286,"column":4},"end":{"line":286,"column":66}},"47":{"start":{"line":296,"column":4},"end":{"line":296,"column":12754}},"48":{"start":{"line":301,"column":6},"end":{"line":301,"column":34}},"49":{"start":{"line":306,"column":6},"end":{"line":306,"column":83}},"50":{"start":{"line":309,"column":6},"end":{"line":309,"column":94}},"51":{"start":{"line":319,"column":6},"end":{"line":319,"column":13852}},"52":{"start":{"line":320,"column":8},"end":{"line":320,"column":45}},"53":{"start":{"line":322,"column":8},"end":{"line":322,"column":40}},"54":{"start":{"line":323,"column":8},"end":{"line":323,"column":98}},"55":{"start":{"line":340,"column":6},"end":{"line":340,"column":102}},"56":{"start":{"line":346,"column":6},"end":{"line":346,"column":85}},"57":{"start":{"line":349,"column":6},"end":{"line":349,"column":58}},"58":{"start":{"line":352,"column":6},"end":{"line":352,"column":38}},"59":{"start":{"line":355,"column":6},"end":{"line":355,"column":92}},"60":{"start":{"line":356,"column":6},"end":{"line":356,"column":41}},"61":{"start":{"line":359,"column":6},"end":{"line":359,"column":94}},"62":{"start":{"line":369,"column":4},"end":{"line":369,"column":16296}},"63":{"start":{"line":385,"column":4},"end":{"line":385,"column":143}},"64":{"start":{"line":386,"column":4},"end":{"line":386,"column":17}},"65":{"start":{"line":419,"column":4},"end":{"line":419,"column":57}},"66":{"start":{"line":422,"column":4},"end":{"line":422,"column":140}},"67":{"start":{"line":425,"column":4},"end":{"line":425,"column":54}},"68":{"start":{"line":428,"column":4},"end":{"line":428,"column":52}},"69":{"start":{"line":431,"column":4},"end":{"line":431,"column":109}},"70":{"start":{"line":435,"column":4},"end":{"line":435,"column":49}},"71":{"start":{"line":438,"column":4},"end":{"line":438,"column":64}},"72":{"start":{"line":446,"column":4},"end":{"line":446,"column":95}},"73":{"start":{"line":448,"column":4},"end":{"line":448,"column":20390}},"74":{"start":{"line":455,"column":6},"end":{"line":455,"column":51}},"75":{"start":{"line":458,"column":6},"end":{"line":458,"column":74}},"76":{"start":{"line":465,"column":6},"end":{"line":465,"column":20}},"77":{"start":{"line":471,"column":6},"end":{"line":471,"column":21213}},"78":{"start":{"line":472,"column":8},"end":{"line":472,"column":87}},"79":{"start":{"line":476,"column":6},"end":{"line":476,"column":21396}},"80":{"start":{"line":478,"column":8},"end":{"line":478,"column":21506}},"81":{"start":{"line":479,"column":10},"end":{"line":479,"column":98}},"82":{"start":{"line":488,"column":8},"end":{"line":488,"column":64}},"83":{"start":{"line":489,"column":8},"end":{"line":489,"column":21970}},"84":{"start":{"line":490,"column":10},"end":{"line":490,"column":86}},"85":{"start":{"line":496,"column":8},"end":{"line":496,"column":22308}},"86":{"start":{"line":508,"column":4},"end":{"line":508,"column":132}},"87":{"start":{"line":510,"column":4},"end":{"line":510,"column":17}},"88":{"start":{"line":540,"column":4},"end":{"line":540,"column":57}},"89":{"start":{"line":543,"column":4},"end":{"line":543,"column":140}},"90":{"start":{"line":546,"column":4},"end":{"line":546,"column":52}},"91":{"start":{"line":550,"column":4},"end":{"line":550,"column":49}},"92":{"start":{"line":558,"column":4},"end":{"line":558,"column":95}},"93":{"start":{"line":561,"column":4},"end":{"line":561,"column":25446}},"94":{"start":{"line":563,"column":6},"end":{"line":563,"column":25551}},"95":{"start":{"line":568,"column":8},"end":{"line":568,"column":53}},"96":{"start":{"line":571,"column":8},"end":{"line":571,"column":105}},"97":{"start":{"line":575,"column":8},"end":{"line":575,"column":26237}},"98":{"start":{"line":576,"column":10},"end":{"line":576,"column":143}},"99":{"start":{"line":578,"column":10},"end":{"line":578,"column":87}},"100":{"start":{"line":582,"column":8},"end":{"line":582,"column":24}},"101":{"start":{"line":588,"column":8},"end":{"line":588,"column":26724}},"102":{"start":{"line":589,"column":10},"end":{"line":589,"column":102}},"103":{"start":{"line":595,"column":6},"end":{"line":595,"column":26938}},"104":{"start":{"line":598,"column":8},"end":{"line":598,"column":141}},"105":{"start":{"line":606,"column":6},"end":{"line":606,"column":76}},"106":{"start":{"line":610,"column":4},"end":{"line":610,"column":111}},"107":{"start":{"line":613,"column":4},"end":{"line":613,"column":17}},"108":{"start":{"line":634,"column":4},"end":{"line":634,"column":28510}},"109":{"start":{"line":641,"column":4},"end":{"line":641,"column":97}},"110":{"start":{"line":648,"column":4},"end":{"line":648,"column":29055}},"111":{"start":{"line":661,"column":4},"end":{"line":661,"column":43}},"112":{"start":{"line":670,"column":4},"end":{"line":670,"column":30020}},"113":{"start":{"line":675,"column":4},"end":{"line":675,"column":41}}},"branchMap":{"1":{"line":92,"type":"if","locations":[{"start":{"line":92,"column":4},"end":{"line":92,"column":4}},{"start":{"line":92,"column":4},"end":{"line":92,"column":4}}]},"2":{"line":95,"type":"if","locations":[{"start":{"line":95,"column":4},"end":{"line":95,"column":4}},{"start":{"line":95,"column":4},"end":{"line":95,"column":4}}]},"3":{"line":108,"type":"if","locations":[{"start":{"line":108,"column":4},"end":{"line":108,"column":4}},{"start":{"line":108,"column":4},"end":{"line":108,"column":4}}]},"4":{"line":111,"type":"if","locations":[{"start":{"line":111,"column":4},"end":{"line":111,"column":4}},{"start":{"line":111,"column":4},"end":{"line":111,"column":4}}]},"5":{"line":125,"type":"if","locations":[{"start":{"line":125,"column":4},"end":{"line":125,"column":4}},{"start":{"line":125,"column":4},"end":{"line":125,"column":4}}]},"6":{"line":139,"type":"if","locations":[{"start":{"line":139,"column":4},"end":{"line":139,"column":4}},{"start":{"line":139,"column":4},"end":{"line":139,"column":4}}]},"7":{"line":156,"type":"if","locations":[{"start":{"line":156,"column":4},"end":{"line":156,"column":4}},{"start":{"line":156,"column":4},"end":{"line":156,"column":4}}]},"8":{"line":159,"type":"if","locations":[{"start":{"line":159,"column":4},"end":{"line":159,"column":4}},{"start":{"line":159,"column":4},"end":{"line":159,"column":4}}]},"9":{"line":165,"type":"if","locations":[{"start":{"line":165,"column":4},"end":{"line":165,"column":4}},{"start":{"line":165,"column":4},"end":{"line":165,"column":4}}]},"10":{"line":168,"type":"if","locations":[{"start":{"line":168,"column":4},"end":{"line":168,"column":4}},{"start":{"line":168,"column":4},"end":{"line":168,"column":4}}]},"11":{"line":174,"type":"if","locations":[{"start":{"line":174,"column":4},"end":{"line":174,"column":4}},{"start":{"line":174,"column":4},"end":{"line":174,"column":4}}]},"12":{"line":175,"type":"if","locations":[{"start":{"line":175,"column":6},"end":{"line":175,"column":6}},{"start":{"line":175,"column":6},"end":{"line":175,"column":6}}]},"13":{"line":177,"type":"if","locations":[{"start":{"line":177,"column":6},"end":{"line":177,"column":6}},{"start":{"line":177,"column":6},"end":{"line":177,"column":6}}]},"14":{"line":197,"type":"if","locations":[{"start":{"line":197,"column":4},"end":{"line":197,"column":4}},{"start":{"line":197,"column":4},"end":{"line":197,"column":4}}]},"15":{"line":200,"type":"if","locations":[{"start":{"line":200,"column":4},"end":{"line":200,"column":4}},{"start":{"line":200,"column":4},"end":{"line":200,"column":4}}]},"16":{"line":204,"type":"if","locations":[{"start":{"line":204,"column":4},"end":{"line":204,"column":4}},{"start":{"line":204,"column":4},"end":{"line":204,"column":4}}]},"17":{"line":257,"type":"if","locations":[{"start":{"line":257,"column":4},"end":{"line":257,"column":4}},{"start":{"line":257,"column":4},"end":{"line":257,"column":4}}]},"18":{"line":260,"type":"if","locations":[{"start":{"line":260,"column":4},"end":{"line":260,"column":4}},{"start":{"line":260,"column":4},"end":{"line":260,"column":4}}]},"19":{"line":264,"type":"if","locations":[{"start":{"line":264,"column":4},"end":{"line":264,"column":4}},{"start":{"line":264,"column":4},"end":{"line":264,"column":4}}]},"20":{"line":267,"type":"if","locations":[{"start":{"line":267,"column":4},"end":{"line":267,"column":4}},{"start":{"line":267,"column":4},"end":{"line":267,"column":4}}]},"21":{"line":270,"type":"if","locations":[{"start":{"line":270,"column":4},"end":{"line":270,"column":4}},{"start":{"line":270,"column":4},"end":{"line":270,"column":4}}]},"22":{"line":273,"type":"if","locations":[{"start":{"line":273,"column":4},"end":{"line":273,"column":4}},{"start":{"line":273,"column":4},"end":{"line":273,"column":4}}]},"23":{"line":276,"type":"if","locations":[{"start":{"line":276,"column":4},"end":{"line":276,"column":4}},{"start":{"line":276,"column":4},"end":{"line":276,"column":4}}]},"24":{"line":279,"type":"if","locations":[{"start":{"line":279,"column":4},"end":{"line":279,"column":4}},{"start":{"line":279,"column":4},"end":{"line":279,"column":4}}]},"25":{"line":282,"type":"if","locations":[{"start":{"line":282,"column":4},"end":{"line":282,"column":4}},{"start":{"line":282,"column":4},"end":{"line":282,"column":4}}]},"26":{"line":286,"type":"if","locations":[{"start":{"line":286,"column":4},"end":{"line":286,"column":4}},{"start":{"line":286,"column":4},"end":{"line":286,"column":4}}]},"27":{"line":296,"type":"if","locations":[{"start":{"line":296,"column":4},"end":{"line":296,"column":4}},{"start":{"line":296,"column":4},"end":{"line":296,"column":4}}]},"28":{"line":301,"type":"if","locations":[{"start":{"line":301,"column":6},"end":{"line":301,"column":6}},{"start":{"line":301,"column":6},"end":{"line":301,"column":6}}]},"29":{"line":306,"type":"if","locations":[{"start":{"line":306,"column":6},"end":{"line":306,"column":6}},{"start":{"line":306,"column":6},"end":{"line":306,"column":6}}]},"30":{"line":319,"type":"if","locations":[{"start":{"line":319,"column":6},"end":{"line":319,"column":6}},{"start":{"line":319,"column":6},"end":{"line":319,"column":6}}]},"31":{"line":320,"type":"if","locations":[{"start":{"line":320,"column":8},"end":{"line":320,"column":8}},{"start":{"line":320,"column":8},"end":{"line":320,"column":8}}]},"32":{"line":322,"type":"if","locations":[{"start":{"line":322,"column":8},"end":{"line":322,"column":8}},{"start":{"line":322,"column":8},"end":{"line":322,"column":8}}]},"33":{"line":340,"type":"if","locations":[{"start":{"line":340,"column":6},"end":{"line":340,"column":6}},{"start":{"line":340,"column":6},"end":{"line":340,"column":6}}]},"34":{"line":346,"type":"if","locations":[{"start":{"line":346,"column":6},"end":{"line":346,"column":6}},{"start":{"line":346,"column":6},"end":{"line":346,"column":6}}]},"35":{"line":349,"type":"if","locations":[{"start":{"line":349,"column":6},"end":{"line":349,"column":6}},{"start":{"line":349,"column":6},"end":{"line":349,"column":6}}]},"36":{"line":352,"type":"if","locations":[{"start":{"line":352,"column":6},"end":{"line":352,"column":6}},{"start":{"line":352,"column":6},"end":{"line":352,"column":6}}]},"37":{"line":356,"type":"if","locations":[{"start":{"line":356,"column":6},"end":{"line":356,"column":6}},{"start":{"line":356,"column":6},"end":{"line":356,"column":6}}]},"38":{"line":422,"type":"if","locations":[{"start":{"line":422,"column":4},"end":{"line":422,"column":4}},{"start":{"line":422,"column":4},"end":{"line":422,"column":4}}]},"39":{"line":425,"type":"if","locations":[{"start":{"line":425,"column":4},"end":{"line":425,"column":4}},{"start":{"line":425,"column":4},"end":{"line":425,"column":4}}]},"40":{"line":428,"type":"if","locations":[{"start":{"line":428,"column":4},"end":{"line":428,"column":4}},{"start":{"line":428,"column":4},"end":{"line":428,"column":4}}]},"41":{"line":431,"type":"if","locations":[{"start":{"line":431,"column":4},"end":{"line":431,"column":4}},{"start":{"line":431,"column":4},"end":{"line":431,"column":4}}]},"42":{"line":435,"type":"if","locations":[{"start":{"line":435,"column":4},"end":{"line":435,"column":4}},{"start":{"line":435,"column":4},"end":{"line":435,"column":4}}]},"43":{"line":438,"type":"if","locations":[{"start":{"line":438,"column":4},"end":{"line":438,"column":4}},{"start":{"line":438,"column":4},"end":{"line":438,"column":4}}]},"44":{"line":448,"type":"if","locations":[{"start":{"line":448,"column":4},"end":{"line":448,"column":4}},{"start":{"line":448,"column":4},"end":{"line":448,"column":4}}]},"45":{"line":455,"type":"if","locations":[{"start":{"line":455,"column":6},"end":{"line":455,"column":6}},{"start":{"line":455,"column":6},"end":{"line":455,"column":6}}]},"46":{"line":471,"type":"if","locations":[{"start":{"line":471,"column":6},"end":{"line":471,"column":6}},{"start":{"line":471,"column":6},"end":{"line":471,"column":6}}]},"47":{"line":476,"type":"if","locations":[{"start":{"line":476,"column":6},"end":{"line":476,"column":6}},{"start":{"line":476,"column":6},"end":{"line":476,"column":6}}]},"48":{"line":478,"type":"if","locations":[{"start":{"line":478,"column":8},"end":{"line":478,"column":8}},{"start":{"line":478,"column":8},"end":{"line":478,"column":8}}]},"49":{"line":489,"type":"if","locations":[{"start":{"line":489,"column":8},"end":{"line":489,"column":8}},{"start":{"line":489,"column":8},"end":{"line":489,"column":8}}]},"50":{"line":543,"type":"if","locations":[{"start":{"line":543,"column":4},"end":{"line":543,"column":4}},{"start":{"line":543,"column":4},"end":{"line":543,"column":4}}]},"51":{"line":546,"type":"if","locations":[{"start":{"line":546,"column":4},"end":{"line":546,"column":4}},{"start":{"line":546,"column":4},"end":{"line":546,"column":4}}]},"52":{"line":550,"type":"if","locations":[{"start":{"line":550,"column":4},"end":{"line":550,"column":4}},{"start":{"line":550,"column":4},"end":{"line":550,"column":4}}]},"53":{"line":561,"type":"if","locations":[{"start":{"line":561,"column":4},"end":{"line":561,"column":4}},{"start":{"line":561,"column":4},"end":{"line":561,"column":4}}]},"54":{"line":563,"type":"if","locations":[{"start":{"line":563,"column":6},"end":{"line":563,"column":6}},{"start":{"line":563,"column":6},"end":{"line":563,"column":6}}]},"55":{"line":568,"type":"if","locations":[{"start":{"line":568,"column":8},"end":{"line":568,"column":8}},{"start":{"line":568,"column":8},"end":{"line":568,"column":8}}]},"56":{"line":575,"type":"if","locations":[{"start":{"line":575,"column":8},"end":{"line":575,"column":8}},{"start":{"line":575,"column":8},"end":{"line":575,"column":8}}]},"57":{"line":576,"type":"if","locations":[{"start":{"line":576,"column":10},"end":{"line":576,"column":10}},{"start":{"line":576,"column":10},"end":{"line":576,"column":10}}]},"58":{"line":588,"type":"if","locations":[{"start":{"line":588,"column":8},"end":{"line":588,"column":8}},{"start":{"line":588,"column":8},"end":{"line":588,"column":8}}]},"59":{"line":595,"type":"if","locations":[{"start":{"line":595,"column":6},"end":{"line":595,"column":6}},{"start":{"line":595,"column":6},"end":{"line":595,"column":6}}]},"60":{"line":598,"type":"if","locations":[{"start":{"line":598,"column":8},"end":{"line":598,"column":8}},{"start":{"line":598,"column":8},"end":{"line":598,"column":8}}]}}}}
=======
{"contracts/interfaces/IERC20Minimal.sol":{"l":{},"path":"/Users/laynehaber/Developer/nxtp/packages/contracts/contracts/interfaces/IERC20Minimal.sol","s":{},"b":{},"f":{},"fnMap":{},"statementMap":{},"branchMap":{}},"contracts/interfaces/IFulfillInterpreter.sol":{"l":{},"path":"/Users/laynehaber/Developer/nxtp/packages/contracts/contracts/interfaces/IFulfillInterpreter.sol","s":{},"b":{},"f":{},"fnMap":{},"statementMap":{},"branchMap":{}},"contracts/interfaces/ITransactionManager.sol":{"l":{},"path":"/Users/laynehaber/Developer/nxtp/packages/contracts/contracts/interfaces/ITransactionManager.sol","s":{},"b":{},"f":{},"fnMap":{},"statementMap":{},"branchMap":{}},"contracts/interpreters/FulfillInterpreter.sol":{"l":{"13":9,"18":8,"19":7,"25":1,"47":7,"48":7,"49":4,"54":7,"56":7,"58":3,"60":3,"61":2},"path":"/Users/laynehaber/Developer/nxtp/packages/contracts/contracts/interpreters/FulfillInterpreter.sol","s":{"1":9,"2":8,"3":1,"4":7,"5":7,"6":4,"7":7,"8":7,"9":3,"10":3,"11":2},"b":{"1":[7,1],"2":[4,3],"3":[3,4],"4":[2,1]},"f":{"1":9,"2":8,"3":1,"4":7},"fnMap":{"1":{"name":"constructor","line":12,"loc":{"start":{"line":12,"column":2},"end":{"line":14,"column":2}}},"2":{"name":"onlyTransactionManager","line":17,"loc":{"start":{"line":17,"column":2},"end":{"line":20,"column":2}}},"3":{"name":"getTransactionManager","line":24,"loc":{"start":{"line":24,"column":2},"end":{"line":26,"column":2}}},"4":{"name":"execute","line":45,"loc":{"start":{"line":39,"column":2},"end":{"line":64,"column":2}}}},"statementMap":{"1":{"start":{"line":13,"column":4},"end":{"line":13,"column":43}},"2":{"start":{"line":18,"column":4},"end":{"line":18,"column":57}},"3":{"start":{"line":25,"column":4},"end":{"line":25,"column":30}},"4":{"start":{"line":47,"column":4},"end":{"line":47,"column":44}},"5":{"start":{"line":48,"column":4},"end":{"line":48,"column":1909}},"6":{"start":{"line":49,"column":6},"end":{"line":49,"column":61}},"7":{"start":{"line":54,"column":4},"end":{"line":54,"column":72}},"8":{"start":{"line":56,"column":4},"end":{"line":56,"column":2181}},"9":{"start":{"line":58,"column":6},"end":{"line":58,"column":61}},"10":{"start":{"line":60,"column":6},"end":{"line":60,"column":2340}},"11":{"start":{"line":61,"column":8},"end":{"line":61,"column":63}}},"branchMap":{"1":{"line":18,"type":"if","locations":[{"start":{"line":18,"column":4},"end":{"line":18,"column":4}},{"start":{"line":18,"column":4},"end":{"line":18,"column":4}}]},"2":{"line":48,"type":"if","locations":[{"start":{"line":48,"column":4},"end":{"line":48,"column":4}},{"start":{"line":48,"column":4},"end":{"line":48,"column":4}}]},"3":{"line":56,"type":"if","locations":[{"start":{"line":56,"column":4},"end":{"line":56,"column":4}},{"start":{"line":56,"column":4},"end":{"line":56,"column":4}}]},"4":{"line":60,"type":"if","locations":[{"start":{"line":60,"column":6},"end":{"line":60,"column":6}},{"start":{"line":60,"column":6},"end":{"line":60,"column":6}}]}}},"contracts/lib/LibAsset.sol":{"l":{"22":134,"28":2,"41":16,"42":16,"55":21,"69":26,"81":7,"82":6,"94":4,"95":3,"110":31},"path":"/Users/laynehaber/Developer/nxtp/packages/contracts/contracts/lib/LibAsset.sol","s":{"1":134,"2":2,"3":16,"4":16,"5":21,"6":26,"7":7,"8":6,"9":4,"10":3,"11":31},"b":{"1":[15,1],"2":[6,1],"3":[3,1]},"f":{"1":134,"2":2,"3":16,"4":21,"5":26,"6":7,"7":4,"8":31},"fnMap":{"1":{"name":"isEther","line":21,"loc":{"start":{"line":21,"column":4},"end":{"line":23,"column":4}}},"2":{"name":"getOwnBalance","line":27,"loc":{"start":{"line":27,"column":4},"end":{"line":32,"column":4}}},"3":{"name":"transferEther","line":38,"loc":{"start":{"line":38,"column":4},"end":{"line":43,"column":4}}},"4":{"name":"transferERC20","line":50,"loc":{"start":{"line":50,"column":4},"end":{"line":56,"column":4}}},"5":{"name":"transferFromERC20","line":63,"loc":{"start":{"line":63,"column":4},"end":{"line":70,"column":4}}},"6":{"name":"increaseERC20Allowance","line":76,"loc":{"start":{"line":76,"column":4},"end":{"line":83,"column":4}}},"7":{"name":"decreaseERC20Allowance","line":89,"loc":{"start":{"line":89,"column":4},"end":{"line":96,"column":4}}},"8":{"name":"transferAsset","line":105,"loc":{"start":{"line":105,"column":4},"end":{"line":113,"column":4}}}},"statementMap":{"1":{"start":{"line":22,"column":6},"end":{"line":22,"column":38}},"2":{"start":{"line":28,"column":6},"end":{"line":28,"column":1165}},"3":{"start":{"line":41,"column":6},"end":{"line":41,"column":57}},"4":{"start":{"line":42,"column":6},"end":{"line":42,"column":32}},"5":{"start":{"line":55,"column":6},"end":{"line":55,"column":63}},"6":{"start":{"line":69,"column":6},"end":{"line":69,"column":66}},"7":{"start":{"line":81,"column":6},"end":{"line":81,"column":42}},"8":{"start":{"line":82,"column":6},"end":{"line":82,"column":70}},"9":{"start":{"line":94,"column":6},"end":{"line":94,"column":42}},"10":{"start":{"line":95,"column":6},"end":{"line":95,"column":70}},"11":{"start":{"line":110,"column":6},"end":{"line":110,"column":4204}}},"branchMap":{"1":{"line":42,"type":"if","locations":[{"start":{"line":42,"column":6},"end":{"line":42,"column":6}},{"start":{"line":42,"column":6},"end":{"line":42,"column":6}}]},"2":{"line":81,"type":"if","locations":[{"start":{"line":81,"column":6},"end":{"line":81,"column":6}},{"start":{"line":81,"column":6},"end":{"line":81,"column":6}}]},"3":{"line":94,"type":"if","locations":[{"start":{"line":94,"column":6},"end":{"line":94,"column":6}},{"start":{"line":94,"column":6},"end":{"line":94,"column":6}}]}}},"contracts/TransactionManager.sol":{"l":{"80":6,"81":6,"87":5,"88":5,"94":199,"100":4,"107":595,"114":4,"125":40,"128":39,"131":38,"134":37,"137":36,"140":36,"141":22,"143":14,"144":13,"148":32,"163":5,"166":4,"168":3,"170":3,"173":2,"178":2,"181":2,"223":68,"226":67,"229":66,"232":65,"235":64,"238":63,"241":62,"244":61,"247":59,"250":58,"252":57,"255":56,"256":56,"266":55,"271":30,"274":29,"284":29,"285":19,"287":10,"288":9,"302":25,"305":24,"308":23,"309":23,"312":22,"316":22,"322":47,"338":47,"339":47,"372":20,"375":20,"378":19,"381":18,"384":17,"388":16,"391":15,"399":14,"401":14,"408":4,"411":3,"418":10,"419":10,"424":10,"425":7,"429":9,"431":4,"432":4,"440":5,"441":3,"447":4,"458":10,"460":10,"490":21,"493":21,"496":20,"500":19,"508":18,"511":18,"513":10,"518":4,"521":3,"525":6,"526":5,"528":4,"532":4,"533":4,"538":4,"539":4,"545":8,"548":4,"556":7,"560":12,"563":12,"582":17,"585":17,"600":5,"603":5,"610":41,"623":41,"632":124,"637":124},"path":"/Users/laynehaber/Developer/nxtp/packages/contracts/contracts/TransactionManager.sol","s":{"1":6,"2":6,"3":5,"4":5,"5":199,"6":4,"7":595,"8":4,"9":40,"10":39,"11":38,"12":37,"13":36,"14":36,"15":22,"16":14,"17":13,"18":32,"19":5,"20":4,"21":3,"22":3,"23":2,"24":2,"25":68,"26":67,"27":66,"28":65,"29":64,"30":63,"31":62,"32":61,"33":59,"34":58,"35":57,"36":56,"37":56,"38":55,"39":30,"40":29,"41":29,"42":19,"43":10,"44":9,"45":25,"46":24,"47":23,"48":23,"49":22,"50":47,"51":47,"52":47,"53":20,"54":20,"55":19,"56":18,"57":17,"58":16,"59":15,"60":14,"61":14,"62":4,"63":3,"64":10,"65":10,"66":7,"67":9,"68":4,"69":4,"70":5,"71":3,"72":4,"73":10,"74":10,"75":21,"76":21,"77":20,"78":19,"79":18,"80":18,"81":10,"82":4,"83":3,"84":6,"85":5,"86":4,"87":4,"88":4,"89":4,"90":8,"91":4,"92":7,"93":12,"94":12,"95":17,"96":17,"97":5,"98":5,"99":41,"100":41,"101":124,"102":124},"b":{"1":[39,1],"2":[38,1],"3":[37,1],"4":[36,1],"5":[22,14],"6":[20,2],"7":[13,1],"8":[4,1],"9":[3,1],"10":[2,1],"11":[67,1],"12":[66,1],"13":[65,1],"14":[64,1],"15":[63,1],"16":[62,1],"17":[61,1],"18":[59,2],"19":[58,1],"20":[57,1],"21":[56,1],"22":[55,1],"23":[30,25],"24":[29,1],"25":[19,10],"26":[17,2],"27":[9,1],"28":[24,1],"29":[23,1],"30":[22,1],"31":[19,1],"32":[18,1],"33":[17,1],"34":[16,1],"35":[15,1],"36":[14,1],"37":[4,10],"38":[3,1],"39":[7,3],"40":[4,5],"41":[4,0],"42":[3,2],"43":[20,1],"44":[19,1],"45":[18,1],"46":[10,8],"47":[4,6],"48":[3,1],"49":[5,1],"50":[4,1],"51":[4,0],"52":[4,4],"53":[3,1]},"f":{"1":6,"2":5,"3":199,"4":4,"5":595,"6":4,"7":40,"8":5,"9":68,"10":20,"11":21,"12":17,"13":5,"14":41,"15":124},"fnMap":{"1":{"name":"constructor","line":79,"loc":{"start":{"line":79,"column":2},"end":{"line":82,"column":2}}},"2":{"name":"renounce","line":86,"loc":{"start":{"line":86,"column":2},"end":{"line":89,"column":2}}},"3":{"name":"addRouter","line":93,"loc":{"start":{"line":93,"column":2},"end":{"line":95,"column":2}}},"4":{"name":"removeRouter","line":99,"loc":{"start":{"line":99,"column":2},"end":{"line":101,"column":2}}},"5":{"name":"addAssetId","line":106,"loc":{"start":{"line":106,"column":2},"end":{"line":108,"column":2}}},"6":{"name":"removeAssetId","line":113,"loc":{"start":{"line":113,"column":2},"end":{"line":115,"column":2}}},"7":{"name":"addLiquidity","line":123,"loc":{"start":{"line":123,"column":2},"end":{"line":149,"column":2}}},"8":{"name":"removeLiquidity","line":157,"loc":{"start":{"line":157,"column":2},"end":{"line":182,"column":2}}},"9":{"name":"prepare","line":214,"loc":{"start":{"line":214,"column":2},"end":{"line":340,"column":2}}},"10":{"name":"fulfill","line":368,"loc":{"start":{"line":363,"column":2},"end":{"line":461,"column":2}}},"11":{"name":"cancel","line":480,"loc":{"start":{"line":477,"column":2},"end":{"line":564,"column":2}}},"12":{"name":"recoverFulfillSignature","line":576,"loc":{"start":{"line":576,"column":2},"end":{"line":586,"column":2}}},"13":{"name":"recoverCancelSignature","line":594,"loc":{"start":{"line":594,"column":2},"end":{"line":604,"column":2}}},"14":{"name":"hashInvariantTransactionData","line":609,"loc":{"start":{"line":609,"column":2},"end":{"line":624,"column":2}}},"15":{"name":"hashVariantTransactionData","line":631,"loc":{"start":{"line":631,"column":2},"end":{"line":638,"column":2}}}},"statementMap":{"1":{"start":{"line":80,"column":4},"end":{"line":80,"column":21}},"2":{"start":{"line":81,"column":4},"end":{"line":81,"column":54}},"3":{"start":{"line":87,"column":4},"end":{"line":87,"column":19}},"4":{"start":{"line":88,"column":4},"end":{"line":88,"column":22}},"5":{"start":{"line":94,"column":4},"end":{"line":94,"column":33}},"6":{"start":{"line":100,"column":4},"end":{"line":100,"column":34}},"7":{"start":{"line":107,"column":4},"end":{"line":107,"column":33}},"8":{"start":{"line":114,"column":4},"end":{"line":114,"column":34}},"9":{"start":{"line":125,"column":4},"end":{"line":125,"column":43}},"10":{"start":{"line":128,"column":4},"end":{"line":128,"column":33}},"11":{"start":{"line":131,"column":4},"end":{"line":131,"column":59}},"12":{"start":{"line":134,"column":4},"end":{"line":134,"column":59}},"13":{"start":{"line":137,"column":4},"end":{"line":137,"column":44}},"14":{"start":{"line":140,"column":4},"end":{"line":140,"column":6056}},"15":{"start":{"line":141,"column":6},"end":{"line":141,"column":44}},"16":{"start":{"line":143,"column":6},"end":{"line":143,"column":39}},"17":{"start":{"line":144,"column":6},"end":{"line":144,"column":75}},"18":{"start":{"line":148,"column":4},"end":{"line":148,"column":60}},"19":{"start":{"line":163,"column":4},"end":{"line":163,"column":46}},"20":{"start":{"line":166,"column":4},"end":{"line":166,"column":33}},"21":{"start":{"line":168,"column":4},"end":{"line":168,"column":63}},"22":{"start":{"line":170,"column":4},"end":{"line":170,"column":46}},"23":{"start":{"line":178,"column":4},"end":{"line":178,"column":53}},"24":{"start":{"line":181,"column":4},"end":{"line":181,"column":65}},"25":{"start":{"line":223,"column":4},"end":{"line":223,"column":54}},"26":{"start":{"line":226,"column":4},"end":{"line":226,"column":56}},"27":{"start":{"line":229,"column":4},"end":{"line":229,"column":72}},"28":{"start":{"line":232,"column":4},"end":{"line":232,"column":70}},"29":{"start":{"line":235,"column":4},"end":{"line":235,"column":66}},"30":{"start":{"line":238,"column":4},"end":{"line":238,"column":84}},"31":{"start":{"line":241,"column":4},"end":{"line":241,"column":106}},"32":{"start":{"line":244,"column":4},"end":{"line":244,"column":63}},"33":{"start":{"line":247,"column":4},"end":{"line":247,"column":63}},"34":{"start":{"line":250,"column":4},"end":{"line":250,"column":79}},"35":{"start":{"line":252,"column":4},"end":{"line":252,"column":81}},"36":{"start":{"line":255,"column":4},"end":{"line":255,"column":57}},"37":{"start":{"line":256,"column":4},"end":{"line":256,"column":66}},"38":{"start":{"line":266,"column":4},"end":{"line":266,"column":11959}},"39":{"start":{"line":271,"column":6},"end":{"line":271,"column":34}},"40":{"start":{"line":274,"column":6},"end":{"line":274,"column":94}},"41":{"start":{"line":284,"column":6},"end":{"line":284,"column":12844}},"42":{"start":{"line":285,"column":8},"end":{"line":285,"column":45}},"43":{"start":{"line":287,"column":8},"end":{"line":287,"column":40}},"44":{"start":{"line":288,"column":8},"end":{"line":288,"column":98}},"45":{"start":{"line":302,"column":6},"end":{"line":302,"column":58}},"46":{"start":{"line":305,"column":6},"end":{"line":305,"column":38}},"47":{"start":{"line":308,"column":6},"end":{"line":308,"column":92}},"48":{"start":{"line":309,"column":6},"end":{"line":309,"column":41}},"49":{"start":{"line":312,"column":6},"end":{"line":312,"column":94}},"50":{"start":{"line":322,"column":4},"end":{"line":322,"column":14615}},"51":{"start":{"line":338,"column":4},"end":{"line":338,"column":143}},"52":{"start":{"line":339,"column":4},"end":{"line":339,"column":17}},"53":{"start":{"line":372,"column":4},"end":{"line":372,"column":57}},"54":{"start":{"line":375,"column":4},"end":{"line":375,"column":140}},"55":{"start":{"line":378,"column":4},"end":{"line":378,"column":54}},"56":{"start":{"line":381,"column":4},"end":{"line":381,"column":52}},"57":{"start":{"line":384,"column":4},"end":{"line":384,"column":105}},"58":{"start":{"line":388,"column":4},"end":{"line":388,"column":49}},"59":{"start":{"line":391,"column":4},"end":{"line":391,"column":64}},"60":{"start":{"line":399,"column":4},"end":{"line":399,"column":95}},"61":{"start":{"line":401,"column":4},"end":{"line":401,"column":18705}},"62":{"start":{"line":408,"column":6},"end":{"line":408,"column":51}},"63":{"start":{"line":411,"column":6},"end":{"line":411,"column":74}},"64":{"start":{"line":418,"column":6},"end":{"line":418,"column":20}},"65":{"start":{"line":424,"column":6},"end":{"line":424,"column":19528}},"66":{"start":{"line":425,"column":8},"end":{"line":425,"column":87}},"67":{"start":{"line":429,"column":6},"end":{"line":429,"column":19711}},"68":{"start":{"line":431,"column":8},"end":{"line":431,"column":19821}},"69":{"start":{"line":432,"column":10},"end":{"line":432,"column":98}},"70":{"start":{"line":440,"column":8},"end":{"line":440,"column":20187}},"71":{"start":{"line":441,"column":10},"end":{"line":441,"column":86}},"72":{"start":{"line":447,"column":8},"end":{"line":447,"column":20559}},"73":{"start":{"line":458,"column":4},"end":{"line":458,"column":132}},"74":{"start":{"line":460,"column":4},"end":{"line":460,"column":17}},"75":{"start":{"line":490,"column":4},"end":{"line":490,"column":57}},"76":{"start":{"line":493,"column":4},"end":{"line":493,"column":140}},"77":{"start":{"line":496,"column":4},"end":{"line":496,"column":52}},"78":{"start":{"line":500,"column":4},"end":{"line":500,"column":49}},"79":{"start":{"line":508,"column":4},"end":{"line":508,"column":95}},"80":{"start":{"line":511,"column":4},"end":{"line":511,"column":23699}},"81":{"start":{"line":513,"column":6},"end":{"line":513,"column":23804}},"82":{"start":{"line":518,"column":8},"end":{"line":518,"column":53}},"83":{"start":{"line":521,"column":8},"end":{"line":521,"column":105}},"84":{"start":{"line":525,"column":8},"end":{"line":525,"column":24490}},"85":{"start":{"line":526,"column":10},"end":{"line":526,"column":139}},"86":{"start":{"line":528,"column":10},"end":{"line":528,"column":87}},"87":{"start":{"line":532,"column":8},"end":{"line":532,"column":24}},"88":{"start":{"line":538,"column":8},"end":{"line":538,"column":24973}},"89":{"start":{"line":539,"column":10},"end":{"line":539,"column":102}},"90":{"start":{"line":545,"column":6},"end":{"line":545,"column":25187}},"91":{"start":{"line":548,"column":8},"end":{"line":548,"column":137}},"92":{"start":{"line":556,"column":6},"end":{"line":556,"column":76}},"93":{"start":{"line":560,"column":4},"end":{"line":560,"column":111}},"94":{"start":{"line":563,"column":4},"end":{"line":563,"column":17}},"95":{"start":{"line":582,"column":4},"end":{"line":582,"column":112}},"96":{"start":{"line":585,"column":4},"end":{"line":585,"column":97}},"97":{"start":{"line":600,"column":4},"end":{"line":600,"column":128}},"98":{"start":{"line":603,"column":4},"end":{"line":603,"column":97}},"99":{"start":{"line":610,"column":4},"end":{"line":610,"column":27985}},"100":{"start":{"line":623,"column":4},"end":{"line":623,"column":43}},"101":{"start":{"line":632,"column":4},"end":{"line":632,"column":28950}},"102":{"start":{"line":637,"column":4},"end":{"line":637,"column":41}}},"branchMap":{"1":{"line":125,"type":"if","locations":[{"start":{"line":125,"column":4},"end":{"line":125,"column":4}},{"start":{"line":125,"column":4},"end":{"line":125,"column":4}}]},"2":{"line":128,"type":"if","locations":[{"start":{"line":128,"column":4},"end":{"line":128,"column":4}},{"start":{"line":128,"column":4},"end":{"line":128,"column":4}}]},"3":{"line":131,"type":"if","locations":[{"start":{"line":131,"column":4},"end":{"line":131,"column":4}},{"start":{"line":131,"column":4},"end":{"line":131,"column":4}}]},"4":{"line":134,"type":"if","locations":[{"start":{"line":134,"column":4},"end":{"line":134,"column":4}},{"start":{"line":134,"column":4},"end":{"line":134,"column":4}}]},"5":{"line":140,"type":"if","locations":[{"start":{"line":140,"column":4},"end":{"line":140,"column":4}},{"start":{"line":140,"column":4},"end":{"line":140,"column":4}}]},"6":{"line":141,"type":"if","locations":[{"start":{"line":141,"column":6},"end":{"line":141,"column":6}},{"start":{"line":141,"column":6},"end":{"line":141,"column":6}}]},"7":{"line":143,"type":"if","locations":[{"start":{"line":143,"column":6},"end":{"line":143,"column":6}},{"start":{"line":143,"column":6},"end":{"line":143,"column":6}}]},"8":{"line":163,"type":"if","locations":[{"start":{"line":163,"column":4},"end":{"line":163,"column":4}},{"start":{"line":163,"column":4},"end":{"line":163,"column":4}}]},"9":{"line":166,"type":"if","locations":[{"start":{"line":166,"column":4},"end":{"line":166,"column":4}},{"start":{"line":166,"column":4},"end":{"line":166,"column":4}}]},"10":{"line":170,"type":"if","locations":[{"start":{"line":170,"column":4},"end":{"line":170,"column":4}},{"start":{"line":170,"column":4},"end":{"line":170,"column":4}}]},"11":{"line":223,"type":"if","locations":[{"start":{"line":223,"column":4},"end":{"line":223,"column":4}},{"start":{"line":223,"column":4},"end":{"line":223,"column":4}}]},"12":{"line":226,"type":"if","locations":[{"start":{"line":226,"column":4},"end":{"line":226,"column":4}},{"start":{"line":226,"column":4},"end":{"line":226,"column":4}}]},"13":{"line":229,"type":"if","locations":[{"start":{"line":229,"column":4},"end":{"line":229,"column":4}},{"start":{"line":229,"column":4},"end":{"line":229,"column":4}}]},"14":{"line":232,"type":"if","locations":[{"start":{"line":232,"column":4},"end":{"line":232,"column":4}},{"start":{"line":232,"column":4},"end":{"line":232,"column":4}}]},"15":{"line":235,"type":"if","locations":[{"start":{"line":235,"column":4},"end":{"line":235,"column":4}},{"start":{"line":235,"column":4},"end":{"line":235,"column":4}}]},"16":{"line":238,"type":"if","locations":[{"start":{"line":238,"column":4},"end":{"line":238,"column":4}},{"start":{"line":238,"column":4},"end":{"line":238,"column":4}}]},"17":{"line":241,"type":"if","locations":[{"start":{"line":241,"column":4},"end":{"line":241,"column":4}},{"start":{"line":241,"column":4},"end":{"line":241,"column":4}}]},"18":{"line":244,"type":"if","locations":[{"start":{"line":244,"column":4},"end":{"line":244,"column":4}},{"start":{"line":244,"column":4},"end":{"line":244,"column":4}}]},"19":{"line":247,"type":"if","locations":[{"start":{"line":247,"column":4},"end":{"line":247,"column":4}},{"start":{"line":247,"column":4},"end":{"line":247,"column":4}}]},"20":{"line":250,"type":"if","locations":[{"start":{"line":250,"column":4},"end":{"line":250,"column":4}},{"start":{"line":250,"column":4},"end":{"line":250,"column":4}}]},"21":{"line":252,"type":"if","locations":[{"start":{"line":252,"column":4},"end":{"line":252,"column":4}},{"start":{"line":252,"column":4},"end":{"line":252,"column":4}}]},"22":{"line":256,"type":"if","locations":[{"start":{"line":256,"column":4},"end":{"line":256,"column":4}},{"start":{"line":256,"column":4},"end":{"line":256,"column":4}}]},"23":{"line":266,"type":"if","locations":[{"start":{"line":266,"column":4},"end":{"line":266,"column":4}},{"start":{"line":266,"column":4},"end":{"line":266,"column":4}}]},"24":{"line":271,"type":"if","locations":[{"start":{"line":271,"column":6},"end":{"line":271,"column":6}},{"start":{"line":271,"column":6},"end":{"line":271,"column":6}}]},"25":{"line":284,"type":"if","locations":[{"start":{"line":284,"column":6},"end":{"line":284,"column":6}},{"start":{"line":284,"column":6},"end":{"line":284,"column":6}}]},"26":{"line":285,"type":"if","locations":[{"start":{"line":285,"column":8},"end":{"line":285,"column":8}},{"start":{"line":285,"column":8},"end":{"line":285,"column":8}}]},"27":{"line":287,"type":"if","locations":[{"start":{"line":287,"column":8},"end":{"line":287,"column":8}},{"start":{"line":287,"column":8},"end":{"line":287,"column":8}}]},"28":{"line":302,"type":"if","locations":[{"start":{"line":302,"column":6},"end":{"line":302,"column":6}},{"start":{"line":302,"column":6},"end":{"line":302,"column":6}}]},"29":{"line":305,"type":"if","locations":[{"start":{"line":305,"column":6},"end":{"line":305,"column":6}},{"start":{"line":305,"column":6},"end":{"line":305,"column":6}}]},"30":{"line":309,"type":"if","locations":[{"start":{"line":309,"column":6},"end":{"line":309,"column":6}},{"start":{"line":309,"column":6},"end":{"line":309,"column":6}}]},"31":{"line":375,"type":"if","locations":[{"start":{"line":375,"column":4},"end":{"line":375,"column":4}},{"start":{"line":375,"column":4},"end":{"line":375,"column":4}}]},"32":{"line":378,"type":"if","locations":[{"start":{"line":378,"column":4},"end":{"line":378,"column":4}},{"start":{"line":378,"column":4},"end":{"line":378,"column":4}}]},"33":{"line":381,"type":"if","locations":[{"start":{"line":381,"column":4},"end":{"line":381,"column":4}},{"start":{"line":381,"column":4},"end":{"line":381,"column":4}}]},"34":{"line":384,"type":"if","locations":[{"start":{"line":384,"column":4},"end":{"line":384,"column":4}},{"start":{"line":384,"column":4},"end":{"line":384,"column":4}}]},"35":{"line":388,"type":"if","locations":[{"start":{"line":388,"column":4},"end":{"line":388,"column":4}},{"start":{"line":388,"column":4},"end":{"line":388,"column":4}}]},"36":{"line":391,"type":"if","locations":[{"start":{"line":391,"column":4},"end":{"line":391,"column":4}},{"start":{"line":391,"column":4},"end":{"line":391,"column":4}}]},"37":{"line":401,"type":"if","locations":[{"start":{"line":401,"column":4},"end":{"line":401,"column":4}},{"start":{"line":401,"column":4},"end":{"line":401,"column":4}}]},"38":{"line":408,"type":"if","locations":[{"start":{"line":408,"column":6},"end":{"line":408,"column":6}},{"start":{"line":408,"column":6},"end":{"line":408,"column":6}}]},"39":{"line":424,"type":"if","locations":[{"start":{"line":424,"column":6},"end":{"line":424,"column":6}},{"start":{"line":424,"column":6},"end":{"line":424,"column":6}}]},"40":{"line":429,"type":"if","locations":[{"start":{"line":429,"column":6},"end":{"line":429,"column":6}},{"start":{"line":429,"column":6},"end":{"line":429,"column":6}}]},"41":{"line":431,"type":"if","locations":[{"start":{"line":431,"column":8},"end":{"line":431,"column":8}},{"start":{"line":431,"column":8},"end":{"line":431,"column":8}}]},"42":{"line":440,"type":"if","locations":[{"start":{"line":440,"column":8},"end":{"line":440,"column":8}},{"start":{"line":440,"column":8},"end":{"line":440,"column":8}}]},"43":{"line":493,"type":"if","locations":[{"start":{"line":493,"column":4},"end":{"line":493,"column":4}},{"start":{"line":493,"column":4},"end":{"line":493,"column":4}}]},"44":{"line":496,"type":"if","locations":[{"start":{"line":496,"column":4},"end":{"line":496,"column":4}},{"start":{"line":496,"column":4},"end":{"line":496,"column":4}}]},"45":{"line":500,"type":"if","locations":[{"start":{"line":500,"column":4},"end":{"line":500,"column":4}},{"start":{"line":500,"column":4},"end":{"line":500,"column":4}}]},"46":{"line":511,"type":"if","locations":[{"start":{"line":511,"column":4},"end":{"line":511,"column":4}},{"start":{"line":511,"column":4},"end":{"line":511,"column":4}}]},"47":{"line":513,"type":"if","locations":[{"start":{"line":513,"column":6},"end":{"line":513,"column":6}},{"start":{"line":513,"column":6},"end":{"line":513,"column":6}}]},"48":{"line":518,"type":"if","locations":[{"start":{"line":518,"column":8},"end":{"line":518,"column":8}},{"start":{"line":518,"column":8},"end":{"line":518,"column":8}}]},"49":{"line":525,"type":"if","locations":[{"start":{"line":525,"column":8},"end":{"line":525,"column":8}},{"start":{"line":525,"column":8},"end":{"line":525,"column":8}}]},"50":{"line":526,"type":"if","locations":[{"start":{"line":526,"column":10},"end":{"line":526,"column":10}},{"start":{"line":526,"column":10},"end":{"line":526,"column":10}}]},"51":{"line":538,"type":"if","locations":[{"start":{"line":538,"column":8},"end":{"line":538,"column":8}},{"start":{"line":538,"column":8},"end":{"line":538,"column":8}}]},"52":{"line":545,"type":"if","locations":[{"start":{"line":545,"column":6},"end":{"line":545,"column":6}},{"start":{"line":545,"column":6},"end":{"line":545,"column":6}}]},"53":{"line":548,"type":"if","locations":[{"start":{"line":548,"column":8},"end":{"line":548,"column":8}},{"start":{"line":548,"column":8},"end":{"line":548,"column":8}}]}}}}
>>>>>>> 68f52c72
<|MERGE_RESOLUTION|>--- conflicted
+++ resolved
@@ -1,5 +1,1090 @@
-<<<<<<< HEAD
-{"contracts/interfaces/IERC20Minimal.sol":{"l":{},"path":"/Users/laynehaber/Developer/nxtp/packages/contracts/contracts/interfaces/IERC20Minimal.sol","s":{},"b":{},"f":{},"fnMap":{},"statementMap":{},"branchMap":{}},"contracts/interfaces/IFulfillInterpreter.sol":{"l":{},"path":"/Users/laynehaber/Developer/nxtp/packages/contracts/contracts/interfaces/IFulfillInterpreter.sol","s":{},"b":{},"f":{},"fnMap":{},"statementMap":{},"branchMap":{}},"contracts/interfaces/ITransactionManager.sol":{"l":{},"path":"/Users/laynehaber/Developer/nxtp/packages/contracts/contracts/interfaces/ITransactionManager.sol","s":{},"b":{},"f":{},"fnMap":{},"statementMap":{},"branchMap":{}},"contracts/interpreters/FulfillInterpreter.sol":{"l":{"13":12,"17":8,"18":7,"22":1,"37":7,"38":7,"39":4,"44":7,"46":7,"48":3,"50":3,"51":2,"56":7},"path":"/Users/laynehaber/Developer/nxtp/packages/contracts/contracts/interpreters/FulfillInterpreter.sol","s":{"1":12,"2":8,"3":1,"4":7,"5":7,"6":4,"7":7,"8":7,"9":3,"10":3,"11":2,"12":7},"b":{"1":[7,1],"2":[4,3],"3":[3,4],"4":[2,1]},"f":{"1":12,"2":8,"3":1,"4":7},"fnMap":{"1":{"name":"constructor","line":12,"loc":{"start":{"line":12,"column":2},"end":{"line":14,"column":2}}},"2":{"name":"onlyTransactionManager","line":16,"loc":{"start":{"line":16,"column":2},"end":{"line":19,"column":2}}},"3":{"name":"getTransactionManager","line":21,"loc":{"start":{"line":21,"column":2},"end":{"line":23,"column":2}}},"4":{"name":"execute","line":32,"loc":{"start":{"line":25,"column":2},"end":{"line":66,"column":2}}}},"statementMap":{"1":{"start":{"line":13,"column":4},"end":{"line":13,"column":43}},"2":{"start":{"line":17,"column":4},"end":{"line":17,"column":57}},"3":{"start":{"line":22,"column":4},"end":{"line":22,"column":30}},"4":{"start":{"line":37,"column":4},"end":{"line":37,"column":44}},"5":{"start":{"line":38,"column":4},"end":{"line":38,"column":1249}},"6":{"start":{"line":39,"column":6},"end":{"line":39,"column":61}},"7":{"start":{"line":44,"column":4},"end":{"line":44,"column":96}},"8":{"start":{"line":46,"column":4},"end":{"line":46,"column":1545}},"9":{"start":{"line":48,"column":6},"end":{"line":48,"column":61}},"10":{"start":{"line":50,"column":6},"end":{"line":50,"column":1704}},"11":{"start":{"line":51,"column":8},"end":{"line":51,"column":63}},"12":{"start":{"line":56,"column":4},"end":{"line":56,"column":1822}}},"branchMap":{"1":{"line":17,"type":"if","locations":[{"start":{"line":17,"column":4},"end":{"line":17,"column":4}},{"start":{"line":17,"column":4},"end":{"line":17,"column":4}}]},"2":{"line":38,"type":"if","locations":[{"start":{"line":38,"column":4},"end":{"line":38,"column":4}},{"start":{"line":38,"column":4},"end":{"line":38,"column":4}}]},"3":{"line":46,"type":"if","locations":[{"start":{"line":46,"column":4},"end":{"line":46,"column":4}},{"start":{"line":46,"column":4},"end":{"line":46,"column":4}}]},"4":{"line":50,"type":"if","locations":[{"start":{"line":50,"column":6},"end":{"line":50,"column":6}},{"start":{"line":50,"column":6},"end":{"line":50,"column":6}}]}}},"contracts/lib/LibAsset.sol":{"l":{"18":118,"22":2,"31":16,"32":16,"40":21,"49":26,"57":4,"65":2,"76":31},"path":"/Users/laynehaber/Developer/nxtp/packages/contracts/contracts/lib/LibAsset.sol","s":{"1":118,"2":2,"3":16,"4":16,"5":21,"6":26,"7":4,"8":2,"9":31},"b":{"1":[15,1]},"f":{"1":118,"2":2,"3":16,"4":21,"5":26,"6":4,"7":2,"8":31},"fnMap":{"1":{"name":"isEther","line":17,"loc":{"start":{"line":17,"column":4},"end":{"line":19,"column":4}}},"2":{"name":"getOwnBalance","line":21,"loc":{"start":{"line":21,"column":4},"end":{"line":26,"column":4}}},"3":{"name":"transferEther","line":28,"loc":{"start":{"line":28,"column":4},"end":{"line":33,"column":4}}},"4":{"name":"transferERC20","line":35,"loc":{"start":{"line":35,"column":4},"end":{"line":41,"column":4}}},"5":{"name":"transferFromERC20","line":43,"loc":{"start":{"line":43,"column":4},"end":{"line":50,"column":4}}},"6":{"name":"increaseERC20Allowance","line":52,"loc":{"start":{"line":52,"column":4},"end":{"line":58,"column":4}}},"7":{"name":"decreaseERC20Allowance","line":60,"loc":{"start":{"line":60,"column":4},"end":{"line":66,"column":4}}},"8":{"name":"transferAsset","line":71,"loc":{"start":{"line":71,"column":4},"end":{"line":79,"column":4}}}},"statementMap":{"1":{"start":{"line":18,"column":6},"end":{"line":18,"column":38}},"2":{"start":{"line":22,"column":6},"end":{"line":22,"column":791}},"3":{"start":{"line":31,"column":6},"end":{"line":31,"column":57}},"4":{"start":{"line":32,"column":6},"end":{"line":32,"column":32}},"5":{"start":{"line":40,"column":6},"end":{"line":40,"column":63}},"6":{"start":{"line":49,"column":6},"end":{"line":49,"column":66}},"7":{"start":{"line":57,"column":6},"end":{"line":57,"column":70}},"8":{"start":{"line":65,"column":6},"end":{"line":65,"column":70}},"9":{"start":{"line":76,"column":6},"end":{"line":76,"column":2224}}},"branchMap":{"1":{"line":32,"type":"if","locations":[{"start":{"line":32,"column":6},"end":{"line":32,"column":6}},{"start":{"line":32,"column":6},"end":{"line":32,"column":6}}]}}},"contracts/ProposedOwnable.sol":{"l":{"42":9,"49":1009,"56":13,"63":2,"70":1,"77":889,"78":883,"86":11,"94":7,"95":6,"99":15,"100":15,"101":15,"105":11,"106":11,"107":11},"path":"/Users/laynehaber/Developer/nxtp/packages/contracts/contracts/ProposedOwnable.sol","s":{"1":9,"2":1009,"3":13,"4":2,"5":1,"6":889,"7":11,"8":7,"9":6,"10":15,"11":15,"12":15,"13":11,"14":11,"15":11},"b":{"1":[883,6],"2":[6,1]},"f":{"1":9,"2":1009,"3":13,"4":2,"5":1,"6":889,"7":11,"8":7,"9":15,"10":11},"fnMap":{"1":{"name":"constructor","line":41,"loc":{"start":{"line":41,"column":2},"end":{"line":43,"column":2}}},"2":{"name":"owner","line":48,"loc":{"start":{"line":48,"column":2},"end":{"line":50,"column":2}}},"3":{"name":"proposed","line":55,"loc":{"start":{"line":55,"column":2},"end":{"line":57,"column":2}}},"4":{"name":"proposedTimestamp","line":62,"loc":{"start":{"line":62,"column":2},"end":{"line":64,"column":2}}},"5":{"name":"delay","line":69,"loc":{"start":{"line":69,"column":2},"end":{"line":71,"column":2}}},"6":{"name":"onlyOwner","line":76,"loc":{"start":{"line":76,"column":2},"end":{"line":79,"column":2}}},"7":{"name":"proposeNewOwner","line":85,"loc":{"start":{"line":85,"column":2},"end":{"line":87,"column":2}}},"8":{"name":"acceptProposedOwner","line":93,"loc":{"start":{"line":93,"column":2},"end":{"line":96,"column":2}}},"9":{"name":"_setOwner","line":98,"loc":{"start":{"line":98,"column":2},"end":{"line":102,"column":2}}},"10":{"name":"_setProposed","line":104,"loc":{"start":{"line":104,"column":2},"end":{"line":108,"column":2}}}},"statementMap":{"1":{"start":{"line":42,"column":4},"end":{"line":42,"column":24}},"2":{"start":{"line":49,"column":4},"end":{"line":49,"column":17}},"3":{"start":{"line":56,"column":4},"end":{"line":56,"column":20}},"4":{"start":{"line":63,"column":4},"end":{"line":63,"column":29}},"5":{"start":{"line":70,"column":4},"end":{"line":70,"column":17}},"6":{"start":{"line":77,"column":6},"end":{"line":77,"column":46}},"7":{"start":{"line":86,"column":4},"end":{"line":86,"column":30}},"8":{"start":{"line":94,"column":4},"end":{"line":94,"column":71}},"9":{"start":{"line":95,"column":4},"end":{"line":95,"column":23}},"10":{"start":{"line":99,"column":4},"end":{"line":99,"column":29}},"11":{"start":{"line":100,"column":4},"end":{"line":100,"column":20}},"12":{"start":{"line":101,"column":4},"end":{"line":101,"column":49}},"13":{"start":{"line":105,"column":4},"end":{"line":105,"column":39}},"14":{"start":{"line":106,"column":4},"end":{"line":106,"column":28}},"15":{"start":{"line":107,"column":4},"end":{"line":107,"column":37}}},"branchMap":{"1":{"line":77,"type":"if","locations":[{"start":{"line":77,"column":6},"end":{"line":77,"column":6}},{"start":{"line":77,"column":6},"end":{"line":77,"column":6}}]},"2":{"line":94,"type":"if","locations":[{"start":{"line":94,"column":4},"end":{"line":94,"column":4}},{"start":{"line":94,"column":4},"end":{"line":94,"column":4}}]}}},"contracts/TransactionManager.sol":{"l":{"78":9,"79":9,"85":107,"92":215,"95":214,"98":213,"101":213,"108":7,"111":6,"114":5,"117":5,"125":638,"128":637,"131":637,"139":5,"142":4,"145":4,"156":39,"159":38,"162":37,"165":37,"168":36,"171":35,"174":35,"175":21,"177":14,"178":13,"182":31,"197":5,"200":4,"202":3,"204":3,"207":2,"212":2,"215":2,"257":69,"260":68,"263":67,"264":67,"267":66,"270":65,"273":64,"276":63,"279":62,"282":60,"285":59,"286":59,"296":58,"301":31,"306":30,"309":29,"319":29,"320":19,"322":10,"323":9,"340":27,"346":26,"349":25,"352":24,"355":23,"356":23,"359":22,"363":22,"369":47,"385":47,"386":47,"419":20,"422":20,"425":19,"428":18,"431":17,"435":16,"438":15,"446":14,"448":14,"455":4,"458":3,"465":10,"466":10,"471":10,"472":7,"476":9,"478":4,"479":4,"488":5,"489":5,"490":3,"496":4,"508":10,"510":10,"540":21,"543":21,"546":20,"550":19,"558":18,"561":18,"563":10,"568":4,"571":3,"575":6,"576":5,"578":4,"582":4,"583":4,"588":4,"589":4,"595":8,"598":4,"606":7,"610":12,"613":12,"634":22,"641":22,"648":41,"661":41,"670":124,"675":124},"path":"/Users/laynehaber/Developer/nxtp/packages/contracts/contracts/TransactionManager.sol","s":{"1":9,"2":9,"3":107,"4":215,"5":214,"6":213,"7":213,"8":7,"9":6,"10":5,"11":5,"12":638,"13":637,"14":637,"15":5,"16":4,"17":4,"18":39,"19":38,"20":37,"21":37,"22":36,"23":35,"24":35,"25":21,"26":14,"27":13,"28":31,"29":5,"30":4,"31":3,"32":3,"33":2,"34":2,"35":69,"36":68,"37":67,"38":67,"39":66,"40":65,"41":64,"42":63,"43":62,"44":60,"45":59,"46":59,"47":58,"48":31,"49":30,"50":29,"51":29,"52":19,"53":10,"54":9,"55":27,"56":26,"57":25,"58":24,"59":23,"60":23,"61":22,"62":47,"63":47,"64":47,"65":20,"66":20,"67":19,"68":18,"69":17,"70":16,"71":15,"72":14,"73":14,"74":4,"75":3,"76":10,"77":10,"78":7,"79":9,"80":4,"81":4,"82":5,"83":5,"84":3,"85":4,"86":10,"87":10,"88":21,"89":21,"90":20,"91":19,"92":18,"93":18,"94":10,"95":4,"96":3,"97":6,"98":5,"99":4,"100":4,"101":4,"102":4,"103":8,"104":4,"105":7,"106":12,"107":12,"108":22,"109":22,"110":41,"111":41,"112":124,"113":124},"b":{"1":[214,1],"2":[213,1],"3":[6,1],"4":[5,1],"5":[637,1],"6":[4,1],"7":[38,1],"8":[37,1],"9":[36,1],"10":[35,1],"11":[21,14],"12":[19,2],"13":[13,1],"14":[4,1],"15":[3,1],"16":[2,1],"17":[68,1],"18":[67,1],"19":[66,1],"20":[65,1],"21":[64,1],"22":[63,1],"23":[62,1],"24":[60,2],"25":[59,1],"26":[58,1],"27":[31,27],"28":[30,1],"29":[29,1],"30":[19,10],"31":[17,2],"32":[9,1],"33":[26,1],"34":[25,1],"35":[24,1],"36":[23,1],"37":[22,1],"38":[19,1],"39":[18,1],"40":[17,1],"41":[16,1],"42":[15,1],"43":[14,1],"44":[4,10],"45":[3,1],"46":[7,3],"47":[4,5],"48":[4,0],"49":[3,2],"50":[20,1],"51":[19,1],"52":[18,1],"53":[10,8],"54":[4,6],"55":[3,1],"56":[5,1],"57":[4,1],"58":[4,0],"59":[4,4],"60":[3,1]},"f":{"1":9,"2":107,"3":215,"4":7,"5":638,"6":5,"7":39,"8":5,"9":69,"10":20,"11":21,"12":22,"13":41,"14":124},"fnMap":{"1":{"name":"constructor","line":77,"loc":{"start":{"line":77,"column":2},"end":{"line":80,"column":2}}},"2":{"name":"renounced","line":84,"loc":{"start":{"line":84,"column":2},"end":{"line":86,"column":2}}},"3":{"name":"addRouter","line":90,"loc":{"start":{"line":90,"column":2},"end":{"line":102,"column":2}}},"4":{"name":"removeRouter","line":106,"loc":{"start":{"line":106,"column":2},"end":{"line":118,"column":2}}},"5":{"name":"addAssetId","line":123,"loc":{"start":{"line":123,"column":2},"end":{"line":132,"column":2}}},"6":{"name":"removeAssetId","line":137,"loc":{"start":{"line":137,"column":2},"end":{"line":146,"column":2}}},"7":{"name":"addLiquidity","line":154,"loc":{"start":{"line":154,"column":2},"end":{"line":183,"column":2}}},"8":{"name":"removeLiquidity","line":191,"loc":{"start":{"line":191,"column":2},"end":{"line":216,"column":2}}},"9":{"name":"prepare","line":248,"loc":{"start":{"line":248,"column":2},"end":{"line":387,"column":2}}},"10":{"name":"fulfill","line":415,"loc":{"start":{"line":410,"column":2},"end":{"line":511,"column":2}}},"11":{"name":"cancel","line":530,"loc":{"start":{"line":527,"column":2},"end":{"line":614,"column":2}}},"12":{"name":"recoverSignature","line":627,"loc":{"start":{"line":627,"column":2},"end":{"line":642,"column":2}}},"13":{"name":"hashInvariantTransactionData","line":647,"loc":{"start":{"line":647,"column":2},"end":{"line":662,"column":2}}},"14":{"name":"hashVariantTransactionData","line":669,"loc":{"start":{"line":669,"column":2},"end":{"line":676,"column":2}}}},"statementMap":{"1":{"start":{"line":78,"column":4},"end":{"line":78,"column":21}},"2":{"start":{"line":79,"column":4},"end":{"line":79,"column":54}},"3":{"start":{"line":85,"column":4},"end":{"line":85,"column":32}},"4":{"start":{"line":92,"column":4},"end":{"line":92,"column":43}},"5":{"start":{"line":95,"column":4},"end":{"line":95,"column":55}},"6":{"start":{"line":98,"column":4},"end":{"line":98,"column":33}},"7":{"start":{"line":101,"column":4},"end":{"line":101,"column":40}},"8":{"start":{"line":108,"column":4},"end":{"line":108,"column":43}},"9":{"start":{"line":111,"column":4},"end":{"line":111,"column":54}},"10":{"start":{"line":114,"column":4},"end":{"line":114,"column":34}},"11":{"start":{"line":117,"column":4},"end":{"line":117,"column":42}},"12":{"start":{"line":125,"column":4},"end":{"line":125,"column":55}},"13":{"start":{"line":128,"column":4},"end":{"line":128,"column":33}},"14":{"start":{"line":131,"column":4},"end":{"line":131,"column":40}},"15":{"start":{"line":139,"column":4},"end":{"line":139,"column":54}},"16":{"start":{"line":142,"column":4},"end":{"line":142,"column":34}},"17":{"start":{"line":145,"column":4},"end":{"line":145,"column":42}},"18":{"start":{"line":156,"column":4},"end":{"line":156,"column":43}},"19":{"start":{"line":159,"column":4},"end":{"line":159,"column":33}},"20":{"start":{"line":162,"column":4},"end":{"line":162,"column":34}},"21":{"start":{"line":165,"column":4},"end":{"line":165,"column":61}},"22":{"start":{"line":168,"column":4},"end":{"line":168,"column":61}},"23":{"start":{"line":171,"column":4},"end":{"line":171,"column":44}},"24":{"start":{"line":174,"column":4},"end":{"line":174,"column":6974}},"25":{"start":{"line":175,"column":6},"end":{"line":175,"column":44}},"26":{"start":{"line":177,"column":6},"end":{"line":177,"column":39}},"27":{"start":{"line":178,"column":6},"end":{"line":178,"column":75}},"28":{"start":{"line":182,"column":4},"end":{"line":182,"column":60}},"29":{"start":{"line":197,"column":4},"end":{"line":197,"column":46}},"30":{"start":{"line":200,"column":4},"end":{"line":200,"column":33}},"31":{"start":{"line":202,"column":4},"end":{"line":202,"column":63}},"32":{"start":{"line":204,"column":4},"end":{"line":204,"column":46}},"33":{"start":{"line":212,"column":4},"end":{"line":212,"column":53}},"34":{"start":{"line":215,"column":4},"end":{"line":215,"column":65}},"35":{"start":{"line":257,"column":4},"end":{"line":257,"column":54}},"36":{"start":{"line":260,"column":4},"end":{"line":260,"column":56}},"37":{"start":{"line":263,"column":4},"end":{"line":263,"column":34}},"38":{"start":{"line":264,"column":4},"end":{"line":264,"column":74}},"39":{"start":{"line":267,"column":4},"end":{"line":267,"column":70}},"40":{"start":{"line":270,"column":4},"end":{"line":270,"column":66}},"41":{"start":{"line":273,"column":4},"end":{"line":273,"column":84}},"42":{"start":{"line":276,"column":4},"end":{"line":276,"column":106}},"43":{"start":{"line":279,"column":4},"end":{"line":279,"column":63}},"44":{"start":{"line":282,"column":4},"end":{"line":282,"column":63}},"45":{"start":{"line":285,"column":4},"end":{"line":285,"column":57}},"46":{"start":{"line":286,"column":4},"end":{"line":286,"column":66}},"47":{"start":{"line":296,"column":4},"end":{"line":296,"column":12754}},"48":{"start":{"line":301,"column":6},"end":{"line":301,"column":34}},"49":{"start":{"line":306,"column":6},"end":{"line":306,"column":83}},"50":{"start":{"line":309,"column":6},"end":{"line":309,"column":94}},"51":{"start":{"line":319,"column":6},"end":{"line":319,"column":13852}},"52":{"start":{"line":320,"column":8},"end":{"line":320,"column":45}},"53":{"start":{"line":322,"column":8},"end":{"line":322,"column":40}},"54":{"start":{"line":323,"column":8},"end":{"line":323,"column":98}},"55":{"start":{"line":340,"column":6},"end":{"line":340,"column":102}},"56":{"start":{"line":346,"column":6},"end":{"line":346,"column":85}},"57":{"start":{"line":349,"column":6},"end":{"line":349,"column":58}},"58":{"start":{"line":352,"column":6},"end":{"line":352,"column":38}},"59":{"start":{"line":355,"column":6},"end":{"line":355,"column":92}},"60":{"start":{"line":356,"column":6},"end":{"line":356,"column":41}},"61":{"start":{"line":359,"column":6},"end":{"line":359,"column":94}},"62":{"start":{"line":369,"column":4},"end":{"line":369,"column":16296}},"63":{"start":{"line":385,"column":4},"end":{"line":385,"column":143}},"64":{"start":{"line":386,"column":4},"end":{"line":386,"column":17}},"65":{"start":{"line":419,"column":4},"end":{"line":419,"column":57}},"66":{"start":{"line":422,"column":4},"end":{"line":422,"column":140}},"67":{"start":{"line":425,"column":4},"end":{"line":425,"column":54}},"68":{"start":{"line":428,"column":4},"end":{"line":428,"column":52}},"69":{"start":{"line":431,"column":4},"end":{"line":431,"column":109}},"70":{"start":{"line":435,"column":4},"end":{"line":435,"column":49}},"71":{"start":{"line":438,"column":4},"end":{"line":438,"column":64}},"72":{"start":{"line":446,"column":4},"end":{"line":446,"column":95}},"73":{"start":{"line":448,"column":4},"end":{"line":448,"column":20390}},"74":{"start":{"line":455,"column":6},"end":{"line":455,"column":51}},"75":{"start":{"line":458,"column":6},"end":{"line":458,"column":74}},"76":{"start":{"line":465,"column":6},"end":{"line":465,"column":20}},"77":{"start":{"line":471,"column":6},"end":{"line":471,"column":21213}},"78":{"start":{"line":472,"column":8},"end":{"line":472,"column":87}},"79":{"start":{"line":476,"column":6},"end":{"line":476,"column":21396}},"80":{"start":{"line":478,"column":8},"end":{"line":478,"column":21506}},"81":{"start":{"line":479,"column":10},"end":{"line":479,"column":98}},"82":{"start":{"line":488,"column":8},"end":{"line":488,"column":64}},"83":{"start":{"line":489,"column":8},"end":{"line":489,"column":21970}},"84":{"start":{"line":490,"column":10},"end":{"line":490,"column":86}},"85":{"start":{"line":496,"column":8},"end":{"line":496,"column":22308}},"86":{"start":{"line":508,"column":4},"end":{"line":508,"column":132}},"87":{"start":{"line":510,"column":4},"end":{"line":510,"column":17}},"88":{"start":{"line":540,"column":4},"end":{"line":540,"column":57}},"89":{"start":{"line":543,"column":4},"end":{"line":543,"column":140}},"90":{"start":{"line":546,"column":4},"end":{"line":546,"column":52}},"91":{"start":{"line":550,"column":4},"end":{"line":550,"column":49}},"92":{"start":{"line":558,"column":4},"end":{"line":558,"column":95}},"93":{"start":{"line":561,"column":4},"end":{"line":561,"column":25446}},"94":{"start":{"line":563,"column":6},"end":{"line":563,"column":25551}},"95":{"start":{"line":568,"column":8},"end":{"line":568,"column":53}},"96":{"start":{"line":571,"column":8},"end":{"line":571,"column":105}},"97":{"start":{"line":575,"column":8},"end":{"line":575,"column":26237}},"98":{"start":{"line":576,"column":10},"end":{"line":576,"column":143}},"99":{"start":{"line":578,"column":10},"end":{"line":578,"column":87}},"100":{"start":{"line":582,"column":8},"end":{"line":582,"column":24}},"101":{"start":{"line":588,"column":8},"end":{"line":588,"column":26724}},"102":{"start":{"line":589,"column":10},"end":{"line":589,"column":102}},"103":{"start":{"line":595,"column":6},"end":{"line":595,"column":26938}},"104":{"start":{"line":598,"column":8},"end":{"line":598,"column":141}},"105":{"start":{"line":606,"column":6},"end":{"line":606,"column":76}},"106":{"start":{"line":610,"column":4},"end":{"line":610,"column":111}},"107":{"start":{"line":613,"column":4},"end":{"line":613,"column":17}},"108":{"start":{"line":634,"column":4},"end":{"line":634,"column":28510}},"109":{"start":{"line":641,"column":4},"end":{"line":641,"column":97}},"110":{"start":{"line":648,"column":4},"end":{"line":648,"column":29055}},"111":{"start":{"line":661,"column":4},"end":{"line":661,"column":43}},"112":{"start":{"line":670,"column":4},"end":{"line":670,"column":30020}},"113":{"start":{"line":675,"column":4},"end":{"line":675,"column":41}}},"branchMap":{"1":{"line":92,"type":"if","locations":[{"start":{"line":92,"column":4},"end":{"line":92,"column":4}},{"start":{"line":92,"column":4},"end":{"line":92,"column":4}}]},"2":{"line":95,"type":"if","locations":[{"start":{"line":95,"column":4},"end":{"line":95,"column":4}},{"start":{"line":95,"column":4},"end":{"line":95,"column":4}}]},"3":{"line":108,"type":"if","locations":[{"start":{"line":108,"column":4},"end":{"line":108,"column":4}},{"start":{"line":108,"column":4},"end":{"line":108,"column":4}}]},"4":{"line":111,"type":"if","locations":[{"start":{"line":111,"column":4},"end":{"line":111,"column":4}},{"start":{"line":111,"column":4},"end":{"line":111,"column":4}}]},"5":{"line":125,"type":"if","locations":[{"start":{"line":125,"column":4},"end":{"line":125,"column":4}},{"start":{"line":125,"column":4},"end":{"line":125,"column":4}}]},"6":{"line":139,"type":"if","locations":[{"start":{"line":139,"column":4},"end":{"line":139,"column":4}},{"start":{"line":139,"column":4},"end":{"line":139,"column":4}}]},"7":{"line":156,"type":"if","locations":[{"start":{"line":156,"column":4},"end":{"line":156,"column":4}},{"start":{"line":156,"column":4},"end":{"line":156,"column":4}}]},"8":{"line":159,"type":"if","locations":[{"start":{"line":159,"column":4},"end":{"line":159,"column":4}},{"start":{"line":159,"column":4},"end":{"line":159,"column":4}}]},"9":{"line":165,"type":"if","locations":[{"start":{"line":165,"column":4},"end":{"line":165,"column":4}},{"start":{"line":165,"column":4},"end":{"line":165,"column":4}}]},"10":{"line":168,"type":"if","locations":[{"start":{"line":168,"column":4},"end":{"line":168,"column":4}},{"start":{"line":168,"column":4},"end":{"line":168,"column":4}}]},"11":{"line":174,"type":"if","locations":[{"start":{"line":174,"column":4},"end":{"line":174,"column":4}},{"start":{"line":174,"column":4},"end":{"line":174,"column":4}}]},"12":{"line":175,"type":"if","locations":[{"start":{"line":175,"column":6},"end":{"line":175,"column":6}},{"start":{"line":175,"column":6},"end":{"line":175,"column":6}}]},"13":{"line":177,"type":"if","locations":[{"start":{"line":177,"column":6},"end":{"line":177,"column":6}},{"start":{"line":177,"column":6},"end":{"line":177,"column":6}}]},"14":{"line":197,"type":"if","locations":[{"start":{"line":197,"column":4},"end":{"line":197,"column":4}},{"start":{"line":197,"column":4},"end":{"line":197,"column":4}}]},"15":{"line":200,"type":"if","locations":[{"start":{"line":200,"column":4},"end":{"line":200,"column":4}},{"start":{"line":200,"column":4},"end":{"line":200,"column":4}}]},"16":{"line":204,"type":"if","locations":[{"start":{"line":204,"column":4},"end":{"line":204,"column":4}},{"start":{"line":204,"column":4},"end":{"line":204,"column":4}}]},"17":{"line":257,"type":"if","locations":[{"start":{"line":257,"column":4},"end":{"line":257,"column":4}},{"start":{"line":257,"column":4},"end":{"line":257,"column":4}}]},"18":{"line":260,"type":"if","locations":[{"start":{"line":260,"column":4},"end":{"line":260,"column":4}},{"start":{"line":260,"column":4},"end":{"line":260,"column":4}}]},"19":{"line":264,"type":"if","locations":[{"start":{"line":264,"column":4},"end":{"line":264,"column":4}},{"start":{"line":264,"column":4},"end":{"line":264,"column":4}}]},"20":{"line":267,"type":"if","locations":[{"start":{"line":267,"column":4},"end":{"line":267,"column":4}},{"start":{"line":267,"column":4},"end":{"line":267,"column":4}}]},"21":{"line":270,"type":"if","locations":[{"start":{"line":270,"column":4},"end":{"line":270,"column":4}},{"start":{"line":270,"column":4},"end":{"line":270,"column":4}}]},"22":{"line":273,"type":"if","locations":[{"start":{"line":273,"column":4},"end":{"line":273,"column":4}},{"start":{"line":273,"column":4},"end":{"line":273,"column":4}}]},"23":{"line":276,"type":"if","locations":[{"start":{"line":276,"column":4},"end":{"line":276,"column":4}},{"start":{"line":276,"column":4},"end":{"line":276,"column":4}}]},"24":{"line":279,"type":"if","locations":[{"start":{"line":279,"column":4},"end":{"line":279,"column":4}},{"start":{"line":279,"column":4},"end":{"line":279,"column":4}}]},"25":{"line":282,"type":"if","locations":[{"start":{"line":282,"column":4},"end":{"line":282,"column":4}},{"start":{"line":282,"column":4},"end":{"line":282,"column":4}}]},"26":{"line":286,"type":"if","locations":[{"start":{"line":286,"column":4},"end":{"line":286,"column":4}},{"start":{"line":286,"column":4},"end":{"line":286,"column":4}}]},"27":{"line":296,"type":"if","locations":[{"start":{"line":296,"column":4},"end":{"line":296,"column":4}},{"start":{"line":296,"column":4},"end":{"line":296,"column":4}}]},"28":{"line":301,"type":"if","locations":[{"start":{"line":301,"column":6},"end":{"line":301,"column":6}},{"start":{"line":301,"column":6},"end":{"line":301,"column":6}}]},"29":{"line":306,"type":"if","locations":[{"start":{"line":306,"column":6},"end":{"line":306,"column":6}},{"start":{"line":306,"column":6},"end":{"line":306,"column":6}}]},"30":{"line":319,"type":"if","locations":[{"start":{"line":319,"column":6},"end":{"line":319,"column":6}},{"start":{"line":319,"column":6},"end":{"line":319,"column":6}}]},"31":{"line":320,"type":"if","locations":[{"start":{"line":320,"column":8},"end":{"line":320,"column":8}},{"start":{"line":320,"column":8},"end":{"line":320,"column":8}}]},"32":{"line":322,"type":"if","locations":[{"start":{"line":322,"column":8},"end":{"line":322,"column":8}},{"start":{"line":322,"column":8},"end":{"line":322,"column":8}}]},"33":{"line":340,"type":"if","locations":[{"start":{"line":340,"column":6},"end":{"line":340,"column":6}},{"start":{"line":340,"column":6},"end":{"line":340,"column":6}}]},"34":{"line":346,"type":"if","locations":[{"start":{"line":346,"column":6},"end":{"line":346,"column":6}},{"start":{"line":346,"column":6},"end":{"line":346,"column":6}}]},"35":{"line":349,"type":"if","locations":[{"start":{"line":349,"column":6},"end":{"line":349,"column":6}},{"start":{"line":349,"column":6},"end":{"line":349,"column":6}}]},"36":{"line":352,"type":"if","locations":[{"start":{"line":352,"column":6},"end":{"line":352,"column":6}},{"start":{"line":352,"column":6},"end":{"line":352,"column":6}}]},"37":{"line":356,"type":"if","locations":[{"start":{"line":356,"column":6},"end":{"line":356,"column":6}},{"start":{"line":356,"column":6},"end":{"line":356,"column":6}}]},"38":{"line":422,"type":"if","locations":[{"start":{"line":422,"column":4},"end":{"line":422,"column":4}},{"start":{"line":422,"column":4},"end":{"line":422,"column":4}}]},"39":{"line":425,"type":"if","locations":[{"start":{"line":425,"column":4},"end":{"line":425,"column":4}},{"start":{"line":425,"column":4},"end":{"line":425,"column":4}}]},"40":{"line":428,"type":"if","locations":[{"start":{"line":428,"column":4},"end":{"line":428,"column":4}},{"start":{"line":428,"column":4},"end":{"line":428,"column":4}}]},"41":{"line":431,"type":"if","locations":[{"start":{"line":431,"column":4},"end":{"line":431,"column":4}},{"start":{"line":431,"column":4},"end":{"line":431,"column":4}}]},"42":{"line":435,"type":"if","locations":[{"start":{"line":435,"column":4},"end":{"line":435,"column":4}},{"start":{"line":435,"column":4},"end":{"line":435,"column":4}}]},"43":{"line":438,"type":"if","locations":[{"start":{"line":438,"column":4},"end":{"line":438,"column":4}},{"start":{"line":438,"column":4},"end":{"line":438,"column":4}}]},"44":{"line":448,"type":"if","locations":[{"start":{"line":448,"column":4},"end":{"line":448,"column":4}},{"start":{"line":448,"column":4},"end":{"line":448,"column":4}}]},"45":{"line":455,"type":"if","locations":[{"start":{"line":455,"column":6},"end":{"line":455,"column":6}},{"start":{"line":455,"column":6},"end":{"line":455,"column":6}}]},"46":{"line":471,"type":"if","locations":[{"start":{"line":471,"column":6},"end":{"line":471,"column":6}},{"start":{"line":471,"column":6},"end":{"line":471,"column":6}}]},"47":{"line":476,"type":"if","locations":[{"start":{"line":476,"column":6},"end":{"line":476,"column":6}},{"start":{"line":476,"column":6},"end":{"line":476,"column":6}}]},"48":{"line":478,"type":"if","locations":[{"start":{"line":478,"column":8},"end":{"line":478,"column":8}},{"start":{"line":478,"column":8},"end":{"line":478,"column":8}}]},"49":{"line":489,"type":"if","locations":[{"start":{"line":489,"column":8},"end":{"line":489,"column":8}},{"start":{"line":489,"column":8},"end":{"line":489,"column":8}}]},"50":{"line":543,"type":"if","locations":[{"start":{"line":543,"column":4},"end":{"line":543,"column":4}},{"start":{"line":543,"column":4},"end":{"line":543,"column":4}}]},"51":{"line":546,"type":"if","locations":[{"start":{"line":546,"column":4},"end":{"line":546,"column":4}},{"start":{"line":546,"column":4},"end":{"line":546,"column":4}}]},"52":{"line":550,"type":"if","locations":[{"start":{"line":550,"column":4},"end":{"line":550,"column":4}},{"start":{"line":550,"column":4},"end":{"line":550,"column":4}}]},"53":{"line":561,"type":"if","locations":[{"start":{"line":561,"column":4},"end":{"line":561,"column":4}},{"start":{"line":561,"column":4},"end":{"line":561,"column":4}}]},"54":{"line":563,"type":"if","locations":[{"start":{"line":563,"column":6},"end":{"line":563,"column":6}},{"start":{"line":563,"column":6},"end":{"line":563,"column":6}}]},"55":{"line":568,"type":"if","locations":[{"start":{"line":568,"column":8},"end":{"line":568,"column":8}},{"start":{"line":568,"column":8},"end":{"line":568,"column":8}}]},"56":{"line":575,"type":"if","locations":[{"start":{"line":575,"column":8},"end":{"line":575,"column":8}},{"start":{"line":575,"column":8},"end":{"line":575,"column":8}}]},"57":{"line":576,"type":"if","locations":[{"start":{"line":576,"column":10},"end":{"line":576,"column":10}},{"start":{"line":576,"column":10},"end":{"line":576,"column":10}}]},"58":{"line":588,"type":"if","locations":[{"start":{"line":588,"column":8},"end":{"line":588,"column":8}},{"start":{"line":588,"column":8},"end":{"line":588,"column":8}}]},"59":{"line":595,"type":"if","locations":[{"start":{"line":595,"column":6},"end":{"line":595,"column":6}},{"start":{"line":595,"column":6},"end":{"line":595,"column":6}}]},"60":{"line":598,"type":"if","locations":[{"start":{"line":598,"column":8},"end":{"line":598,"column":8}},{"start":{"line":598,"column":8},"end":{"line":598,"column":8}}]}}}}
-=======
-{"contracts/interfaces/IERC20Minimal.sol":{"l":{},"path":"/Users/laynehaber/Developer/nxtp/packages/contracts/contracts/interfaces/IERC20Minimal.sol","s":{},"b":{},"f":{},"fnMap":{},"statementMap":{},"branchMap":{}},"contracts/interfaces/IFulfillInterpreter.sol":{"l":{},"path":"/Users/laynehaber/Developer/nxtp/packages/contracts/contracts/interfaces/IFulfillInterpreter.sol","s":{},"b":{},"f":{},"fnMap":{},"statementMap":{},"branchMap":{}},"contracts/interfaces/ITransactionManager.sol":{"l":{},"path":"/Users/laynehaber/Developer/nxtp/packages/contracts/contracts/interfaces/ITransactionManager.sol","s":{},"b":{},"f":{},"fnMap":{},"statementMap":{},"branchMap":{}},"contracts/interpreters/FulfillInterpreter.sol":{"l":{"13":9,"18":8,"19":7,"25":1,"47":7,"48":7,"49":4,"54":7,"56":7,"58":3,"60":3,"61":2},"path":"/Users/laynehaber/Developer/nxtp/packages/contracts/contracts/interpreters/FulfillInterpreter.sol","s":{"1":9,"2":8,"3":1,"4":7,"5":7,"6":4,"7":7,"8":7,"9":3,"10":3,"11":2},"b":{"1":[7,1],"2":[4,3],"3":[3,4],"4":[2,1]},"f":{"1":9,"2":8,"3":1,"4":7},"fnMap":{"1":{"name":"constructor","line":12,"loc":{"start":{"line":12,"column":2},"end":{"line":14,"column":2}}},"2":{"name":"onlyTransactionManager","line":17,"loc":{"start":{"line":17,"column":2},"end":{"line":20,"column":2}}},"3":{"name":"getTransactionManager","line":24,"loc":{"start":{"line":24,"column":2},"end":{"line":26,"column":2}}},"4":{"name":"execute","line":45,"loc":{"start":{"line":39,"column":2},"end":{"line":64,"column":2}}}},"statementMap":{"1":{"start":{"line":13,"column":4},"end":{"line":13,"column":43}},"2":{"start":{"line":18,"column":4},"end":{"line":18,"column":57}},"3":{"start":{"line":25,"column":4},"end":{"line":25,"column":30}},"4":{"start":{"line":47,"column":4},"end":{"line":47,"column":44}},"5":{"start":{"line":48,"column":4},"end":{"line":48,"column":1909}},"6":{"start":{"line":49,"column":6},"end":{"line":49,"column":61}},"7":{"start":{"line":54,"column":4},"end":{"line":54,"column":72}},"8":{"start":{"line":56,"column":4},"end":{"line":56,"column":2181}},"9":{"start":{"line":58,"column":6},"end":{"line":58,"column":61}},"10":{"start":{"line":60,"column":6},"end":{"line":60,"column":2340}},"11":{"start":{"line":61,"column":8},"end":{"line":61,"column":63}}},"branchMap":{"1":{"line":18,"type":"if","locations":[{"start":{"line":18,"column":4},"end":{"line":18,"column":4}},{"start":{"line":18,"column":4},"end":{"line":18,"column":4}}]},"2":{"line":48,"type":"if","locations":[{"start":{"line":48,"column":4},"end":{"line":48,"column":4}},{"start":{"line":48,"column":4},"end":{"line":48,"column":4}}]},"3":{"line":56,"type":"if","locations":[{"start":{"line":56,"column":4},"end":{"line":56,"column":4}},{"start":{"line":56,"column":4},"end":{"line":56,"column":4}}]},"4":{"line":60,"type":"if","locations":[{"start":{"line":60,"column":6},"end":{"line":60,"column":6}},{"start":{"line":60,"column":6},"end":{"line":60,"column":6}}]}}},"contracts/lib/LibAsset.sol":{"l":{"22":134,"28":2,"41":16,"42":16,"55":21,"69":26,"81":7,"82":6,"94":4,"95":3,"110":31},"path":"/Users/laynehaber/Developer/nxtp/packages/contracts/contracts/lib/LibAsset.sol","s":{"1":134,"2":2,"3":16,"4":16,"5":21,"6":26,"7":7,"8":6,"9":4,"10":3,"11":31},"b":{"1":[15,1],"2":[6,1],"3":[3,1]},"f":{"1":134,"2":2,"3":16,"4":21,"5":26,"6":7,"7":4,"8":31},"fnMap":{"1":{"name":"isEther","line":21,"loc":{"start":{"line":21,"column":4},"end":{"line":23,"column":4}}},"2":{"name":"getOwnBalance","line":27,"loc":{"start":{"line":27,"column":4},"end":{"line":32,"column":4}}},"3":{"name":"transferEther","line":38,"loc":{"start":{"line":38,"column":4},"end":{"line":43,"column":4}}},"4":{"name":"transferERC20","line":50,"loc":{"start":{"line":50,"column":4},"end":{"line":56,"column":4}}},"5":{"name":"transferFromERC20","line":63,"loc":{"start":{"line":63,"column":4},"end":{"line":70,"column":4}}},"6":{"name":"increaseERC20Allowance","line":76,"loc":{"start":{"line":76,"column":4},"end":{"line":83,"column":4}}},"7":{"name":"decreaseERC20Allowance","line":89,"loc":{"start":{"line":89,"column":4},"end":{"line":96,"column":4}}},"8":{"name":"transferAsset","line":105,"loc":{"start":{"line":105,"column":4},"end":{"line":113,"column":4}}}},"statementMap":{"1":{"start":{"line":22,"column":6},"end":{"line":22,"column":38}},"2":{"start":{"line":28,"column":6},"end":{"line":28,"column":1165}},"3":{"start":{"line":41,"column":6},"end":{"line":41,"column":57}},"4":{"start":{"line":42,"column":6},"end":{"line":42,"column":32}},"5":{"start":{"line":55,"column":6},"end":{"line":55,"column":63}},"6":{"start":{"line":69,"column":6},"end":{"line":69,"column":66}},"7":{"start":{"line":81,"column":6},"end":{"line":81,"column":42}},"8":{"start":{"line":82,"column":6},"end":{"line":82,"column":70}},"9":{"start":{"line":94,"column":6},"end":{"line":94,"column":42}},"10":{"start":{"line":95,"column":6},"end":{"line":95,"column":70}},"11":{"start":{"line":110,"column":6},"end":{"line":110,"column":4204}}},"branchMap":{"1":{"line":42,"type":"if","locations":[{"start":{"line":42,"column":6},"end":{"line":42,"column":6}},{"start":{"line":42,"column":6},"end":{"line":42,"column":6}}]},"2":{"line":81,"type":"if","locations":[{"start":{"line":81,"column":6},"end":{"line":81,"column":6}},{"start":{"line":81,"column":6},"end":{"line":81,"column":6}}]},"3":{"line":94,"type":"if","locations":[{"start":{"line":94,"column":6},"end":{"line":94,"column":6}},{"start":{"line":94,"column":6},"end":{"line":94,"column":6}}]}}},"contracts/TransactionManager.sol":{"l":{"80":6,"81":6,"87":5,"88":5,"94":199,"100":4,"107":595,"114":4,"125":40,"128":39,"131":38,"134":37,"137":36,"140":36,"141":22,"143":14,"144":13,"148":32,"163":5,"166":4,"168":3,"170":3,"173":2,"178":2,"181":2,"223":68,"226":67,"229":66,"232":65,"235":64,"238":63,"241":62,"244":61,"247":59,"250":58,"252":57,"255":56,"256":56,"266":55,"271":30,"274":29,"284":29,"285":19,"287":10,"288":9,"302":25,"305":24,"308":23,"309":23,"312":22,"316":22,"322":47,"338":47,"339":47,"372":20,"375":20,"378":19,"381":18,"384":17,"388":16,"391":15,"399":14,"401":14,"408":4,"411":3,"418":10,"419":10,"424":10,"425":7,"429":9,"431":4,"432":4,"440":5,"441":3,"447":4,"458":10,"460":10,"490":21,"493":21,"496":20,"500":19,"508":18,"511":18,"513":10,"518":4,"521":3,"525":6,"526":5,"528":4,"532":4,"533":4,"538":4,"539":4,"545":8,"548":4,"556":7,"560":12,"563":12,"582":17,"585":17,"600":5,"603":5,"610":41,"623":41,"632":124,"637":124},"path":"/Users/laynehaber/Developer/nxtp/packages/contracts/contracts/TransactionManager.sol","s":{"1":6,"2":6,"3":5,"4":5,"5":199,"6":4,"7":595,"8":4,"9":40,"10":39,"11":38,"12":37,"13":36,"14":36,"15":22,"16":14,"17":13,"18":32,"19":5,"20":4,"21":3,"22":3,"23":2,"24":2,"25":68,"26":67,"27":66,"28":65,"29":64,"30":63,"31":62,"32":61,"33":59,"34":58,"35":57,"36":56,"37":56,"38":55,"39":30,"40":29,"41":29,"42":19,"43":10,"44":9,"45":25,"46":24,"47":23,"48":23,"49":22,"50":47,"51":47,"52":47,"53":20,"54":20,"55":19,"56":18,"57":17,"58":16,"59":15,"60":14,"61":14,"62":4,"63":3,"64":10,"65":10,"66":7,"67":9,"68":4,"69":4,"70":5,"71":3,"72":4,"73":10,"74":10,"75":21,"76":21,"77":20,"78":19,"79":18,"80":18,"81":10,"82":4,"83":3,"84":6,"85":5,"86":4,"87":4,"88":4,"89":4,"90":8,"91":4,"92":7,"93":12,"94":12,"95":17,"96":17,"97":5,"98":5,"99":41,"100":41,"101":124,"102":124},"b":{"1":[39,1],"2":[38,1],"3":[37,1],"4":[36,1],"5":[22,14],"6":[20,2],"7":[13,1],"8":[4,1],"9":[3,1],"10":[2,1],"11":[67,1],"12":[66,1],"13":[65,1],"14":[64,1],"15":[63,1],"16":[62,1],"17":[61,1],"18":[59,2],"19":[58,1],"20":[57,1],"21":[56,1],"22":[55,1],"23":[30,25],"24":[29,1],"25":[19,10],"26":[17,2],"27":[9,1],"28":[24,1],"29":[23,1],"30":[22,1],"31":[19,1],"32":[18,1],"33":[17,1],"34":[16,1],"35":[15,1],"36":[14,1],"37":[4,10],"38":[3,1],"39":[7,3],"40":[4,5],"41":[4,0],"42":[3,2],"43":[20,1],"44":[19,1],"45":[18,1],"46":[10,8],"47":[4,6],"48":[3,1],"49":[5,1],"50":[4,1],"51":[4,0],"52":[4,4],"53":[3,1]},"f":{"1":6,"2":5,"3":199,"4":4,"5":595,"6":4,"7":40,"8":5,"9":68,"10":20,"11":21,"12":17,"13":5,"14":41,"15":124},"fnMap":{"1":{"name":"constructor","line":79,"loc":{"start":{"line":79,"column":2},"end":{"line":82,"column":2}}},"2":{"name":"renounce","line":86,"loc":{"start":{"line":86,"column":2},"end":{"line":89,"column":2}}},"3":{"name":"addRouter","line":93,"loc":{"start":{"line":93,"column":2},"end":{"line":95,"column":2}}},"4":{"name":"removeRouter","line":99,"loc":{"start":{"line":99,"column":2},"end":{"line":101,"column":2}}},"5":{"name":"addAssetId","line":106,"loc":{"start":{"line":106,"column":2},"end":{"line":108,"column":2}}},"6":{"name":"removeAssetId","line":113,"loc":{"start":{"line":113,"column":2},"end":{"line":115,"column":2}}},"7":{"name":"addLiquidity","line":123,"loc":{"start":{"line":123,"column":2},"end":{"line":149,"column":2}}},"8":{"name":"removeLiquidity","line":157,"loc":{"start":{"line":157,"column":2},"end":{"line":182,"column":2}}},"9":{"name":"prepare","line":214,"loc":{"start":{"line":214,"column":2},"end":{"line":340,"column":2}}},"10":{"name":"fulfill","line":368,"loc":{"start":{"line":363,"column":2},"end":{"line":461,"column":2}}},"11":{"name":"cancel","line":480,"loc":{"start":{"line":477,"column":2},"end":{"line":564,"column":2}}},"12":{"name":"recoverFulfillSignature","line":576,"loc":{"start":{"line":576,"column":2},"end":{"line":586,"column":2}}},"13":{"name":"recoverCancelSignature","line":594,"loc":{"start":{"line":594,"column":2},"end":{"line":604,"column":2}}},"14":{"name":"hashInvariantTransactionData","line":609,"loc":{"start":{"line":609,"column":2},"end":{"line":624,"column":2}}},"15":{"name":"hashVariantTransactionData","line":631,"loc":{"start":{"line":631,"column":2},"end":{"line":638,"column":2}}}},"statementMap":{"1":{"start":{"line":80,"column":4},"end":{"line":80,"column":21}},"2":{"start":{"line":81,"column":4},"end":{"line":81,"column":54}},"3":{"start":{"line":87,"column":4},"end":{"line":87,"column":19}},"4":{"start":{"line":88,"column":4},"end":{"line":88,"column":22}},"5":{"start":{"line":94,"column":4},"end":{"line":94,"column":33}},"6":{"start":{"line":100,"column":4},"end":{"line":100,"column":34}},"7":{"start":{"line":107,"column":4},"end":{"line":107,"column":33}},"8":{"start":{"line":114,"column":4},"end":{"line":114,"column":34}},"9":{"start":{"line":125,"column":4},"end":{"line":125,"column":43}},"10":{"start":{"line":128,"column":4},"end":{"line":128,"column":33}},"11":{"start":{"line":131,"column":4},"end":{"line":131,"column":59}},"12":{"start":{"line":134,"column":4},"end":{"line":134,"column":59}},"13":{"start":{"line":137,"column":4},"end":{"line":137,"column":44}},"14":{"start":{"line":140,"column":4},"end":{"line":140,"column":6056}},"15":{"start":{"line":141,"column":6},"end":{"line":141,"column":44}},"16":{"start":{"line":143,"column":6},"end":{"line":143,"column":39}},"17":{"start":{"line":144,"column":6},"end":{"line":144,"column":75}},"18":{"start":{"line":148,"column":4},"end":{"line":148,"column":60}},"19":{"start":{"line":163,"column":4},"end":{"line":163,"column":46}},"20":{"start":{"line":166,"column":4},"end":{"line":166,"column":33}},"21":{"start":{"line":168,"column":4},"end":{"line":168,"column":63}},"22":{"start":{"line":170,"column":4},"end":{"line":170,"column":46}},"23":{"start":{"line":178,"column":4},"end":{"line":178,"column":53}},"24":{"start":{"line":181,"column":4},"end":{"line":181,"column":65}},"25":{"start":{"line":223,"column":4},"end":{"line":223,"column":54}},"26":{"start":{"line":226,"column":4},"end":{"line":226,"column":56}},"27":{"start":{"line":229,"column":4},"end":{"line":229,"column":72}},"28":{"start":{"line":232,"column":4},"end":{"line":232,"column":70}},"29":{"start":{"line":235,"column":4},"end":{"line":235,"column":66}},"30":{"start":{"line":238,"column":4},"end":{"line":238,"column":84}},"31":{"start":{"line":241,"column":4},"end":{"line":241,"column":106}},"32":{"start":{"line":244,"column":4},"end":{"line":244,"column":63}},"33":{"start":{"line":247,"column":4},"end":{"line":247,"column":63}},"34":{"start":{"line":250,"column":4},"end":{"line":250,"column":79}},"35":{"start":{"line":252,"column":4},"end":{"line":252,"column":81}},"36":{"start":{"line":255,"column":4},"end":{"line":255,"column":57}},"37":{"start":{"line":256,"column":4},"end":{"line":256,"column":66}},"38":{"start":{"line":266,"column":4},"end":{"line":266,"column":11959}},"39":{"start":{"line":271,"column":6},"end":{"line":271,"column":34}},"40":{"start":{"line":274,"column":6},"end":{"line":274,"column":94}},"41":{"start":{"line":284,"column":6},"end":{"line":284,"column":12844}},"42":{"start":{"line":285,"column":8},"end":{"line":285,"column":45}},"43":{"start":{"line":287,"column":8},"end":{"line":287,"column":40}},"44":{"start":{"line":288,"column":8},"end":{"line":288,"column":98}},"45":{"start":{"line":302,"column":6},"end":{"line":302,"column":58}},"46":{"start":{"line":305,"column":6},"end":{"line":305,"column":38}},"47":{"start":{"line":308,"column":6},"end":{"line":308,"column":92}},"48":{"start":{"line":309,"column":6},"end":{"line":309,"column":41}},"49":{"start":{"line":312,"column":6},"end":{"line":312,"column":94}},"50":{"start":{"line":322,"column":4},"end":{"line":322,"column":14615}},"51":{"start":{"line":338,"column":4},"end":{"line":338,"column":143}},"52":{"start":{"line":339,"column":4},"end":{"line":339,"column":17}},"53":{"start":{"line":372,"column":4},"end":{"line":372,"column":57}},"54":{"start":{"line":375,"column":4},"end":{"line":375,"column":140}},"55":{"start":{"line":378,"column":4},"end":{"line":378,"column":54}},"56":{"start":{"line":381,"column":4},"end":{"line":381,"column":52}},"57":{"start":{"line":384,"column":4},"end":{"line":384,"column":105}},"58":{"start":{"line":388,"column":4},"end":{"line":388,"column":49}},"59":{"start":{"line":391,"column":4},"end":{"line":391,"column":64}},"60":{"start":{"line":399,"column":4},"end":{"line":399,"column":95}},"61":{"start":{"line":401,"column":4},"end":{"line":401,"column":18705}},"62":{"start":{"line":408,"column":6},"end":{"line":408,"column":51}},"63":{"start":{"line":411,"column":6},"end":{"line":411,"column":74}},"64":{"start":{"line":418,"column":6},"end":{"line":418,"column":20}},"65":{"start":{"line":424,"column":6},"end":{"line":424,"column":19528}},"66":{"start":{"line":425,"column":8},"end":{"line":425,"column":87}},"67":{"start":{"line":429,"column":6},"end":{"line":429,"column":19711}},"68":{"start":{"line":431,"column":8},"end":{"line":431,"column":19821}},"69":{"start":{"line":432,"column":10},"end":{"line":432,"column":98}},"70":{"start":{"line":440,"column":8},"end":{"line":440,"column":20187}},"71":{"start":{"line":441,"column":10},"end":{"line":441,"column":86}},"72":{"start":{"line":447,"column":8},"end":{"line":447,"column":20559}},"73":{"start":{"line":458,"column":4},"end":{"line":458,"column":132}},"74":{"start":{"line":460,"column":4},"end":{"line":460,"column":17}},"75":{"start":{"line":490,"column":4},"end":{"line":490,"column":57}},"76":{"start":{"line":493,"column":4},"end":{"line":493,"column":140}},"77":{"start":{"line":496,"column":4},"end":{"line":496,"column":52}},"78":{"start":{"line":500,"column":4},"end":{"line":500,"column":49}},"79":{"start":{"line":508,"column":4},"end":{"line":508,"column":95}},"80":{"start":{"line":511,"column":4},"end":{"line":511,"column":23699}},"81":{"start":{"line":513,"column":6},"end":{"line":513,"column":23804}},"82":{"start":{"line":518,"column":8},"end":{"line":518,"column":53}},"83":{"start":{"line":521,"column":8},"end":{"line":521,"column":105}},"84":{"start":{"line":525,"column":8},"end":{"line":525,"column":24490}},"85":{"start":{"line":526,"column":10},"end":{"line":526,"column":139}},"86":{"start":{"line":528,"column":10},"end":{"line":528,"column":87}},"87":{"start":{"line":532,"column":8},"end":{"line":532,"column":24}},"88":{"start":{"line":538,"column":8},"end":{"line":538,"column":24973}},"89":{"start":{"line":539,"column":10},"end":{"line":539,"column":102}},"90":{"start":{"line":545,"column":6},"end":{"line":545,"column":25187}},"91":{"start":{"line":548,"column":8},"end":{"line":548,"column":137}},"92":{"start":{"line":556,"column":6},"end":{"line":556,"column":76}},"93":{"start":{"line":560,"column":4},"end":{"line":560,"column":111}},"94":{"start":{"line":563,"column":4},"end":{"line":563,"column":17}},"95":{"start":{"line":582,"column":4},"end":{"line":582,"column":112}},"96":{"start":{"line":585,"column":4},"end":{"line":585,"column":97}},"97":{"start":{"line":600,"column":4},"end":{"line":600,"column":128}},"98":{"start":{"line":603,"column":4},"end":{"line":603,"column":97}},"99":{"start":{"line":610,"column":4},"end":{"line":610,"column":27985}},"100":{"start":{"line":623,"column":4},"end":{"line":623,"column":43}},"101":{"start":{"line":632,"column":4},"end":{"line":632,"column":28950}},"102":{"start":{"line":637,"column":4},"end":{"line":637,"column":41}}},"branchMap":{"1":{"line":125,"type":"if","locations":[{"start":{"line":125,"column":4},"end":{"line":125,"column":4}},{"start":{"line":125,"column":4},"end":{"line":125,"column":4}}]},"2":{"line":128,"type":"if","locations":[{"start":{"line":128,"column":4},"end":{"line":128,"column":4}},{"start":{"line":128,"column":4},"end":{"line":128,"column":4}}]},"3":{"line":131,"type":"if","locations":[{"start":{"line":131,"column":4},"end":{"line":131,"column":4}},{"start":{"line":131,"column":4},"end":{"line":131,"column":4}}]},"4":{"line":134,"type":"if","locations":[{"start":{"line":134,"column":4},"end":{"line":134,"column":4}},{"start":{"line":134,"column":4},"end":{"line":134,"column":4}}]},"5":{"line":140,"type":"if","locations":[{"start":{"line":140,"column":4},"end":{"line":140,"column":4}},{"start":{"line":140,"column":4},"end":{"line":140,"column":4}}]},"6":{"line":141,"type":"if","locations":[{"start":{"line":141,"column":6},"end":{"line":141,"column":6}},{"start":{"line":141,"column":6},"end":{"line":141,"column":6}}]},"7":{"line":143,"type":"if","locations":[{"start":{"line":143,"column":6},"end":{"line":143,"column":6}},{"start":{"line":143,"column":6},"end":{"line":143,"column":6}}]},"8":{"line":163,"type":"if","locations":[{"start":{"line":163,"column":4},"end":{"line":163,"column":4}},{"start":{"line":163,"column":4},"end":{"line":163,"column":4}}]},"9":{"line":166,"type":"if","locations":[{"start":{"line":166,"column":4},"end":{"line":166,"column":4}},{"start":{"line":166,"column":4},"end":{"line":166,"column":4}}]},"10":{"line":170,"type":"if","locations":[{"start":{"line":170,"column":4},"end":{"line":170,"column":4}},{"start":{"line":170,"column":4},"end":{"line":170,"column":4}}]},"11":{"line":223,"type":"if","locations":[{"start":{"line":223,"column":4},"end":{"line":223,"column":4}},{"start":{"line":223,"column":4},"end":{"line":223,"column":4}}]},"12":{"line":226,"type":"if","locations":[{"start":{"line":226,"column":4},"end":{"line":226,"column":4}},{"start":{"line":226,"column":4},"end":{"line":226,"column":4}}]},"13":{"line":229,"type":"if","locations":[{"start":{"line":229,"column":4},"end":{"line":229,"column":4}},{"start":{"line":229,"column":4},"end":{"line":229,"column":4}}]},"14":{"line":232,"type":"if","locations":[{"start":{"line":232,"column":4},"end":{"line":232,"column":4}},{"start":{"line":232,"column":4},"end":{"line":232,"column":4}}]},"15":{"line":235,"type":"if","locations":[{"start":{"line":235,"column":4},"end":{"line":235,"column":4}},{"start":{"line":235,"column":4},"end":{"line":235,"column":4}}]},"16":{"line":238,"type":"if","locations":[{"start":{"line":238,"column":4},"end":{"line":238,"column":4}},{"start":{"line":238,"column":4},"end":{"line":238,"column":4}}]},"17":{"line":241,"type":"if","locations":[{"start":{"line":241,"column":4},"end":{"line":241,"column":4}},{"start":{"line":241,"column":4},"end":{"line":241,"column":4}}]},"18":{"line":244,"type":"if","locations":[{"start":{"line":244,"column":4},"end":{"line":244,"column":4}},{"start":{"line":244,"column":4},"end":{"line":244,"column":4}}]},"19":{"line":247,"type":"if","locations":[{"start":{"line":247,"column":4},"end":{"line":247,"column":4}},{"start":{"line":247,"column":4},"end":{"line":247,"column":4}}]},"20":{"line":250,"type":"if","locations":[{"start":{"line":250,"column":4},"end":{"line":250,"column":4}},{"start":{"line":250,"column":4},"end":{"line":250,"column":4}}]},"21":{"line":252,"type":"if","locations":[{"start":{"line":252,"column":4},"end":{"line":252,"column":4}},{"start":{"line":252,"column":4},"end":{"line":252,"column":4}}]},"22":{"line":256,"type":"if","locations":[{"start":{"line":256,"column":4},"end":{"line":256,"column":4}},{"start":{"line":256,"column":4},"end":{"line":256,"column":4}}]},"23":{"line":266,"type":"if","locations":[{"start":{"line":266,"column":4},"end":{"line":266,"column":4}},{"start":{"line":266,"column":4},"end":{"line":266,"column":4}}]},"24":{"line":271,"type":"if","locations":[{"start":{"line":271,"column":6},"end":{"line":271,"column":6}},{"start":{"line":271,"column":6},"end":{"line":271,"column":6}}]},"25":{"line":284,"type":"if","locations":[{"start":{"line":284,"column":6},"end":{"line":284,"column":6}},{"start":{"line":284,"column":6},"end":{"line":284,"column":6}}]},"26":{"line":285,"type":"if","locations":[{"start":{"line":285,"column":8},"end":{"line":285,"column":8}},{"start":{"line":285,"column":8},"end":{"line":285,"column":8}}]},"27":{"line":287,"type":"if","locations":[{"start":{"line":287,"column":8},"end":{"line":287,"column":8}},{"start":{"line":287,"column":8},"end":{"line":287,"column":8}}]},"28":{"line":302,"type":"if","locations":[{"start":{"line":302,"column":6},"end":{"line":302,"column":6}},{"start":{"line":302,"column":6},"end":{"line":302,"column":6}}]},"29":{"line":305,"type":"if","locations":[{"start":{"line":305,"column":6},"end":{"line":305,"column":6}},{"start":{"line":305,"column":6},"end":{"line":305,"column":6}}]},"30":{"line":309,"type":"if","locations":[{"start":{"line":309,"column":6},"end":{"line":309,"column":6}},{"start":{"line":309,"column":6},"end":{"line":309,"column":6}}]},"31":{"line":375,"type":"if","locations":[{"start":{"line":375,"column":4},"end":{"line":375,"column":4}},{"start":{"line":375,"column":4},"end":{"line":375,"column":4}}]},"32":{"line":378,"type":"if","locations":[{"start":{"line":378,"column":4},"end":{"line":378,"column":4}},{"start":{"line":378,"column":4},"end":{"line":378,"column":4}}]},"33":{"line":381,"type":"if","locations":[{"start":{"line":381,"column":4},"end":{"line":381,"column":4}},{"start":{"line":381,"column":4},"end":{"line":381,"column":4}}]},"34":{"line":384,"type":"if","locations":[{"start":{"line":384,"column":4},"end":{"line":384,"column":4}},{"start":{"line":384,"column":4},"end":{"line":384,"column":4}}]},"35":{"line":388,"type":"if","locations":[{"start":{"line":388,"column":4},"end":{"line":388,"column":4}},{"start":{"line":388,"column":4},"end":{"line":388,"column":4}}]},"36":{"line":391,"type":"if","locations":[{"start":{"line":391,"column":4},"end":{"line":391,"column":4}},{"start":{"line":391,"column":4},"end":{"line":391,"column":4}}]},"37":{"line":401,"type":"if","locations":[{"start":{"line":401,"column":4},"end":{"line":401,"column":4}},{"start":{"line":401,"column":4},"end":{"line":401,"column":4}}]},"38":{"line":408,"type":"if","locations":[{"start":{"line":408,"column":6},"end":{"line":408,"column":6}},{"start":{"line":408,"column":6},"end":{"line":408,"column":6}}]},"39":{"line":424,"type":"if","locations":[{"start":{"line":424,"column":6},"end":{"line":424,"column":6}},{"start":{"line":424,"column":6},"end":{"line":424,"column":6}}]},"40":{"line":429,"type":"if","locations":[{"start":{"line":429,"column":6},"end":{"line":429,"column":6}},{"start":{"line":429,"column":6},"end":{"line":429,"column":6}}]},"41":{"line":431,"type":"if","locations":[{"start":{"line":431,"column":8},"end":{"line":431,"column":8}},{"start":{"line":431,"column":8},"end":{"line":431,"column":8}}]},"42":{"line":440,"type":"if","locations":[{"start":{"line":440,"column":8},"end":{"line":440,"column":8}},{"start":{"line":440,"column":8},"end":{"line":440,"column":8}}]},"43":{"line":493,"type":"if","locations":[{"start":{"line":493,"column":4},"end":{"line":493,"column":4}},{"start":{"line":493,"column":4},"end":{"line":493,"column":4}}]},"44":{"line":496,"type":"if","locations":[{"start":{"line":496,"column":4},"end":{"line":496,"column":4}},{"start":{"line":496,"column":4},"end":{"line":496,"column":4}}]},"45":{"line":500,"type":"if","locations":[{"start":{"line":500,"column":4},"end":{"line":500,"column":4}},{"start":{"line":500,"column":4},"end":{"line":500,"column":4}}]},"46":{"line":511,"type":"if","locations":[{"start":{"line":511,"column":4},"end":{"line":511,"column":4}},{"start":{"line":511,"column":4},"end":{"line":511,"column":4}}]},"47":{"line":513,"type":"if","locations":[{"start":{"line":513,"column":6},"end":{"line":513,"column":6}},{"start":{"line":513,"column":6},"end":{"line":513,"column":6}}]},"48":{"line":518,"type":"if","locations":[{"start":{"line":518,"column":8},"end":{"line":518,"column":8}},{"start":{"line":518,"column":8},"end":{"line":518,"column":8}}]},"49":{"line":525,"type":"if","locations":[{"start":{"line":525,"column":8},"end":{"line":525,"column":8}},{"start":{"line":525,"column":8},"end":{"line":525,"column":8}}]},"50":{"line":526,"type":"if","locations":[{"start":{"line":526,"column":10},"end":{"line":526,"column":10}},{"start":{"line":526,"column":10},"end":{"line":526,"column":10}}]},"51":{"line":538,"type":"if","locations":[{"start":{"line":538,"column":8},"end":{"line":538,"column":8}},{"start":{"line":538,"column":8},"end":{"line":538,"column":8}}]},"52":{"line":545,"type":"if","locations":[{"start":{"line":545,"column":6},"end":{"line":545,"column":6}},{"start":{"line":545,"column":6},"end":{"line":545,"column":6}}]},"53":{"line":548,"type":"if","locations":[{"start":{"line":548,"column":8},"end":{"line":548,"column":8}},{"start":{"line":548,"column":8},"end":{"line":548,"column":8}}]}}}}
->>>>>>> 68f52c72
+{
+  "contracts/interfaces/IERC20Minimal.sol": {
+    "l": {},
+    "path": "/Users/laynehaber/Developer/nxtp/packages/contracts/contracts/interfaces/IERC20Minimal.sol",
+    "s": {},
+    "b": {},
+    "f": {},
+    "fnMap": {},
+    "statementMap": {},
+    "branchMap": {}
+  },
+  "contracts/interfaces/IFulfillInterpreter.sol": {
+    "l": {},
+    "path": "/Users/laynehaber/Developer/nxtp/packages/contracts/contracts/interfaces/IFulfillInterpreter.sol",
+    "s": {},
+    "b": {},
+    "f": {},
+    "fnMap": {},
+    "statementMap": {},
+    "branchMap": {}
+  },
+  "contracts/interfaces/ITransactionManager.sol": {
+    "l": {},
+    "path": "/Users/laynehaber/Developer/nxtp/packages/contracts/contracts/interfaces/ITransactionManager.sol",
+    "s": {},
+    "b": {},
+    "f": {},
+    "fnMap": {},
+    "statementMap": {},
+    "branchMap": {}
+  },
+  "contracts/interpreters/FulfillInterpreter.sol": {
+    "l": { "13": 9, "18": 8, "19": 7, "25": 1, "47": 7, "48": 7, "49": 4, "54": 7, "56": 7, "58": 3, "60": 3, "61": 2 },
+    "path": "/Users/laynehaber/Developer/nxtp/packages/contracts/contracts/interpreters/FulfillInterpreter.sol",
+    "s": { "1": 9, "2": 8, "3": 1, "4": 7, "5": 7, "6": 4, "7": 7, "8": 7, "9": 3, "10": 3, "11": 2 },
+    "b": { "1": [7, 1], "2": [4, 3], "3": [3, 4], "4": [2, 1] },
+    "f": { "1": 9, "2": 8, "3": 1, "4": 7 },
+    "fnMap": {
+      "1": {
+        "name": "constructor",
+        "line": 12,
+        "loc": { "start": { "line": 12, "column": 2 }, "end": { "line": 14, "column": 2 } }
+      },
+      "2": {
+        "name": "onlyTransactionManager",
+        "line": 17,
+        "loc": { "start": { "line": 17, "column": 2 }, "end": { "line": 20, "column": 2 } }
+      },
+      "3": {
+        "name": "getTransactionManager",
+        "line": 24,
+        "loc": { "start": { "line": 24, "column": 2 }, "end": { "line": 26, "column": 2 } }
+      },
+      "4": {
+        "name": "execute",
+        "line": 45,
+        "loc": { "start": { "line": 39, "column": 2 }, "end": { "line": 64, "column": 2 } }
+      }
+    },
+    "statementMap": {
+      "1": { "start": { "line": 13, "column": 4 }, "end": { "line": 13, "column": 43 } },
+      "2": { "start": { "line": 18, "column": 4 }, "end": { "line": 18, "column": 57 } },
+      "3": { "start": { "line": 25, "column": 4 }, "end": { "line": 25, "column": 30 } },
+      "4": { "start": { "line": 47, "column": 4 }, "end": { "line": 47, "column": 44 } },
+      "5": { "start": { "line": 48, "column": 4 }, "end": { "line": 48, "column": 1909 } },
+      "6": { "start": { "line": 49, "column": 6 }, "end": { "line": 49, "column": 61 } },
+      "7": { "start": { "line": 54, "column": 4 }, "end": { "line": 54, "column": 72 } },
+      "8": { "start": { "line": 56, "column": 4 }, "end": { "line": 56, "column": 2181 } },
+      "9": { "start": { "line": 58, "column": 6 }, "end": { "line": 58, "column": 61 } },
+      "10": { "start": { "line": 60, "column": 6 }, "end": { "line": 60, "column": 2340 } },
+      "11": { "start": { "line": 61, "column": 8 }, "end": { "line": 61, "column": 63 } }
+    },
+    "branchMap": {
+      "1": {
+        "line": 18,
+        "type": "if",
+        "locations": [
+          { "start": { "line": 18, "column": 4 }, "end": { "line": 18, "column": 4 } },
+          { "start": { "line": 18, "column": 4 }, "end": { "line": 18, "column": 4 } }
+        ]
+      },
+      "2": {
+        "line": 48,
+        "type": "if",
+        "locations": [
+          { "start": { "line": 48, "column": 4 }, "end": { "line": 48, "column": 4 } },
+          { "start": { "line": 48, "column": 4 }, "end": { "line": 48, "column": 4 } }
+        ]
+      },
+      "3": {
+        "line": 56,
+        "type": "if",
+        "locations": [
+          { "start": { "line": 56, "column": 4 }, "end": { "line": 56, "column": 4 } },
+          { "start": { "line": 56, "column": 4 }, "end": { "line": 56, "column": 4 } }
+        ]
+      },
+      "4": {
+        "line": 60,
+        "type": "if",
+        "locations": [
+          { "start": { "line": 60, "column": 6 }, "end": { "line": 60, "column": 6 } },
+          { "start": { "line": 60, "column": 6 }, "end": { "line": 60, "column": 6 } }
+        ]
+      }
+    }
+  },
+  "contracts/lib/LibAsset.sol": {
+    "l": { "22": 134, "28": 2, "41": 16, "42": 16, "55": 21, "69": 26, "81": 7, "82": 6, "94": 4, "95": 3, "110": 31 },
+    "path": "/Users/laynehaber/Developer/nxtp/packages/contracts/contracts/lib/LibAsset.sol",
+    "s": { "1": 134, "2": 2, "3": 16, "4": 16, "5": 21, "6": 26, "7": 7, "8": 6, "9": 4, "10": 3, "11": 31 },
+    "b": { "1": [15, 1], "2": [6, 1], "3": [3, 1] },
+    "f": { "1": 134, "2": 2, "3": 16, "4": 21, "5": 26, "6": 7, "7": 4, "8": 31 },
+    "fnMap": {
+      "1": {
+        "name": "isEther",
+        "line": 21,
+        "loc": { "start": { "line": 21, "column": 4 }, "end": { "line": 23, "column": 4 } }
+      },
+      "2": {
+        "name": "getOwnBalance",
+        "line": 27,
+        "loc": { "start": { "line": 27, "column": 4 }, "end": { "line": 32, "column": 4 } }
+      },
+      "3": {
+        "name": "transferEther",
+        "line": 38,
+        "loc": { "start": { "line": 38, "column": 4 }, "end": { "line": 43, "column": 4 } }
+      },
+      "4": {
+        "name": "transferERC20",
+        "line": 50,
+        "loc": { "start": { "line": 50, "column": 4 }, "end": { "line": 56, "column": 4 } }
+      },
+      "5": {
+        "name": "transferFromERC20",
+        "line": 63,
+        "loc": { "start": { "line": 63, "column": 4 }, "end": { "line": 70, "column": 4 } }
+      },
+      "6": {
+        "name": "increaseERC20Allowance",
+        "line": 76,
+        "loc": { "start": { "line": 76, "column": 4 }, "end": { "line": 83, "column": 4 } }
+      },
+      "7": {
+        "name": "decreaseERC20Allowance",
+        "line": 89,
+        "loc": { "start": { "line": 89, "column": 4 }, "end": { "line": 96, "column": 4 } }
+      },
+      "8": {
+        "name": "transferAsset",
+        "line": 105,
+        "loc": { "start": { "line": 105, "column": 4 }, "end": { "line": 113, "column": 4 } }
+      }
+    },
+    "statementMap": {
+      "1": { "start": { "line": 22, "column": 6 }, "end": { "line": 22, "column": 38 } },
+      "2": { "start": { "line": 28, "column": 6 }, "end": { "line": 28, "column": 1165 } },
+      "3": { "start": { "line": 41, "column": 6 }, "end": { "line": 41, "column": 57 } },
+      "4": { "start": { "line": 42, "column": 6 }, "end": { "line": 42, "column": 32 } },
+      "5": { "start": { "line": 55, "column": 6 }, "end": { "line": 55, "column": 63 } },
+      "6": { "start": { "line": 69, "column": 6 }, "end": { "line": 69, "column": 66 } },
+      "7": { "start": { "line": 81, "column": 6 }, "end": { "line": 81, "column": 42 } },
+      "8": { "start": { "line": 82, "column": 6 }, "end": { "line": 82, "column": 70 } },
+      "9": { "start": { "line": 94, "column": 6 }, "end": { "line": 94, "column": 42 } },
+      "10": { "start": { "line": 95, "column": 6 }, "end": { "line": 95, "column": 70 } },
+      "11": { "start": { "line": 110, "column": 6 }, "end": { "line": 110, "column": 4204 } }
+    },
+    "branchMap": {
+      "1": {
+        "line": 42,
+        "type": "if",
+        "locations": [
+          { "start": { "line": 42, "column": 6 }, "end": { "line": 42, "column": 6 } },
+          { "start": { "line": 42, "column": 6 }, "end": { "line": 42, "column": 6 } }
+        ]
+      },
+      "2": {
+        "line": 81,
+        "type": "if",
+        "locations": [
+          { "start": { "line": 81, "column": 6 }, "end": { "line": 81, "column": 6 } },
+          { "start": { "line": 81, "column": 6 }, "end": { "line": 81, "column": 6 } }
+        ]
+      },
+      "3": {
+        "line": 94,
+        "type": "if",
+        "locations": [
+          { "start": { "line": 94, "column": 6 }, "end": { "line": 94, "column": 6 } },
+          { "start": { "line": 94, "column": 6 }, "end": { "line": 94, "column": 6 } }
+        ]
+      }
+    }
+  },
+  "contracts/TransactionManager.sol": {
+    "l": {
+      "80": 6,
+      "81": 6,
+      "87": 5,
+      "88": 5,
+      "94": 199,
+      "100": 4,
+      "107": 595,
+      "114": 4,
+      "125": 40,
+      "128": 39,
+      "131": 38,
+      "134": 37,
+      "137": 36,
+      "140": 36,
+      "141": 22,
+      "143": 14,
+      "144": 13,
+      "148": 32,
+      "163": 5,
+      "166": 4,
+      "168": 3,
+      "170": 3,
+      "173": 2,
+      "178": 2,
+      "181": 2,
+      "223": 68,
+      "226": 67,
+      "229": 66,
+      "232": 65,
+      "235": 64,
+      "238": 63,
+      "241": 62,
+      "244": 61,
+      "247": 59,
+      "250": 58,
+      "252": 57,
+      "255": 56,
+      "256": 56,
+      "266": 55,
+      "271": 30,
+      "274": 29,
+      "284": 29,
+      "285": 19,
+      "287": 10,
+      "288": 9,
+      "302": 25,
+      "305": 24,
+      "308": 23,
+      "309": 23,
+      "312": 22,
+      "316": 22,
+      "322": 47,
+      "338": 47,
+      "339": 47,
+      "372": 20,
+      "375": 20,
+      "378": 19,
+      "381": 18,
+      "384": 17,
+      "388": 16,
+      "391": 15,
+      "399": 14,
+      "401": 14,
+      "408": 4,
+      "411": 3,
+      "418": 10,
+      "419": 10,
+      "424": 10,
+      "425": 7,
+      "429": 9,
+      "431": 4,
+      "432": 4,
+      "440": 5,
+      "441": 3,
+      "447": 4,
+      "458": 10,
+      "460": 10,
+      "490": 21,
+      "493": 21,
+      "496": 20,
+      "500": 19,
+      "508": 18,
+      "511": 18,
+      "513": 10,
+      "518": 4,
+      "521": 3,
+      "525": 6,
+      "526": 5,
+      "528": 4,
+      "532": 4,
+      "533": 4,
+      "538": 4,
+      "539": 4,
+      "545": 8,
+      "548": 4,
+      "556": 7,
+      "560": 12,
+      "563": 12,
+      "582": 17,
+      "585": 17,
+      "600": 5,
+      "603": 5,
+      "610": 41,
+      "623": 41,
+      "632": 124,
+      "637": 124
+    },
+    "path": "/Users/laynehaber/Developer/nxtp/packages/contracts/contracts/TransactionManager.sol",
+    "s": {
+      "1": 6,
+      "2": 6,
+      "3": 5,
+      "4": 5,
+      "5": 199,
+      "6": 4,
+      "7": 595,
+      "8": 4,
+      "9": 40,
+      "10": 39,
+      "11": 38,
+      "12": 37,
+      "13": 36,
+      "14": 36,
+      "15": 22,
+      "16": 14,
+      "17": 13,
+      "18": 32,
+      "19": 5,
+      "20": 4,
+      "21": 3,
+      "22": 3,
+      "23": 2,
+      "24": 2,
+      "25": 68,
+      "26": 67,
+      "27": 66,
+      "28": 65,
+      "29": 64,
+      "30": 63,
+      "31": 62,
+      "32": 61,
+      "33": 59,
+      "34": 58,
+      "35": 57,
+      "36": 56,
+      "37": 56,
+      "38": 55,
+      "39": 30,
+      "40": 29,
+      "41": 29,
+      "42": 19,
+      "43": 10,
+      "44": 9,
+      "45": 25,
+      "46": 24,
+      "47": 23,
+      "48": 23,
+      "49": 22,
+      "50": 47,
+      "51": 47,
+      "52": 47,
+      "53": 20,
+      "54": 20,
+      "55": 19,
+      "56": 18,
+      "57": 17,
+      "58": 16,
+      "59": 15,
+      "60": 14,
+      "61": 14,
+      "62": 4,
+      "63": 3,
+      "64": 10,
+      "65": 10,
+      "66": 7,
+      "67": 9,
+      "68": 4,
+      "69": 4,
+      "70": 5,
+      "71": 3,
+      "72": 4,
+      "73": 10,
+      "74": 10,
+      "75": 21,
+      "76": 21,
+      "77": 20,
+      "78": 19,
+      "79": 18,
+      "80": 18,
+      "81": 10,
+      "82": 4,
+      "83": 3,
+      "84": 6,
+      "85": 5,
+      "86": 4,
+      "87": 4,
+      "88": 4,
+      "89": 4,
+      "90": 8,
+      "91": 4,
+      "92": 7,
+      "93": 12,
+      "94": 12,
+      "95": 17,
+      "96": 17,
+      "97": 5,
+      "98": 5,
+      "99": 41,
+      "100": 41,
+      "101": 124,
+      "102": 124
+    },
+    "b": {
+      "1": [39, 1],
+      "2": [38, 1],
+      "3": [37, 1],
+      "4": [36, 1],
+      "5": [22, 14],
+      "6": [20, 2],
+      "7": [13, 1],
+      "8": [4, 1],
+      "9": [3, 1],
+      "10": [2, 1],
+      "11": [67, 1],
+      "12": [66, 1],
+      "13": [65, 1],
+      "14": [64, 1],
+      "15": [63, 1],
+      "16": [62, 1],
+      "17": [61, 1],
+      "18": [59, 2],
+      "19": [58, 1],
+      "20": [57, 1],
+      "21": [56, 1],
+      "22": [55, 1],
+      "23": [30, 25],
+      "24": [29, 1],
+      "25": [19, 10],
+      "26": [17, 2],
+      "27": [9, 1],
+      "28": [24, 1],
+      "29": [23, 1],
+      "30": [22, 1],
+      "31": [19, 1],
+      "32": [18, 1],
+      "33": [17, 1],
+      "34": [16, 1],
+      "35": [15, 1],
+      "36": [14, 1],
+      "37": [4, 10],
+      "38": [3, 1],
+      "39": [7, 3],
+      "40": [4, 5],
+      "41": [4, 0],
+      "42": [3, 2],
+      "43": [20, 1],
+      "44": [19, 1],
+      "45": [18, 1],
+      "46": [10, 8],
+      "47": [4, 6],
+      "48": [3, 1],
+      "49": [5, 1],
+      "50": [4, 1],
+      "51": [4, 0],
+      "52": [4, 4],
+      "53": [3, 1]
+    },
+    "f": {
+      "1": 6,
+      "2": 5,
+      "3": 199,
+      "4": 4,
+      "5": 595,
+      "6": 4,
+      "7": 40,
+      "8": 5,
+      "9": 68,
+      "10": 20,
+      "11": 21,
+      "12": 17,
+      "13": 5,
+      "14": 41,
+      "15": 124
+    },
+    "fnMap": {
+      "1": {
+        "name": "constructor",
+        "line": 79,
+        "loc": { "start": { "line": 79, "column": 2 }, "end": { "line": 82, "column": 2 } }
+      },
+      "2": {
+        "name": "renounce",
+        "line": 86,
+        "loc": { "start": { "line": 86, "column": 2 }, "end": { "line": 89, "column": 2 } }
+      },
+      "3": {
+        "name": "addRouter",
+        "line": 93,
+        "loc": { "start": { "line": 93, "column": 2 }, "end": { "line": 95, "column": 2 } }
+      },
+      "4": {
+        "name": "removeRouter",
+        "line": 99,
+        "loc": { "start": { "line": 99, "column": 2 }, "end": { "line": 101, "column": 2 } }
+      },
+      "5": {
+        "name": "addAssetId",
+        "line": 106,
+        "loc": { "start": { "line": 106, "column": 2 }, "end": { "line": 108, "column": 2 } }
+      },
+      "6": {
+        "name": "removeAssetId",
+        "line": 113,
+        "loc": { "start": { "line": 113, "column": 2 }, "end": { "line": 115, "column": 2 } }
+      },
+      "7": {
+        "name": "addLiquidity",
+        "line": 123,
+        "loc": { "start": { "line": 123, "column": 2 }, "end": { "line": 149, "column": 2 } }
+      },
+      "8": {
+        "name": "removeLiquidity",
+        "line": 157,
+        "loc": { "start": { "line": 157, "column": 2 }, "end": { "line": 182, "column": 2 } }
+      },
+      "9": {
+        "name": "prepare",
+        "line": 214,
+        "loc": { "start": { "line": 214, "column": 2 }, "end": { "line": 340, "column": 2 } }
+      },
+      "10": {
+        "name": "fulfill",
+        "line": 368,
+        "loc": { "start": { "line": 363, "column": 2 }, "end": { "line": 461, "column": 2 } }
+      },
+      "11": {
+        "name": "cancel",
+        "line": 480,
+        "loc": { "start": { "line": 477, "column": 2 }, "end": { "line": 564, "column": 2 } }
+      },
+      "12": {
+        "name": "recoverFulfillSignature",
+        "line": 576,
+        "loc": { "start": { "line": 576, "column": 2 }, "end": { "line": 586, "column": 2 } }
+      },
+      "13": {
+        "name": "recoverCancelSignature",
+        "line": 594,
+        "loc": { "start": { "line": 594, "column": 2 }, "end": { "line": 604, "column": 2 } }
+      },
+      "14": {
+        "name": "hashInvariantTransactionData",
+        "line": 609,
+        "loc": { "start": { "line": 609, "column": 2 }, "end": { "line": 624, "column": 2 } }
+      },
+      "15": {
+        "name": "hashVariantTransactionData",
+        "line": 631,
+        "loc": { "start": { "line": 631, "column": 2 }, "end": { "line": 638, "column": 2 } }
+      }
+    },
+    "statementMap": {
+      "1": { "start": { "line": 80, "column": 4 }, "end": { "line": 80, "column": 21 } },
+      "2": { "start": { "line": 81, "column": 4 }, "end": { "line": 81, "column": 54 } },
+      "3": { "start": { "line": 87, "column": 4 }, "end": { "line": 87, "column": 19 } },
+      "4": { "start": { "line": 88, "column": 4 }, "end": { "line": 88, "column": 22 } },
+      "5": { "start": { "line": 94, "column": 4 }, "end": { "line": 94, "column": 33 } },
+      "6": { "start": { "line": 100, "column": 4 }, "end": { "line": 100, "column": 34 } },
+      "7": { "start": { "line": 107, "column": 4 }, "end": { "line": 107, "column": 33 } },
+      "8": { "start": { "line": 114, "column": 4 }, "end": { "line": 114, "column": 34 } },
+      "9": { "start": { "line": 125, "column": 4 }, "end": { "line": 125, "column": 43 } },
+      "10": { "start": { "line": 128, "column": 4 }, "end": { "line": 128, "column": 33 } },
+      "11": { "start": { "line": 131, "column": 4 }, "end": { "line": 131, "column": 59 } },
+      "12": { "start": { "line": 134, "column": 4 }, "end": { "line": 134, "column": 59 } },
+      "13": { "start": { "line": 137, "column": 4 }, "end": { "line": 137, "column": 44 } },
+      "14": { "start": { "line": 140, "column": 4 }, "end": { "line": 140, "column": 6056 } },
+      "15": { "start": { "line": 141, "column": 6 }, "end": { "line": 141, "column": 44 } },
+      "16": { "start": { "line": 143, "column": 6 }, "end": { "line": 143, "column": 39 } },
+      "17": { "start": { "line": 144, "column": 6 }, "end": { "line": 144, "column": 75 } },
+      "18": { "start": { "line": 148, "column": 4 }, "end": { "line": 148, "column": 60 } },
+      "19": { "start": { "line": 163, "column": 4 }, "end": { "line": 163, "column": 46 } },
+      "20": { "start": { "line": 166, "column": 4 }, "end": { "line": 166, "column": 33 } },
+      "21": { "start": { "line": 168, "column": 4 }, "end": { "line": 168, "column": 63 } },
+      "22": { "start": { "line": 170, "column": 4 }, "end": { "line": 170, "column": 46 } },
+      "23": { "start": { "line": 178, "column": 4 }, "end": { "line": 178, "column": 53 } },
+      "24": { "start": { "line": 181, "column": 4 }, "end": { "line": 181, "column": 65 } },
+      "25": { "start": { "line": 223, "column": 4 }, "end": { "line": 223, "column": 54 } },
+      "26": { "start": { "line": 226, "column": 4 }, "end": { "line": 226, "column": 56 } },
+      "27": { "start": { "line": 229, "column": 4 }, "end": { "line": 229, "column": 72 } },
+      "28": { "start": { "line": 232, "column": 4 }, "end": { "line": 232, "column": 70 } },
+      "29": { "start": { "line": 235, "column": 4 }, "end": { "line": 235, "column": 66 } },
+      "30": { "start": { "line": 238, "column": 4 }, "end": { "line": 238, "column": 84 } },
+      "31": { "start": { "line": 241, "column": 4 }, "end": { "line": 241, "column": 106 } },
+      "32": { "start": { "line": 244, "column": 4 }, "end": { "line": 244, "column": 63 } },
+      "33": { "start": { "line": 247, "column": 4 }, "end": { "line": 247, "column": 63 } },
+      "34": { "start": { "line": 250, "column": 4 }, "end": { "line": 250, "column": 79 } },
+      "35": { "start": { "line": 252, "column": 4 }, "end": { "line": 252, "column": 81 } },
+      "36": { "start": { "line": 255, "column": 4 }, "end": { "line": 255, "column": 57 } },
+      "37": { "start": { "line": 256, "column": 4 }, "end": { "line": 256, "column": 66 } },
+      "38": { "start": { "line": 266, "column": 4 }, "end": { "line": 266, "column": 11959 } },
+      "39": { "start": { "line": 271, "column": 6 }, "end": { "line": 271, "column": 34 } },
+      "40": { "start": { "line": 274, "column": 6 }, "end": { "line": 274, "column": 94 } },
+      "41": { "start": { "line": 284, "column": 6 }, "end": { "line": 284, "column": 12844 } },
+      "42": { "start": { "line": 285, "column": 8 }, "end": { "line": 285, "column": 45 } },
+      "43": { "start": { "line": 287, "column": 8 }, "end": { "line": 287, "column": 40 } },
+      "44": { "start": { "line": 288, "column": 8 }, "end": { "line": 288, "column": 98 } },
+      "45": { "start": { "line": 302, "column": 6 }, "end": { "line": 302, "column": 58 } },
+      "46": { "start": { "line": 305, "column": 6 }, "end": { "line": 305, "column": 38 } },
+      "47": { "start": { "line": 308, "column": 6 }, "end": { "line": 308, "column": 92 } },
+      "48": { "start": { "line": 309, "column": 6 }, "end": { "line": 309, "column": 41 } },
+      "49": { "start": { "line": 312, "column": 6 }, "end": { "line": 312, "column": 94 } },
+      "50": { "start": { "line": 322, "column": 4 }, "end": { "line": 322, "column": 14615 } },
+      "51": { "start": { "line": 338, "column": 4 }, "end": { "line": 338, "column": 143 } },
+      "52": { "start": { "line": 339, "column": 4 }, "end": { "line": 339, "column": 17 } },
+      "53": { "start": { "line": 372, "column": 4 }, "end": { "line": 372, "column": 57 } },
+      "54": { "start": { "line": 375, "column": 4 }, "end": { "line": 375, "column": 140 } },
+      "55": { "start": { "line": 378, "column": 4 }, "end": { "line": 378, "column": 54 } },
+      "56": { "start": { "line": 381, "column": 4 }, "end": { "line": 381, "column": 52 } },
+      "57": { "start": { "line": 384, "column": 4 }, "end": { "line": 384, "column": 105 } },
+      "58": { "start": { "line": 388, "column": 4 }, "end": { "line": 388, "column": 49 } },
+      "59": { "start": { "line": 391, "column": 4 }, "end": { "line": 391, "column": 64 } },
+      "60": { "start": { "line": 399, "column": 4 }, "end": { "line": 399, "column": 95 } },
+      "61": { "start": { "line": 401, "column": 4 }, "end": { "line": 401, "column": 18705 } },
+      "62": { "start": { "line": 408, "column": 6 }, "end": { "line": 408, "column": 51 } },
+      "63": { "start": { "line": 411, "column": 6 }, "end": { "line": 411, "column": 74 } },
+      "64": { "start": { "line": 418, "column": 6 }, "end": { "line": 418, "column": 20 } },
+      "65": { "start": { "line": 424, "column": 6 }, "end": { "line": 424, "column": 19528 } },
+      "66": { "start": { "line": 425, "column": 8 }, "end": { "line": 425, "column": 87 } },
+      "67": { "start": { "line": 429, "column": 6 }, "end": { "line": 429, "column": 19711 } },
+      "68": { "start": { "line": 431, "column": 8 }, "end": { "line": 431, "column": 19821 } },
+      "69": { "start": { "line": 432, "column": 10 }, "end": { "line": 432, "column": 98 } },
+      "70": { "start": { "line": 440, "column": 8 }, "end": { "line": 440, "column": 20187 } },
+      "71": { "start": { "line": 441, "column": 10 }, "end": { "line": 441, "column": 86 } },
+      "72": { "start": { "line": 447, "column": 8 }, "end": { "line": 447, "column": 20559 } },
+      "73": { "start": { "line": 458, "column": 4 }, "end": { "line": 458, "column": 132 } },
+      "74": { "start": { "line": 460, "column": 4 }, "end": { "line": 460, "column": 17 } },
+      "75": { "start": { "line": 490, "column": 4 }, "end": { "line": 490, "column": 57 } },
+      "76": { "start": { "line": 493, "column": 4 }, "end": { "line": 493, "column": 140 } },
+      "77": { "start": { "line": 496, "column": 4 }, "end": { "line": 496, "column": 52 } },
+      "78": { "start": { "line": 500, "column": 4 }, "end": { "line": 500, "column": 49 } },
+      "79": { "start": { "line": 508, "column": 4 }, "end": { "line": 508, "column": 95 } },
+      "80": { "start": { "line": 511, "column": 4 }, "end": { "line": 511, "column": 23699 } },
+      "81": { "start": { "line": 513, "column": 6 }, "end": { "line": 513, "column": 23804 } },
+      "82": { "start": { "line": 518, "column": 8 }, "end": { "line": 518, "column": 53 } },
+      "83": { "start": { "line": 521, "column": 8 }, "end": { "line": 521, "column": 105 } },
+      "84": { "start": { "line": 525, "column": 8 }, "end": { "line": 525, "column": 24490 } },
+      "85": { "start": { "line": 526, "column": 10 }, "end": { "line": 526, "column": 139 } },
+      "86": { "start": { "line": 528, "column": 10 }, "end": { "line": 528, "column": 87 } },
+      "87": { "start": { "line": 532, "column": 8 }, "end": { "line": 532, "column": 24 } },
+      "88": { "start": { "line": 538, "column": 8 }, "end": { "line": 538, "column": 24973 } },
+      "89": { "start": { "line": 539, "column": 10 }, "end": { "line": 539, "column": 102 } },
+      "90": { "start": { "line": 545, "column": 6 }, "end": { "line": 545, "column": 25187 } },
+      "91": { "start": { "line": 548, "column": 8 }, "end": { "line": 548, "column": 137 } },
+      "92": { "start": { "line": 556, "column": 6 }, "end": { "line": 556, "column": 76 } },
+      "93": { "start": { "line": 560, "column": 4 }, "end": { "line": 560, "column": 111 } },
+      "94": { "start": { "line": 563, "column": 4 }, "end": { "line": 563, "column": 17 } },
+      "95": { "start": { "line": 582, "column": 4 }, "end": { "line": 582, "column": 112 } },
+      "96": { "start": { "line": 585, "column": 4 }, "end": { "line": 585, "column": 97 } },
+      "97": { "start": { "line": 600, "column": 4 }, "end": { "line": 600, "column": 128 } },
+      "98": { "start": { "line": 603, "column": 4 }, "end": { "line": 603, "column": 97 } },
+      "99": { "start": { "line": 610, "column": 4 }, "end": { "line": 610, "column": 27985 } },
+      "100": { "start": { "line": 623, "column": 4 }, "end": { "line": 623, "column": 43 } },
+      "101": { "start": { "line": 632, "column": 4 }, "end": { "line": 632, "column": 28950 } },
+      "102": { "start": { "line": 637, "column": 4 }, "end": { "line": 637, "column": 41 } }
+    },
+    "branchMap": {
+      "1": {
+        "line": 125,
+        "type": "if",
+        "locations": [
+          { "start": { "line": 125, "column": 4 }, "end": { "line": 125, "column": 4 } },
+          { "start": { "line": 125, "column": 4 }, "end": { "line": 125, "column": 4 } }
+        ]
+      },
+      "2": {
+        "line": 128,
+        "type": "if",
+        "locations": [
+          { "start": { "line": 128, "column": 4 }, "end": { "line": 128, "column": 4 } },
+          { "start": { "line": 128, "column": 4 }, "end": { "line": 128, "column": 4 } }
+        ]
+      },
+      "3": {
+        "line": 131,
+        "type": "if",
+        "locations": [
+          { "start": { "line": 131, "column": 4 }, "end": { "line": 131, "column": 4 } },
+          { "start": { "line": 131, "column": 4 }, "end": { "line": 131, "column": 4 } }
+        ]
+      },
+      "4": {
+        "line": 134,
+        "type": "if",
+        "locations": [
+          { "start": { "line": 134, "column": 4 }, "end": { "line": 134, "column": 4 } },
+          { "start": { "line": 134, "column": 4 }, "end": { "line": 134, "column": 4 } }
+        ]
+      },
+      "5": {
+        "line": 140,
+        "type": "if",
+        "locations": [
+          { "start": { "line": 140, "column": 4 }, "end": { "line": 140, "column": 4 } },
+          { "start": { "line": 140, "column": 4 }, "end": { "line": 140, "column": 4 } }
+        ]
+      },
+      "6": {
+        "line": 141,
+        "type": "if",
+        "locations": [
+          { "start": { "line": 141, "column": 6 }, "end": { "line": 141, "column": 6 } },
+          { "start": { "line": 141, "column": 6 }, "end": { "line": 141, "column": 6 } }
+        ]
+      },
+      "7": {
+        "line": 143,
+        "type": "if",
+        "locations": [
+          { "start": { "line": 143, "column": 6 }, "end": { "line": 143, "column": 6 } },
+          { "start": { "line": 143, "column": 6 }, "end": { "line": 143, "column": 6 } }
+        ]
+      },
+      "8": {
+        "line": 163,
+        "type": "if",
+        "locations": [
+          { "start": { "line": 163, "column": 4 }, "end": { "line": 163, "column": 4 } },
+          { "start": { "line": 163, "column": 4 }, "end": { "line": 163, "column": 4 } }
+        ]
+      },
+      "9": {
+        "line": 166,
+        "type": "if",
+        "locations": [
+          { "start": { "line": 166, "column": 4 }, "end": { "line": 166, "column": 4 } },
+          { "start": { "line": 166, "column": 4 }, "end": { "line": 166, "column": 4 } }
+        ]
+      },
+      "10": {
+        "line": 170,
+        "type": "if",
+        "locations": [
+          { "start": { "line": 170, "column": 4 }, "end": { "line": 170, "column": 4 } },
+          { "start": { "line": 170, "column": 4 }, "end": { "line": 170, "column": 4 } }
+        ]
+      },
+      "11": {
+        "line": 223,
+        "type": "if",
+        "locations": [
+          { "start": { "line": 223, "column": 4 }, "end": { "line": 223, "column": 4 } },
+          { "start": { "line": 223, "column": 4 }, "end": { "line": 223, "column": 4 } }
+        ]
+      },
+      "12": {
+        "line": 226,
+        "type": "if",
+        "locations": [
+          { "start": { "line": 226, "column": 4 }, "end": { "line": 226, "column": 4 } },
+          { "start": { "line": 226, "column": 4 }, "end": { "line": 226, "column": 4 } }
+        ]
+      },
+      "13": {
+        "line": 229,
+        "type": "if",
+        "locations": [
+          { "start": { "line": 229, "column": 4 }, "end": { "line": 229, "column": 4 } },
+          { "start": { "line": 229, "column": 4 }, "end": { "line": 229, "column": 4 } }
+        ]
+      },
+      "14": {
+        "line": 232,
+        "type": "if",
+        "locations": [
+          { "start": { "line": 232, "column": 4 }, "end": { "line": 232, "column": 4 } },
+          { "start": { "line": 232, "column": 4 }, "end": { "line": 232, "column": 4 } }
+        ]
+      },
+      "15": {
+        "line": 235,
+        "type": "if",
+        "locations": [
+          { "start": { "line": 235, "column": 4 }, "end": { "line": 235, "column": 4 } },
+          { "start": { "line": 235, "column": 4 }, "end": { "line": 235, "column": 4 } }
+        ]
+      },
+      "16": {
+        "line": 238,
+        "type": "if",
+        "locations": [
+          { "start": { "line": 238, "column": 4 }, "end": { "line": 238, "column": 4 } },
+          { "start": { "line": 238, "column": 4 }, "end": { "line": 238, "column": 4 } }
+        ]
+      },
+      "17": {
+        "line": 241,
+        "type": "if",
+        "locations": [
+          { "start": { "line": 241, "column": 4 }, "end": { "line": 241, "column": 4 } },
+          { "start": { "line": 241, "column": 4 }, "end": { "line": 241, "column": 4 } }
+        ]
+      },
+      "18": {
+        "line": 244,
+        "type": "if",
+        "locations": [
+          { "start": { "line": 244, "column": 4 }, "end": { "line": 244, "column": 4 } },
+          { "start": { "line": 244, "column": 4 }, "end": { "line": 244, "column": 4 } }
+        ]
+      },
+      "19": {
+        "line": 247,
+        "type": "if",
+        "locations": [
+          { "start": { "line": 247, "column": 4 }, "end": { "line": 247, "column": 4 } },
+          { "start": { "line": 247, "column": 4 }, "end": { "line": 247, "column": 4 } }
+        ]
+      },
+      "20": {
+        "line": 250,
+        "type": "if",
+        "locations": [
+          { "start": { "line": 250, "column": 4 }, "end": { "line": 250, "column": 4 } },
+          { "start": { "line": 250, "column": 4 }, "end": { "line": 250, "column": 4 } }
+        ]
+      },
+      "21": {
+        "line": 252,
+        "type": "if",
+        "locations": [
+          { "start": { "line": 252, "column": 4 }, "end": { "line": 252, "column": 4 } },
+          { "start": { "line": 252, "column": 4 }, "end": { "line": 252, "column": 4 } }
+        ]
+      },
+      "22": {
+        "line": 256,
+        "type": "if",
+        "locations": [
+          { "start": { "line": 256, "column": 4 }, "end": { "line": 256, "column": 4 } },
+          { "start": { "line": 256, "column": 4 }, "end": { "line": 256, "column": 4 } }
+        ]
+      },
+      "23": {
+        "line": 266,
+        "type": "if",
+        "locations": [
+          { "start": { "line": 266, "column": 4 }, "end": { "line": 266, "column": 4 } },
+          { "start": { "line": 266, "column": 4 }, "end": { "line": 266, "column": 4 } }
+        ]
+      },
+      "24": {
+        "line": 271,
+        "type": "if",
+        "locations": [
+          { "start": { "line": 271, "column": 6 }, "end": { "line": 271, "column": 6 } },
+          { "start": { "line": 271, "column": 6 }, "end": { "line": 271, "column": 6 } }
+        ]
+      },
+      "25": {
+        "line": 284,
+        "type": "if",
+        "locations": [
+          { "start": { "line": 284, "column": 6 }, "end": { "line": 284, "column": 6 } },
+          { "start": { "line": 284, "column": 6 }, "end": { "line": 284, "column": 6 } }
+        ]
+      },
+      "26": {
+        "line": 285,
+        "type": "if",
+        "locations": [
+          { "start": { "line": 285, "column": 8 }, "end": { "line": 285, "column": 8 } },
+          { "start": { "line": 285, "column": 8 }, "end": { "line": 285, "column": 8 } }
+        ]
+      },
+      "27": {
+        "line": 287,
+        "type": "if",
+        "locations": [
+          { "start": { "line": 287, "column": 8 }, "end": { "line": 287, "column": 8 } },
+          { "start": { "line": 287, "column": 8 }, "end": { "line": 287, "column": 8 } }
+        ]
+      },
+      "28": {
+        "line": 302,
+        "type": "if",
+        "locations": [
+          { "start": { "line": 302, "column": 6 }, "end": { "line": 302, "column": 6 } },
+          { "start": { "line": 302, "column": 6 }, "end": { "line": 302, "column": 6 } }
+        ]
+      },
+      "29": {
+        "line": 305,
+        "type": "if",
+        "locations": [
+          { "start": { "line": 305, "column": 6 }, "end": { "line": 305, "column": 6 } },
+          { "start": { "line": 305, "column": 6 }, "end": { "line": 305, "column": 6 } }
+        ]
+      },
+      "30": {
+        "line": 309,
+        "type": "if",
+        "locations": [
+          { "start": { "line": 309, "column": 6 }, "end": { "line": 309, "column": 6 } },
+          { "start": { "line": 309, "column": 6 }, "end": { "line": 309, "column": 6 } }
+        ]
+      },
+      "31": {
+        "line": 375,
+        "type": "if",
+        "locations": [
+          { "start": { "line": 375, "column": 4 }, "end": { "line": 375, "column": 4 } },
+          { "start": { "line": 375, "column": 4 }, "end": { "line": 375, "column": 4 } }
+        ]
+      },
+      "32": {
+        "line": 378,
+        "type": "if",
+        "locations": [
+          { "start": { "line": 378, "column": 4 }, "end": { "line": 378, "column": 4 } },
+          { "start": { "line": 378, "column": 4 }, "end": { "line": 378, "column": 4 } }
+        ]
+      },
+      "33": {
+        "line": 381,
+        "type": "if",
+        "locations": [
+          { "start": { "line": 381, "column": 4 }, "end": { "line": 381, "column": 4 } },
+          { "start": { "line": 381, "column": 4 }, "end": { "line": 381, "column": 4 } }
+        ]
+      },
+      "34": {
+        "line": 384,
+        "type": "if",
+        "locations": [
+          { "start": { "line": 384, "column": 4 }, "end": { "line": 384, "column": 4 } },
+          { "start": { "line": 384, "column": 4 }, "end": { "line": 384, "column": 4 } }
+        ]
+      },
+      "35": {
+        "line": 388,
+        "type": "if",
+        "locations": [
+          { "start": { "line": 388, "column": 4 }, "end": { "line": 388, "column": 4 } },
+          { "start": { "line": 388, "column": 4 }, "end": { "line": 388, "column": 4 } }
+        ]
+      },
+      "36": {
+        "line": 391,
+        "type": "if",
+        "locations": [
+          { "start": { "line": 391, "column": 4 }, "end": { "line": 391, "column": 4 } },
+          { "start": { "line": 391, "column": 4 }, "end": { "line": 391, "column": 4 } }
+        ]
+      },
+      "37": {
+        "line": 401,
+        "type": "if",
+        "locations": [
+          { "start": { "line": 401, "column": 4 }, "end": { "line": 401, "column": 4 } },
+          { "start": { "line": 401, "column": 4 }, "end": { "line": 401, "column": 4 } }
+        ]
+      },
+      "38": {
+        "line": 408,
+        "type": "if",
+        "locations": [
+          { "start": { "line": 408, "column": 6 }, "end": { "line": 408, "column": 6 } },
+          { "start": { "line": 408, "column": 6 }, "end": { "line": 408, "column": 6 } }
+        ]
+      },
+      "39": {
+        "line": 424,
+        "type": "if",
+        "locations": [
+          { "start": { "line": 424, "column": 6 }, "end": { "line": 424, "column": 6 } },
+          { "start": { "line": 424, "column": 6 }, "end": { "line": 424, "column": 6 } }
+        ]
+      },
+      "40": {
+        "line": 429,
+        "type": "if",
+        "locations": [
+          { "start": { "line": 429, "column": 6 }, "end": { "line": 429, "column": 6 } },
+          { "start": { "line": 429, "column": 6 }, "end": { "line": 429, "column": 6 } }
+        ]
+      },
+      "41": {
+        "line": 431,
+        "type": "if",
+        "locations": [
+          { "start": { "line": 431, "column": 8 }, "end": { "line": 431, "column": 8 } },
+          { "start": { "line": 431, "column": 8 }, "end": { "line": 431, "column": 8 } }
+        ]
+      },
+      "42": {
+        "line": 440,
+        "type": "if",
+        "locations": [
+          { "start": { "line": 440, "column": 8 }, "end": { "line": 440, "column": 8 } },
+          { "start": { "line": 440, "column": 8 }, "end": { "line": 440, "column": 8 } }
+        ]
+      },
+      "43": {
+        "line": 493,
+        "type": "if",
+        "locations": [
+          { "start": { "line": 493, "column": 4 }, "end": { "line": 493, "column": 4 } },
+          { "start": { "line": 493, "column": 4 }, "end": { "line": 493, "column": 4 } }
+        ]
+      },
+      "44": {
+        "line": 496,
+        "type": "if",
+        "locations": [
+          { "start": { "line": 496, "column": 4 }, "end": { "line": 496, "column": 4 } },
+          { "start": { "line": 496, "column": 4 }, "end": { "line": 496, "column": 4 } }
+        ]
+      },
+      "45": {
+        "line": 500,
+        "type": "if",
+        "locations": [
+          { "start": { "line": 500, "column": 4 }, "end": { "line": 500, "column": 4 } },
+          { "start": { "line": 500, "column": 4 }, "end": { "line": 500, "column": 4 } }
+        ]
+      },
+      "46": {
+        "line": 511,
+        "type": "if",
+        "locations": [
+          { "start": { "line": 511, "column": 4 }, "end": { "line": 511, "column": 4 } },
+          { "start": { "line": 511, "column": 4 }, "end": { "line": 511, "column": 4 } }
+        ]
+      },
+      "47": {
+        "line": 513,
+        "type": "if",
+        "locations": [
+          { "start": { "line": 513, "column": 6 }, "end": { "line": 513, "column": 6 } },
+          { "start": { "line": 513, "column": 6 }, "end": { "line": 513, "column": 6 } }
+        ]
+      },
+      "48": {
+        "line": 518,
+        "type": "if",
+        "locations": [
+          { "start": { "line": 518, "column": 8 }, "end": { "line": 518, "column": 8 } },
+          { "start": { "line": 518, "column": 8 }, "end": { "line": 518, "column": 8 } }
+        ]
+      },
+      "49": {
+        "line": 525,
+        "type": "if",
+        "locations": [
+          { "start": { "line": 525, "column": 8 }, "end": { "line": 525, "column": 8 } },
+          { "start": { "line": 525, "column": 8 }, "end": { "line": 525, "column": 8 } }
+        ]
+      },
+      "50": {
+        "line": 526,
+        "type": "if",
+        "locations": [
+          { "start": { "line": 526, "column": 10 }, "end": { "line": 526, "column": 10 } },
+          { "start": { "line": 526, "column": 10 }, "end": { "line": 526, "column": 10 } }
+        ]
+      },
+      "51": {
+        "line": 538,
+        "type": "if",
+        "locations": [
+          { "start": { "line": 538, "column": 8 }, "end": { "line": 538, "column": 8 } },
+          { "start": { "line": 538, "column": 8 }, "end": { "line": 538, "column": 8 } }
+        ]
+      },
+      "52": {
+        "line": 545,
+        "type": "if",
+        "locations": [
+          { "start": { "line": 545, "column": 6 }, "end": { "line": 545, "column": 6 } },
+          { "start": { "line": 545, "column": 6 }, "end": { "line": 545, "column": 6 } }
+        ]
+      },
+      "53": {
+        "line": 548,
+        "type": "if",
+        "locations": [
+          { "start": { "line": 548, "column": 8 }, "end": { "line": 548, "column": 8 } },
+          { "start": { "line": 548, "column": 8 }, "end": { "line": 548, "column": 8 } }
+        ]
+      }
+    }
+  }
+}