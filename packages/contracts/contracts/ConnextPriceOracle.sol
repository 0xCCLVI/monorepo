// SPDX-License-Identifier: MIT
pragma solidity ^0.8.11;

import "./PriceOracle.sol";
import "@openzeppelin/contracts/utils/math/SafeMath.sol";
import "@openzeppelin/contracts/token/ERC20/utils/SafeERC20.sol";
import "./interfaces/IERC20Extended.sol";
import "./interfaces/IPriceOracle.sol";

interface AggregatorV3Interface {
  function decimals() external view returns (uint8);

  function description() external view returns (string memory);

  function version() external view returns (uint256);

  // getRoundData and latestRoundData should both raise "No data present"
  // if they do not have data to report, instead of returning unset values
  // which could be misinterpreted as actual reported values.
  function getRoundData(uint80 _roundId)
    external
    view
    returns (
      uint80 roundId,
      int256 answer,
      uint256 startedAt,
      uint256 updatedAt,
      uint80 answeredInRound
    );

  function latestRoundData()
    external
    view
    returns (
      uint80 roundId,
      int256 answer,
      uint256 startedAt,
      uint256 updatedAt,
      uint80 answeredInRound
    );
}

contract ConnextPriceOracle is PriceOracle {
<<<<<<< HEAD
  using SafeMath for uint256;
  using SafeERC20 for IERC20Extended;
  address public admin;

  address public wrapped;

  /// @notice Chainlink Aggregators
  mapping(address => AggregatorV3Interface) public aggregators;

  struct PriceInfo {
    address token; // Address of token contract, TOKEN
    address baseToken; // Address of base token contract, BASETOKEN
    address lpToken; // Address of TOKEN-BASETOKEN pair contract
    bool active; // Active status of price record 0
  }

  mapping(address => PriceInfo) public priceRecords;
  mapping(address => uint256) public assetPrices;

  event NewAdmin(address oldAdmin, address newAdmin);
  event PriceRecordUpdated(address token, address baseToken, address lpToken, bool _active);
  event DirectPriceUpdated(address token, uint256 oldPrice, uint256 newPrice);
  event AggregatorUpdated(address tokenAddress, address source);

  constructor(address _wrapped) {
    wrapped = _wrapped;
    admin = msg.sender;
  }

  function getTokenPrice(address _tokenAddress) public view override returns (uint256) {
    address tokenAddress = _tokenAddress;
    if (_tokenAddress == address(0)) {
      tokenAddress = wrapped;
    }
    uint256 tokenPrice = assetPrices[tokenAddress];
    if (tokenPrice == 0) {
      tokenPrice = getPriceFromOracle(tokenAddress);
    }
    if (tokenPrice == 0) {
      tokenPrice = getPriceFromDex(tokenAddress);
=======
    using SafeMath for uint256;
    using SafeERC20 for IERC20Extended;

    address public admin;
    address public wrapped;
    address public v1PriceOracle;

    /// @notice Chainlink Aggregators
    mapping(address => AggregatorV3Interface) public aggregators;    

    struct PriceInfo {
        address token;              // Address of token contract, TOKEN
        address baseToken;          // Address of base token contract, BASETOKEN
        address lpToken;            // Address of TOKEN-BASETOKEN pair contract
        bool active;                // Active status of price record 0 
    }

    mapping(address => PriceInfo) public priceRecords;
    mapping(address => uint256) public assetPrices;
    
    event NewAdmin(address oldAdmin, address newAdmin);
    event PriceRecordUpdated(address token, address baseToken, address lpToken, bool _active);
    event DirectPriceUpdated(address token, uint256 oldPrice, uint256 newPrice);
    event AggregatorUpdated(address tokenAddress, address source);
    event V1PriceOracleUpdated(address oldAddress, address newAddress);

    modifier onlyAdmin() {
        require(msg.sender == admin, "caller is not the admin");
        _;
    }

    constructor(address _wrapped) {
        wrapped = _wrapped;
        admin = msg.sender;
    }

    function getTokenPrice(address _tokenAddress) public view override returns (uint256) {
        address tokenAddress = _tokenAddress;
        if (_tokenAddress == address(0)) {
            tokenAddress = wrapped;
        }
        uint256 tokenPrice = assetPrices[tokenAddress];
        if (tokenPrice == 0) {
            tokenPrice = getPriceFromOracle(tokenAddress);
        }
        if (tokenPrice == 0) {
            tokenPrice = getPriceFromDex(tokenAddress);
        } 
        if (tokenPrice == 0 && v1PriceOracle != address(0)) {
            tokenPrice = IPriceOracle(v1PriceOracle).getTokenPrice(tokenAddress);
        }
        return tokenPrice;
    }

    function getPriceFromDex(address _tokenAddress) public view returns (uint256) {
        PriceInfo storage priceInfo = priceRecords[_tokenAddress];
        if (priceInfo.active) {
            uint256 rawTokenAmount = IERC20Extended(priceInfo.token).balanceOf(priceInfo.lpToken);
            uint256 tokenDecimalDelta = 18-uint256(IERC20Extended(priceInfo.token).decimals());
            uint256 tokenAmount = rawTokenAmount.mul(10**tokenDecimalDelta);
            uint256 rawBaseTokenAmount = IERC20Extended(priceInfo.baseToken).balanceOf(priceInfo.lpToken);
            uint256 baseTokenDecimalDelta = 18-uint256(IERC20Extended(priceInfo.baseToken).decimals());
            uint256 baseTokenAmount = rawBaseTokenAmount.mul(10**baseTokenDecimalDelta);
            uint256 baseTokenPrice = getTokenPrice(priceInfo.baseToken);
            uint256 tokenPrice = baseTokenPrice.mul(baseTokenAmount).div(tokenAmount);

            return tokenPrice;
        } else {
            return 0;
        }
>>>>>>> 94543d82
    }
    return tokenPrice;
  }

  function getPriceFromDex(address _tokenAddress) public view returns (uint256) {
    PriceInfo storage priceInfo = priceRecords[_tokenAddress];
    if (priceInfo.active) {
      uint256 rawTokenAmount = IERC20Extended(priceInfo.token).balanceOf(priceInfo.lpToken);
      uint256 tokenDecimalDelta = 18 - uint256(IERC20Extended(priceInfo.token).decimals());
      uint256 tokenAmount = rawTokenAmount.mul(10**tokenDecimalDelta);
      uint256 rawBaseTokenAmount = IERC20Extended(priceInfo.baseToken).balanceOf(priceInfo.lpToken);
      uint256 baseTokenDecimalDelta = 18 - uint256(IERC20Extended(priceInfo.baseToken).decimals());
      uint256 baseTokenAmount = rawBaseTokenAmount.mul(10**baseTokenDecimalDelta);
      uint256 baseTokenPrice = getPriceFromOracle(priceInfo.baseToken);
      uint256 tokenPrice = baseTokenPrice.mul(baseTokenAmount).div(tokenAmount);

      return tokenPrice;
    } else {
      return 0;
    }
  }

  function getPriceFromOracle(address _tokenAddress) public view returns (uint256) {
    uint256 chainLinkPrice = getPriceFromChainlink(_tokenAddress);
    return chainLinkPrice;
  }

  function getPriceFromChainlink(address _tokenAddress) public view returns (uint256) {
    AggregatorV3Interface aggregator = aggregators[_tokenAddress];
    if (address(aggregator) != address(0)) {
      (, int256 answer, , , ) = aggregator.latestRoundData();

      // It's fine for price to be 0. We have two price feeds.
      if (answer == 0) {
        return 0;
      }

<<<<<<< HEAD
      // Extend the decimals to 1e18.
      uint256 retVal = uint256(answer);
      uint256 price = retVal.mul(10**(18 - uint256(aggregator.decimals())));

      return price;
    }
    return 0;
  }

  function setDexPriceInfo(
    address _token,
    address _baseToken,
    address _lpToken,
    bool _active
  ) external {
    require(msg.sender == admin, "only admin can set DEX price");
    PriceInfo storage priceInfo = priceRecords[_token];
    uint256 baseTokenPrice = getPriceFromOracle(_baseToken);
    require(baseTokenPrice > 0, "invalid base token");
    priceInfo.token = _token;
    priceInfo.baseToken = _baseToken;
    priceInfo.lpToken = _lpToken;
    priceInfo.active = _active;
    emit PriceRecordUpdated(_token, _baseToken, _lpToken, _active);
  }

  function setDirectPrice(address _token, uint256 _price) external {
    require(msg.sender == admin, "only admin can set direct price");
    emit DirectPriceUpdated(_token, assetPrices[_token], _price);
    assetPrices[_token] = _price;
  }

  function setAdmin(address newAdmin) external {
    require(msg.sender == admin, "only admin can set new admin");
    address oldAdmin = admin;
    admin = newAdmin;

    emit NewAdmin(oldAdmin, newAdmin);
  }

  function setAggregators(address[] calldata tokenAddresses, address[] calldata sources) external {
    require(msg.sender == admin, "only the admin may set the aggregators");
    for (uint256 i = 0; i < tokenAddresses.length; i++) {
      aggregators[tokenAddresses[i]] = AggregatorV3Interface(sources[i]);
      emit AggregatorUpdated(tokenAddresses[i], sources[i]);
=======
            return price;            
        }
        return 0;        
    }

    function setDexPriceInfo(address _token, address _baseToken, address _lpToken, bool _active) external onlyAdmin {
        PriceInfo storage priceInfo = priceRecords[_token];
        uint256 baseTokenPrice = getTokenPrice(_baseToken);
        require(baseTokenPrice > 0, "invalid base token");
        priceInfo.token = _token;
        priceInfo.baseToken = _baseToken;
        priceInfo.lpToken = _lpToken;
        priceInfo.active = _active;
        emit PriceRecordUpdated(_token, _baseToken, _lpToken, _active);
    }

    function setDirectPrice(address _token, uint256 _price) external onlyAdmin {
        emit DirectPriceUpdated(_token, assetPrices[_token], _price);
        assetPrices[_token] = _price;
    }

    function setV1PriceOracle(address _v1PriceOracle) external onlyAdmin {
        emit V1PriceOracleUpdated(v1PriceOracle, _v1PriceOracle);
        v1PriceOracle = _v1PriceOracle;
    }    

    function setAdmin(address newAdmin) external onlyAdmin {
        address oldAdmin = admin;
        admin = newAdmin;

        emit NewAdmin(oldAdmin, newAdmin);
>>>>>>> 94543d82
    }
  }

<<<<<<< HEAD
  function compareStrings(string memory a, string memory b) internal pure returns (bool) {
    return (keccak256(abi.encodePacked((a))) == keccak256(abi.encodePacked((b))));
  }
=======
    function setAggregators(address[] calldata tokenAddresses, address[] calldata sources) external onlyAdmin {
        for (uint i = 0; i < tokenAddresses.length; i++) {
            aggregators[tokenAddresses[i]] = AggregatorV3Interface(sources[i]);
            emit AggregatorUpdated(tokenAddresses[i], sources[i]);
        }
    } 
>>>>>>> 94543d82
}<|MERGE_RESOLUTION|>--- conflicted
+++ resolved
@@ -41,48 +41,6 @@
 }
 
 contract ConnextPriceOracle is PriceOracle {
-<<<<<<< HEAD
-  using SafeMath for uint256;
-  using SafeERC20 for IERC20Extended;
-  address public admin;
-
-  address public wrapped;
-
-  /// @notice Chainlink Aggregators
-  mapping(address => AggregatorV3Interface) public aggregators;
-
-  struct PriceInfo {
-    address token; // Address of token contract, TOKEN
-    address baseToken; // Address of base token contract, BASETOKEN
-    address lpToken; // Address of TOKEN-BASETOKEN pair contract
-    bool active; // Active status of price record 0
-  }
-
-  mapping(address => PriceInfo) public priceRecords;
-  mapping(address => uint256) public assetPrices;
-
-  event NewAdmin(address oldAdmin, address newAdmin);
-  event PriceRecordUpdated(address token, address baseToken, address lpToken, bool _active);
-  event DirectPriceUpdated(address token, uint256 oldPrice, uint256 newPrice);
-  event AggregatorUpdated(address tokenAddress, address source);
-
-  constructor(address _wrapped) {
-    wrapped = _wrapped;
-    admin = msg.sender;
-  }
-
-  function getTokenPrice(address _tokenAddress) public view override returns (uint256) {
-    address tokenAddress = _tokenAddress;
-    if (_tokenAddress == address(0)) {
-      tokenAddress = wrapped;
-    }
-    uint256 tokenPrice = assetPrices[tokenAddress];
-    if (tokenPrice == 0) {
-      tokenPrice = getPriceFromOracle(tokenAddress);
-    }
-    if (tokenPrice == 0) {
-      tokenPrice = getPriceFromDex(tokenAddress);
-=======
     using SafeMath for uint256;
     using SafeERC20 for IERC20Extended;
 
@@ -153,26 +111,6 @@
         } else {
             return 0;
         }
->>>>>>> 94543d82
-    }
-    return tokenPrice;
-  }
-
-  function getPriceFromDex(address _tokenAddress) public view returns (uint256) {
-    PriceInfo storage priceInfo = priceRecords[_tokenAddress];
-    if (priceInfo.active) {
-      uint256 rawTokenAmount = IERC20Extended(priceInfo.token).balanceOf(priceInfo.lpToken);
-      uint256 tokenDecimalDelta = 18 - uint256(IERC20Extended(priceInfo.token).decimals());
-      uint256 tokenAmount = rawTokenAmount.mul(10**tokenDecimalDelta);
-      uint256 rawBaseTokenAmount = IERC20Extended(priceInfo.baseToken).balanceOf(priceInfo.lpToken);
-      uint256 baseTokenDecimalDelta = 18 - uint256(IERC20Extended(priceInfo.baseToken).decimals());
-      uint256 baseTokenAmount = rawBaseTokenAmount.mul(10**baseTokenDecimalDelta);
-      uint256 baseTokenPrice = getPriceFromOracle(priceInfo.baseToken);
-      uint256 tokenPrice = baseTokenPrice.mul(baseTokenAmount).div(tokenAmount);
-
-      return tokenPrice;
-    } else {
-      return 0;
     }
   }
 
@@ -191,56 +129,11 @@
         return 0;
       }
 
-<<<<<<< HEAD
       // Extend the decimals to 1e18.
       uint256 retVal = uint256(answer);
       uint256 price = retVal.mul(10**(18 - uint256(aggregator.decimals())));
 
       return price;
-    }
-    return 0;
-  }
-
-  function setDexPriceInfo(
-    address _token,
-    address _baseToken,
-    address _lpToken,
-    bool _active
-  ) external {
-    require(msg.sender == admin, "only admin can set DEX price");
-    PriceInfo storage priceInfo = priceRecords[_token];
-    uint256 baseTokenPrice = getPriceFromOracle(_baseToken);
-    require(baseTokenPrice > 0, "invalid base token");
-    priceInfo.token = _token;
-    priceInfo.baseToken = _baseToken;
-    priceInfo.lpToken = _lpToken;
-    priceInfo.active = _active;
-    emit PriceRecordUpdated(_token, _baseToken, _lpToken, _active);
-  }
-
-  function setDirectPrice(address _token, uint256 _price) external {
-    require(msg.sender == admin, "only admin can set direct price");
-    emit DirectPriceUpdated(_token, assetPrices[_token], _price);
-    assetPrices[_token] = _price;
-  }
-
-  function setAdmin(address newAdmin) external {
-    require(msg.sender == admin, "only admin can set new admin");
-    address oldAdmin = admin;
-    admin = newAdmin;
-
-    emit NewAdmin(oldAdmin, newAdmin);
-  }
-
-  function setAggregators(address[] calldata tokenAddresses, address[] calldata sources) external {
-    require(msg.sender == admin, "only the admin may set the aggregators");
-    for (uint256 i = 0; i < tokenAddresses.length; i++) {
-      aggregators[tokenAddresses[i]] = AggregatorV3Interface(sources[i]);
-      emit AggregatorUpdated(tokenAddresses[i], sources[i]);
-=======
-            return price;            
-        }
-        return 0;        
     }
 
     function setDexPriceInfo(address _token, address _baseToken, address _lpToken, bool _active) external onlyAdmin {
@@ -253,6 +146,7 @@
         priceInfo.active = _active;
         emit PriceRecordUpdated(_token, _baseToken, _lpToken, _active);
     }
+  }
 
     function setDirectPrice(address _token, uint256 _price) external onlyAdmin {
         emit DirectPriceUpdated(_token, assetPrices[_token], _price);
@@ -269,20 +163,12 @@
         admin = newAdmin;
 
         emit NewAdmin(oldAdmin, newAdmin);
->>>>>>> 94543d82
     }
-  }
 
-<<<<<<< HEAD
-  function compareStrings(string memory a, string memory b) internal pure returns (bool) {
-    return (keccak256(abi.encodePacked((a))) == keccak256(abi.encodePacked((b))));
-  }
-=======
     function setAggregators(address[] calldata tokenAddresses, address[] calldata sources) external onlyAdmin {
         for (uint i = 0; i < tokenAddresses.length; i++) {
             aggregators[tokenAddresses[i]] = AggregatorV3Interface(sources[i]);
             emit AggregatorUpdated(tokenAddresses[i], sources[i]);
         }
     } 
->>>>>>> 94543d82
 }