--- conflicted
+++ resolved
@@ -141,14 +141,6 @@
     const startingBalance = await getOnchainBalance(assetId, routerAddr, ethers.provider);
     const expectedBalance = startingBalance.sub(amount);
 
-<<<<<<< HEAD
-=======
-    const encodedBalances = transactionManager.interface.encodeFunctionData("routerBalances", [
-      await instance.signer.getAddress(),
-      assetId,
-    ]);
-
->>>>>>> 8cb6e03f
     const startingLiquidity = await instance.routerBalances(routerAddr, assetId);
     const expectedLiquidity = startingLiquidity.add(amount);
 
