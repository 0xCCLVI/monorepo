{
  "name": "@connext/sdk-server",
  "description": "Client-side package server for interacting with the NXTP protocol for crosschain packages",
  "author": "Connext",
  "license": "UNLICENSED",
  "main": "index.js",
  "files": [
    "dist/**/*",
    "src/**/*"
  ],
  "scripts": {
    "build": "tsc -p tsconfig.json",
    "start": "node --enable-source-maps dist/index.js",
    "dev": "yarn build && yarn start",
    "lint": "eslint ./src --ext .ts --env node",
    "clean": "rimraf ./dist ./tsconfig.tsBuildInfo",
    "purge": "yarn clean && rimraf ./node_modules"
  },
  "keywords": [],
  "dependencies": {
    "@connext/nxtp-txservice": "workspace:*",
    "@connext/nxtp-utils": "workspace:*",
    "@connext/sdk": "workspace:*",
<<<<<<< HEAD
    "@connext/sdk-core": "workspace:^",
=======
    "@fastify/redis": "^6.1.1",
>>>>>>> 36b4b427
    "@fastify/type-provider-typebox": "2.4.0",
    "ethers": "5.7.2",
    "fastify": "4.13.0",
    "pino": "8.10.0"
  },
  "devDependencies": {
    "@types/node": "18.13.0",
    "@types/pino": "7.0.5",
    "pino-pretty": "9.2.0",
    "rimraf": "3.0.2",
    "typescript": "4.9.5"
  }
}<|MERGE_RESOLUTION|>--- conflicted
+++ resolved
@@ -21,11 +21,7 @@
     "@connext/nxtp-txservice": "workspace:*",
     "@connext/nxtp-utils": "workspace:*",
     "@connext/sdk": "workspace:*",
-<<<<<<< HEAD
-    "@connext/sdk-core": "workspace:^",
-=======
     "@fastify/redis": "^6.1.1",
->>>>>>> 36b4b427
     "@fastify/type-provider-typebox": "2.4.0",
     "ethers": "5.7.2",
     "fastify": "4.13.0",
