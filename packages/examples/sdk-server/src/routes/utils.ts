--- conflicted
+++ resolved
@@ -5,13 +5,10 @@
   SdkGetTransfersParams,
   SdkCheckRouterLiquidityParamsSchema,
   SdkCheckRouterLiquidityParams,
-<<<<<<< HEAD
   SdkEnoughRouterLiquidityParamsSchema,
-  SdkEnoughRouterLiquidityParams
-=======
+  SdkEnoughRouterLiquidityParams,
   SdkGetLatestAssetPriceParamsSchema,
   SdkGetLatestAssetPriceParams,
->>>>>>> 10f674c8
 } from "@connext/sdk-core";
 import { createLoggingContext, jsonifyError } from "@connext/nxtp-utils";
 import { FastifyInstance } from "fastify";
@@ -63,7 +60,6 @@
     },
   );
 
-<<<<<<< HEAD
   s.post<{ Body: SdkEnoughRouterLiquidityParams }>(
     "/enoughRouterLiquidity",
     {
@@ -74,7 +70,10 @@
     async (request, reply) => {
       const { domainId, asset, minLiquidity, maxN } = request.body;
       const res = await sdkUtilsInstance.enoughRouterLiquidity(domainId, asset, minLiquidity, maxN);
-=======
+      reply.status(200).send(res);
+    },
+  );
+
   s.post<{ Body: SdkGetLatestAssetPriceParams }>(
     "/getLatestAssetPrice",
     {
@@ -85,7 +84,6 @@
     async (request, reply) => {
       const { domainId, asset } = request.body;
       const res = await sdkUtilsInstance.getLatestAssetPrice(domainId, asset);
->>>>>>> 10f674c8
       reply.status(200).send(res);
     },
   );
