--- conflicted
+++ resolved
@@ -1,6 +1,5 @@
-import { BigNumber, constants, Contract, providers } from "ethers/lib/ethers";
+import { BigNumber } from "ethers/lib/ethers";
 import { GraphQLClient } from "graphql-request";
-import { ERC20Abi } from "@connext/nxtp-utils";
 
 import { ActiveTransaction, SingleChainTransaction } from "../../lib/entities";
 import { ContractReaderNotAvailableForChain } from "../../lib/errors/contractReader";
@@ -8,7 +7,7 @@
 
 import { getSdk, Sdk } from "./graphqlsdk";
 import { getActiveTransactions, getAssetBalance, getTransactionForChain } from "./subgraph";
-import { getBlockTime } from "./provider";
+import { getBlockTime, getAssetDecimals } from "./provider";
 
 export type ContractReader = {
   getActiveTransactions: () => Promise<ActiveTransaction<any>[]>;
@@ -29,13 +28,13 @@
   getAssetBalance: (assetId: string, chainId: number) => Promise<BigNumber>;
 
   /**
-<<<<<<< HEAD
    * Returns the block.timestamp of the latest block on the given chain
    *
    * @param chainId - Chain you want blocktime on
    */
   getBlockTime: (chainId: number) => Promise<number>;
-=======
+
+  /**
    * Returns decimals for given asset
    *
    * @param assetId - The asset you want to determine decimals of
@@ -43,7 +42,6 @@
    * @returns The decimals of the asset
    */
   getAssetDecimals: (assetId: string, chainId: number) => Promise<number>;
->>>>>>> 14dbb986
 };
 
 const sdks: Record<number, Sdk> = {};
@@ -62,34 +60,11 @@
     sdks[parseInt(chainId)] = getSdk(client);
   });
 
-  // TODO: can this be made into a subgraph function?
-  const getAssetDecimals = async (assetId: string, chainId: number): Promise<number> => {
-    if (assetId === constants.AddressZero) {
-      return 18;
-    }
-    // Get provider
-    const { providers: _providers } = config.chainConfig[chainId] ?? {};
-    if (!providers) {
-      throw new ContractReaderNotAvailableForChain(chainId, { available: Object.keys(config.chainConfig) });
-    }
-    const provider =
-      _providers.length === 1
-        ? new providers.JsonRpcProvider(_providers[0])
-        : new providers.FallbackProvider(
-            _providers.map((p) => new providers.JsonRpcProvider(p)),
-            1,
-          );
-    return new Contract(assetId, ERC20Abi, provider).decimals();
-  };
-
   return {
     getActiveTransactions,
     getTransactionForChain,
     getAssetBalance,
-<<<<<<< HEAD
     getBlockTime,
-=======
     getAssetDecimals,
->>>>>>> 14dbb986
   };
 };