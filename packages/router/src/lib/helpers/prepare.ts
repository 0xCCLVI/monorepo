import {
  AuctionBid,
  recoverAuctionBid as _recoverAuctionBid,
  decodeAuctionBid as _decodeAuctionBid,
  calculateExchangeWad,
  getRateFromPercentage,
} from "@connext/nxtp-utils";
import { BigNumber } from "ethers";

import { AmountInvalid } from "../errors/prepare";

const ROUTER_FEE = "0.05"; // 0.05%
const EXPIRY_DECREMENT = 3600 * 24;
const ONE_DAY_IN_SECONDS = 3600 * 24;
const ONE_WEEK_IN_SECONDS = 3600 * 24 * 7;

/**
 * Determine if expiry is valid
 *
 * @remarks Should use the latest block of the *receiving* chain
 *
 * @param buffer - The expiry buffer to check validity of
 */
export const validExpiryBuffer = (buffer: number) => buffer > ONE_DAY_IN_SECONDS && buffer < ONE_WEEK_IN_SECONDS;

/**
 * Determine if the bid expiry is valid.
 */
export const validBidExpiry = (bidExpiry: number, currentTime: number) => bidExpiry > currentTime;

/**
 * Returns the swapRate
 *
 * @param TODO
 * @returns The swapRate, determined by the AMM
 *
 * @remarks
 * TODO: getSwapRate using AMM
 */
export const getSwapRate = async (): Promise<string> => {
  return "1";
};

/**
 * Returns the amount * swapRate to deduct fees when going from sending -> recieving chain to incentivize routing.
 *
 * @param amount The amount of the transaction on the sending chain
 * @returns The amount, less fees as determined by the swapRate
 *
 * @remarks
 * Router fulfills on sending chain, so gets `amount`, and user fulfills on receiving chain so gets `amount * swapRate`
 */
export const getReceiverAmount = async (
  amount: string,
  inputDecimals: number,
  outputDecimals: number,
): Promise<string> => {
  if (amount.includes(".")) {
    throw new AmountInvalid(amount);
  }
  // 1. swap rate from AMM
  const swapRate = await getSwapRate();
  const amountAfterSwapRate = calculateExchangeWad(BigNumber.from(amount), inputDecimals, swapRate, outputDecimals);

  // 2. flat fee by Router
  const routerFeeRate = getRateFromPercentage(ROUTER_FEE);
<<<<<<< HEAD
  const receivingAmount = calculateExchangeWad(
    amountAfterSwapRate,
    outputDecimals,
    routerFeeRate,
    outputDecimals,
  ).toString();
=======
  const receivingAmount = calculateExchangeAmount(amountAfterSwapRate.toString(), routerFeeRate).split(".")[0]; // cut off decimal
>>>>>>> 42b4a84e

  // TODO:  gas fee reimbursement
  return receivingAmount;
};

/**
 * Returns the expiry - EXPIRY_DECREMENT to ensure the receiving-side transfer expires prior to the sending-side transfer.
 *
 * @param buffer The expiry of the transaction on the sending chain
 * @returns The expiry for the receiving-chain transaction (expires sooner than the sending-chain transaction)
 *
 * @remarks
 * Recieiving chain expires first to force the secret to be revealed on the receiving side before the sending side expires
 */
export const getReceiverExpiryBuffer = (buffer: number): number => {
  const rxExpiry = buffer - EXPIRY_DECREMENT;
  return rxExpiry;
};

/**
 * This is only here to make it easier for sinon mocks to happen in the tests. Otherwise, this is a very dumb thing.
 *
 * @param bid - Bid information that should've been signed
 * @param signature - Signature to recover signer of
 * @returns Recovered signer
 */
export const recoverAuctionBid = (bid: AuctionBid, signature: string): string => {
  return _recoverAuctionBid(bid, signature);
};

export const decodeAuctionBid = _decodeAuctionBid;<|MERGE_RESOLUTION|>--- conflicted
+++ resolved
@@ -64,19 +64,10 @@
 
   // 2. flat fee by Router
   const routerFeeRate = getRateFromPercentage(ROUTER_FEE);
-<<<<<<< HEAD
-  const receivingAmount = calculateExchangeWad(
-    amountAfterSwapRate,
-    outputDecimals,
-    routerFeeRate,
-    outputDecimals,
-  ).toString();
-=======
-  const receivingAmount = calculateExchangeAmount(amountAfterSwapRate.toString(), routerFeeRate).split(".")[0]; // cut off decimal
->>>>>>> 42b4a84e
+  const receivingAmount = calculateExchangeWad(amountAfterSwapRate, outputDecimals, routerFeeRate, outputDecimals);
 
   // TODO:  gas fee reimbursement
-  return receivingAmount;
+  return receivingAmount.toString();
 };
 
 /**
