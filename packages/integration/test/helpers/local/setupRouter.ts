import { createRequestContext } from "@connext/nxtp-utils";
import { ConnextInterface } from "@connext/nxtp-contracts";
import { TransactionService } from "@connext/nxtp-txservice";
import { constants } from "ethers";

export const setupRouter = async (
  routerAddress: string,
  domains: { domain: string; Connext: string }[],
  txService: TransactionService,
) => {
  const requestContext = createRequestContext(setupRouter.name);
<<<<<<< HEAD
  // eslint-disable-next-line @typescript-eslint/no-unsafe-argument
  const data = ConnextInterface.encodeFunctionData("setupRouter" as any, [routerAddress, routerAddress, routerAddress]);
=======
  const configData = ConnextInterface.encodeFunctionData("initializeRouter", [routerAddress, routerAddress]);
  const addData = ConnextInterface.encodeFunctionData("approveRouter", [routerAddress]);
>>>>>>> c87899f7
  for (const domain of domains) {
    // 1. Check to ensure router needs to be updated
    let readData = ConnextInterface.encodeFunctionData("getRouterApproval", [routerAddress]);
    let encodedRes = await txService.readTx({
      chainId: +domain.domain,
      data: readData,
      to: domain.Connext,
    });
    const [approved] = ConnextInterface.decodeFunctionResult("getRouterApproval", encodedRes);

    // 2. Check to ensure router is configured correctly
    readData = ConnextInterface.encodeFunctionData("getRouterOwner", [routerAddress]);
    encodedRes = await txService.readTx({
      chainId: +domain.domain,
      data: readData,
      to: domain.Connext,
    });
    const [owner] = ConnextInterface.decodeFunctionResult("getRouterOwner", encodedRes);

    readData = ConnextInterface.encodeFunctionData("getRouterRecipient", [routerAddress]);
    encodedRes = await txService.readTx({
      chainId: +domain.domain,
      data: readData,
      to: domain.Connext,
    });
    const [recipient] = ConnextInterface.decodeFunctionResult("getRouterRecipient", encodedRes);

    if (!approved) {
      // Must approve router
      await txService.sendTx({ to: domain.Connext, data: addData, value: 0, chainId: +domain.domain }, requestContext);
    }

    if (owner === constants.AddressZero && recipient === constants.AddressZero) {
      // Must initialize router
      await txService.sendTx(
        { to: domain.Connext, data: configData, value: 0, chainId: +domain.domain },
        requestContext,
      );
    } else if (owner !== routerAddress || recipient !== routerAddress) {
      throw new Error(
        `Router misconfigured; script only setup for initializing. router: ${routerAddress}, owner: ${owner}, recipient: ${recipient}`,
      );
    }
  }
};<|MERGE_RESOLUTION|>--- conflicted
+++ resolved
@@ -9,13 +9,8 @@
   txService: TransactionService,
 ) => {
   const requestContext = createRequestContext(setupRouter.name);
-<<<<<<< HEAD
-  // eslint-disable-next-line @typescript-eslint/no-unsafe-argument
-  const data = ConnextInterface.encodeFunctionData("setupRouter" as any, [routerAddress, routerAddress, routerAddress]);
-=======
   const configData = ConnextInterface.encodeFunctionData("initializeRouter", [routerAddress, routerAddress]);
   const addData = ConnextInterface.encodeFunctionData("approveRouter", [routerAddress]);
->>>>>>> c87899f7
   for (const domain of domains) {
     // 1. Check to ensure router needs to be updated
     let readData = ConnextInterface.encodeFunctionData("getRouterApproval", [routerAddress]);
