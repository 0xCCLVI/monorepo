--- conflicted
+++ resolved
@@ -30,15 +30,9 @@
         "startBlock": 3565510
       },
       {
-<<<<<<< HEAD
-        "name": "Connector",
+        "name": "SpokeConnector",
         "address": "0x8247ed6d0a344eeae4edBC7e44572F1B70ECA82A",
         "startBlock": 6707711
-=======
-        "name": "SpokeConnector",
-        "address": "0xc3162C1087995CC3695c8c1f704B86f8e0F37156",
-        "startBlock": 3602343
->>>>>>> a516930c
       },
       {
         "name": "MerkleTreeManager",
