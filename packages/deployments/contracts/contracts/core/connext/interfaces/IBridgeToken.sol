--- conflicted
+++ resolved
@@ -24,11 +24,7 @@
 
   function setDetailsHash(bytes32 _detailsHash) external;
 
-<<<<<<< HEAD
-  function setDetails(string calldata _name, string calldata _symbol, uint8 _decimals) external;
-=======
   function setDetails(string calldata _name, string calldata _symbol) external;
->>>>>>> 1a789140
 
   // inherited from ownable
   function transferOwnership(address _newOwner) external;
