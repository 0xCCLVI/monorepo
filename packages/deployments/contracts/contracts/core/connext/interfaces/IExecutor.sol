// SPDX-License-Identifier: UNLICENSED
pragma solidity 0.8.15;

interface IExecutor {
  /**
   * @param _transferId Unique identifier of transaction id that necessitated
   * calldata execution
   * @param _amount The amount to approve or send with the call
   * @param _to The address to execute the calldata on
   * @param _assetId The assetId of the funds to approve to the contract or
   * send along with the call
   * @param _properties The origin properties
   * @param _callData The data to execute
   */
  struct ExecutorArgs {
    bytes32 transferId;
    uint256 amount;
    address to;
    address recovery;
    address assetId;
    address originSender;
    uint32 originDomain;
    bytes callData;
  }

  event Executed(
    bytes32 indexed transferId,
    address indexed to,
    address indexed recovery,
    address assetId,
    uint256 amount,
    address originSender,
    uint32 originDomain,
    bytes callData,
    bytes returnData,
    bool success
  );

  function getConnext() external returns (address);

<<<<<<< HEAD
  function execute(ExecutorArgs calldata _args) external payable returns (bool success, bytes memory returnData);
=======
  function originSender() external returns (address);

  function origin() external returns (uint32);

  function amount() external returns (uint256);

  function execute(ExecutorArgs calldata _args) external returns (bool success, bytes memory returnData);
>>>>>>> d8d40732
}<|MERGE_RESOLUTION|>--- conflicted
+++ resolved
@@ -38,15 +38,5 @@
 
   function getConnext() external returns (address);
 
-<<<<<<< HEAD
-  function execute(ExecutorArgs calldata _args) external payable returns (bool success, bytes memory returnData);
-=======
-  function originSender() external returns (address);
-
-  function origin() external returns (uint32);
-
-  function amount() external returns (uint256);
-
   function execute(ExecutorArgs calldata _args) external returns (bool success, bytes memory returnData);
->>>>>>> d8d40732
 }