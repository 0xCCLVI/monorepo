--- conflicted
+++ resolved
@@ -32,13 +32,8 @@
     uint32 _domain,
     address _tokenRegistry, // Nomad token registry
     address _relayerFeeRouter,
-<<<<<<< HEAD
-    address payable _promiseRouter,
     uint256 _acceptanceDelay,
     uint256 _ownershipDelay
-=======
-    uint256 _acceptanceDelay
->>>>>>> a11ee500
   ) external {
     // adding ERC165 data
     LibDiamond.DiamondStorage storage ds = LibDiamond.diamondStorage();
