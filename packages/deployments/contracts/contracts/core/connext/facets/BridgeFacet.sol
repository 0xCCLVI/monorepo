--- conflicted
+++ resolved
@@ -107,13 +107,8 @@
     bytes32 indexed transferId,
     address indexed to,
     ExecuteArgs args,
-<<<<<<< HEAD
-    address transactingAsset,
+    address asset,
     uint256 amount,
-=======
-    address asset,
-    uint256 transactingAmount,
->>>>>>> f5df5604
     address caller
   );
 
@@ -321,11 +316,7 @@
       // NOTE: we support using address(0) as an intuitive default if you are sending a 0-value
       // transfer. in that edgecase, address(0) will not be registered as a supported asset, but should
       // pass the `isLocalOrigin` check on the TokenRegistry
-<<<<<<< HEAD
-      if (_args.transactingAsset == address(0) && _args.amount != 0) {
-=======
-      if (_args.asset == address(0) && _args.transactingAmount != 0) {
->>>>>>> f5df5604
+      if (_args.asset == address(0) && _args.amount != 0) {
         revert BridgeFacet__xcall_nativeAssetNotSupported();
       }
 
@@ -403,22 +394,13 @@
 
       if (_args.amount > 0) {
         // Transfer funds of transacting asset to the contract from the user.
-<<<<<<< HEAD
-        AssetLogic.transferAssetToContract(_args.transactingAsset, _args.amount);
-=======
-        AssetLogic.transferAssetToContract(_args.asset, _args.transactingAmount);
->>>>>>> f5df5604
+        AssetLogic.transferAssetToContract(_args.asset, _args.amount);
 
         // Swap to the local asset from adopted if applicable.
         (bridgedAmount, bridgedAsset) = AssetLogic.swapToLocalAssetIfNeeded(
           canonical,
-<<<<<<< HEAD
-          _args.transactingAsset,
+          _args.asset,
           _args.amount,
-=======
-          _args.asset,
-          _args.transactingAmount,
->>>>>>> f5df5604
           _args.originMinOut
         );
 
