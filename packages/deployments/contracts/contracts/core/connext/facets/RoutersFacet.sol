// SPDX-License-Identifier: UNLICENSED
pragma solidity 0.8.17;

<<<<<<< HEAD
import {IERC20} from "@openzeppelin/contracts/token/ERC20/IERC20.sol";

import {TypeCasts} from "../../../shared/libraries/TypeCasts.sol";

=======
>>>>>>> 80c2cdf5
import {BaseConnextFacet} from "./BaseConnextFacet.sol";
import {AssetLogic} from "../libraries/AssetLogic.sol";
import {RouterConfig} from "../libraries/LibConnextStorage.sol";
import {TokenId} from "../libraries/TokenId.sol";

/**
 * @notice
 * This contract is designed to manage router access, meaning it maintains the
 * router recipients, owners, and the router whitelist itself.
 *
 * As a router, there are three important permissions:
 * `router` - this is the address that will sign bids sent to the sequencer
 * `routerRecipient` - this is the address that receives funds when liquidity is withdrawn
 * `routerOwner` - this is the address permitted to update recipients and propose new owners
 *
 * In cases where the owner is not set, the caller should be the `router` itself. In cases where the
 * `routerRecipient` is not set, the funds can be removed to anywhere.
 *
 * When setting a new `routerOwner`, the current owner (or router) must create a proposal, which
 * can be accepted by the proposed owner after the delay period. If the proposed owner is the empty
 * address, then it must be accepted by the current owner.
 */
contract RoutersFacet is BaseConnextFacet {
  // ========== Custom Errors ===========
  error RoutersFacet__acceptProposedRouterOwner_notElapsed();
  error RoutersFacet__acceptProposedRouterOwner_badCaller();
  error RoutersFacet__initializeRouter_configNotEmpty();
  error RoutersFacet__setRouterRecipient_notNewRecipient();
  error RoutersFacet__onlyRouterOwner_notRouterOwner();
  error RoutersFacet__removeRouter_routerEmpty();
  error RoutersFacet__removeRouter_notAdded();
  error RoutersFacet__approveRouter_routerEmpty();
  error RoutersFacet__approveRouter_alreadyAdded();
  error RoutersFacet__proposeRouterOwner_notNewOwner();
  error RoutersFacet__proposeRouterOwner_badRouter();
  error RoutersFacet__setMaxRoutersPerTransfer_invalidMaxRoutersPerTransfer();
  error RoutersFacet__addLiquidityForRouter_routerEmpty();
  error RoutersFacet__addLiquidityForRouter_amountIsZero();
  error RoutersFacet__addLiquidityForRouter_badRouter();
  error RoutersFacet__addLiquidityForRouter_capReached();
  error RoutersFacet__removeRouterLiquidity_recipientEmpty();
  error RoutersFacet__removeRouterLiquidity_amountIsZero();
  error RoutersFacet__removeRouterLiquidity_insufficientFunds();
  error RoutersFacet__removeRouterLiquidityFor_notOwner();
  error RoutersFacet__setLiquidityFeeNumerator_tooSmall();
  error RoutersFacet__setLiquidityFeeNumerator_tooLarge();
  error RoutersFacet__approveRouterForPortal_notAdded();
  error RoutersFacet__approveRouterForPortal_alreadyApproved();
  error RoutersFacet__unapproveRouterForPortal_notApproved();
  error RoutersFacet__setRouterOwner_noChange();

  // ============ Properties ============

  // ============ Constants ============
  uint256 private constant _delay = 7 days;

  // ============ Events ============

  /**
   * @notice Emitted when a new router is added
   * @param router - The address of the added router
   * @param caller - The account that called the function
   */
  event RouterAdded(address indexed router, address caller);

  /**
   * @notice Emitted when an existing router is removed
   * @param router - The address of the removed router
   * @param caller - The account that called the function
   */
  event RouterRemoved(address indexed router, address caller);

  /**
   * @notice Emitted when the recipient of router is updated
   * @param router - The address of the added router
   * @param prevRecipient  - The address of the previous recipient of the router
   * @param newRecipient  - The address of the new recipient of the router
   */
  event RouterRecipientSet(address indexed router, address indexed prevRecipient, address indexed newRecipient);

  /**
   * @notice Emitted when the owner of router is proposed
   * @param router - The address of the added router
   * @param prevProposed  - The address of the previous proposed
   * @param newProposed  - The address of the new proposed
   */
  event RouterOwnerProposed(address indexed router, address indexed prevProposed, address indexed newProposed);

  /**
   * @notice Emitted when the owner of router is accepted
   * @param router - The address of the added router
   * @param prevOwner  - The address of the previous owner of the router
   * @param newOwner  - The address of the new owner of the router
   */
  event RouterOwnerAccepted(address indexed router, address indexed prevOwner, address indexed newOwner);

  /**
   * @notice Emitted when a router adds a config via `addRouterConfig`
   * @dev This does not confer permissions onto the router, only the configuration
   * @param router The router initialized
   *
   */
  event RouterInitialized(address indexed router);

  /**
   * @notice Emitted when the maxRoutersPerTransfer variable is updated
   * @param maxRoutersPerTransfer - The maxRoutersPerTransfer new value
   * @param caller - The account that called the function
   */
  event MaxRoutersPerTransferUpdated(uint256 maxRoutersPerTransfer, address caller);

  /**
   * @notice Emitted when the LIQUIDITY_FEE_NUMERATOR variable is updated
   * @param liquidityFeeNumerator - The LIQUIDITY_FEE_NUMERATOR new value
   * @param caller - The account that called the function
   */
  event LiquidityFeeNumeratorUpdated(uint256 liquidityFeeNumerator, address caller);

  /**
   * @notice Emitted when a router is approved for Portal
   * @param router - The address of the approved router
   * @param caller - The account that called the function
   */
  event RouterApprovedForPortal(address router, address caller);

  /**
   * @notice Emitted when a router is disapproved for Portal
   * @param router - The address of the disapproved router
   * @param caller - The account that called the function
   */
  event RouterUnapprovedForPortal(address router, address caller);

  /**
   * @notice Emitted when a router adds liquidity to the contract
   * @param router - The address of the router the funds were credited to
   * @param local - The address of the token added (all liquidity held in local asset)
   * @param key - The hash of the canonical id and domain
   * @param amount - The amount of liquidity added
   * @param caller - The account that called the function
   */
  event RouterLiquidityAdded(address indexed router, address local, bytes32 key, uint256 amount, address caller);

  /**
   * @notice Emitted when a router withdraws liquidity from the contract
   * @param router - The router you are removing liquidity from
   * @param to - The address the funds were withdrawn to
   * @param local - The address of the token withdrawn
   * @param amount - The amount of liquidity withdrawn
   * @param caller - The account that called the function
   */
  event RouterLiquidityRemoved(
    address indexed router,
    address to,
    address local,
    bytes32 key,
    uint256 amount,
    address caller
  );

  // ============ Modifiers ============

  /**
   * @notice Asserts caller is the router owner
   */
  modifier onlyRouterOwner(address _router) {
    if (s.routerConfigs[_router].owner != msg.sender) revert RoutersFacet__onlyRouterOwner_notRouterOwner();
    _;
  }

  // ============ Getters ==============

  function LIQUIDITY_FEE_NUMERATOR() public view returns (uint256) {
    return s.LIQUIDITY_FEE_NUMERATOR;
  }

  function LIQUIDITY_FEE_DENOMINATOR() public pure returns (uint256) {
    return BPS_FEE_DENOMINATOR;
  }

  /**
   * @notice Returns the approved router for the given router address
   * @param _router The relevant router address
   */
  function getRouterApproval(address _router) public view returns (bool) {
    return s.routerConfigs[_router].approved;
  }

  /**
   * @notice Returns the recipient for the specified router
   * @dev The recipient (if set) receives all funds when router liquidity is removed
   * @param _router The relevant router address
   */
  function getRouterRecipient(address _router) public view returns (address) {
    return s.routerConfigs[_router].recipient;
  }

  /**
   * @notice Returns the router owner if it is set, or the router itself if not
   * @param _router The relevant router address
   */
  function getRouterOwner(address _router) public view returns (address) {
    return s.routerConfigs[_router].owner;
  }

  /**
   * @notice Returns the currently proposed router owner
   * @dev All routers must wait for the delay timeout before accepting a new owner
   * @param _router The relevant router address
   */
  function getProposedRouterOwner(address _router) public view returns (address) {
    return s.routerConfigs[_router].proposed;
  }

  /**
   * @notice Returns the currently proposed router owner timestamp
   * @dev All routers must wait for the delay timeout before accepting a new owner
   * @param _router The relevant router address
   */
  function getProposedRouterOwnerTimestamp(address _router) public view returns (uint256) {
    return s.routerConfigs[_router].proposedTimestamp;
  }

  function maxRoutersPerTransfer() public view returns (uint256) {
    return s.maxRoutersPerTransfer;
  }

  function routerBalances(address _router, address _asset) public view returns (uint256) {
    return s.routerBalances[_router][_asset];
  }

  /**
   * @notice Returns whether the router is approved for portals or not
   * @param _router The relevant router address
   */
  function getRouterApprovalForPortal(address _router) public view returns (bool) {
    return s.routerConfigs[_router].portalApproved;
  }

  // ============ Admin methods ==============

  /**
   * @notice Used to whitelist a given router
   * @param _router Router address to setup
   */
  function approveRouter(address _router) external onlyOwnerOrRouter {
    // Sanity check: not empty
    if (_router == address(0)) revert RoutersFacet__approveRouter_routerEmpty();

    // Sanity check: needs approval
    if (s.routerConfigs[_router].approved) revert RoutersFacet__approveRouter_alreadyAdded();

    // Approve router
    s.routerConfigs[_router].approved = true;

    // Emit event
    emit RouterAdded(_router, msg.sender);
  }

  /**
   * @notice Used to remove routers that can transact crosschain
   * @param _router Router address to remove
   */
  function unapproveRouter(address _router) external onlyOwnerOrRouter {
    // Sanity check: not empty
    if (_router == address(0)) revert RoutersFacet__removeRouter_routerEmpty();

    // Sanity check: needs removal
    RouterConfig memory config = s.routerConfigs[_router];
    if (!config.approved) revert RoutersFacet__removeRouter_notAdded();

    // Update approvals in config mapping
    s.routerConfigs[_router].approved = false;
    s.routerConfigs[_router].portalApproved = false;

    // Emit event
    emit RouterRemoved(_router, msg.sender);
  }

  /**
   * @notice Used to set the max amount of routers a payment can be routed through
   * @param _newMaxRouters The new max amount of routers
   */
  function setMaxRoutersPerTransfer(uint256 _newMaxRouters) external onlyOwnerOrAdmin {
    if (_newMaxRouters == 0 || _newMaxRouters == s.maxRoutersPerTransfer)
      revert RoutersFacet__setMaxRoutersPerTransfer_invalidMaxRoutersPerTransfer();

    emit MaxRoutersPerTransferUpdated(_newMaxRouters, msg.sender);

    s.maxRoutersPerTransfer = _newMaxRouters;
  }

  /**
   * @notice Sets the LIQUIDITY_FEE_NUMERATOR
   * @dev Admin can set LIQUIDITY_FEE_NUMERATOR variable, Liquidity fee should be less than 5%
   * @param _numerator new LIQUIDITY_FEE_NUMERATOR
   */
  function setLiquidityFeeNumerator(uint256 _numerator) external onlyOwnerOrAdmin {
    // Slightly misleading: the liquidity fee numerator is not the amount charged,
    // but the amount received after fees are deducted (e.g. 9995/10000 would be .005%).
    uint256 denominator = BPS_FEE_DENOMINATOR;
    if (_numerator < (denominator * 95) / 100) revert RoutersFacet__setLiquidityFeeNumerator_tooSmall();

    if (_numerator > denominator) revert RoutersFacet__setLiquidityFeeNumerator_tooLarge();
    s.LIQUIDITY_FEE_NUMERATOR = _numerator;

    emit LiquidityFeeNumeratorUpdated(_numerator, msg.sender);
  }

  /**
   * @notice Allow router to use Portals
   * @param _router - The router address to approve
   */
  function approveRouterForPortal(address _router) external onlyOwnerOrAdmin {
    RouterConfig memory config = s.routerConfigs[_router];
    if (!config.approved && !_isRouterWhitelistRemoved()) revert RoutersFacet__approveRouterForPortal_notAdded();
    if (config.portalApproved) revert RoutersFacet__approveRouterForPortal_alreadyApproved();

    s.routerConfigs[_router].portalApproved = true;

    emit RouterApprovedForPortal(_router, msg.sender);
  }

  /**
   * @notice Remove router access to use Portals
   * @param _router - The router address to remove approval
   */
  function unapproveRouterForPortal(address _router) external onlyOwnerOrAdmin {
    if (!s.routerConfigs[_router].portalApproved) revert RoutersFacet__unapproveRouterForPortal_notApproved();

    s.routerConfigs[_router].portalApproved = false;

    emit RouterUnapprovedForPortal(_router, msg.sender);
  }

  // ============ Public methods ==============

  /**
   * @notice Sets the designated recipient for a router
   * @dev Router should only be able to set this once otherwise if router key compromised,
   * no problem is solved since attacker could just update recipient
   * @param _router Router address to set recipient
   * @param _recipient Recipient Address to set to router
   */
  function setRouterRecipient(address _router, address _recipient) external onlyRouterOwner(_router) {
    _setRouterRecipient(_router, _recipient, s.routerConfigs[_router].recipient);
  }

  /**
   * @notice Current owner or router may propose a new router owner
   * @dev If routers burn their ownership, they can no longer update the recipient
   * @param _router Router address to set recipient
   * @param _proposed Proposed owner Address to set to router
   */
  function proposeRouterOwner(address _router, address _proposed) external onlyRouterOwner(_router) {
    // NOTE: If routers burn their ownership, they can no longer update the recipient

    // Check that proposed is different than current owner
    RouterConfig memory config = s.routerConfigs[_router];
    if (config.owner == _proposed) revert RoutersFacet__proposeRouterOwner_notNewOwner();

    // Check that proposed is different than current proposed
    if (config.proposed == _proposed) revert RoutersFacet__proposeRouterOwner_badRouter();

    // Set proposed owner + timestamp
    s.routerConfigs[_router].proposed = _proposed;
    s.routerConfigs[_router].proposedTimestamp = block.timestamp;

    // Emit event
    emit RouterOwnerProposed(_router, config.proposed, _proposed);
  }

  /**
   * @notice New router owner must accept role, or previous if proposed is 0x0
   * @param _router Router address to set recipient
   */
  function acceptProposedRouterOwner(address _router) external {
    RouterConfig memory config = s.routerConfigs[_router];

    // Check timestamp has passed
    if (block.timestamp - config.proposedTimestamp <= _delay)
      revert RoutersFacet__acceptProposedRouterOwner_notElapsed();

    // Check the caller
    address expected = config.proposed == address(0) ? config.owner : config.proposed;
    if (msg.sender != expected) {
      revert RoutersFacet__acceptProposedRouterOwner_badCaller();
    }

    // Update the current owner
    _setRouterOwner(_router, config.proposed, config.owner);

    // Reset proposal + timestamp
    if (config.proposed != address(0)) {
      s.routerConfigs[_router].proposed = address(0);
    }
    s.routerConfigs[_router].proposedTimestamp = 0;
  }

  /**
   * @notice Can be called by anyone to set a config for their router (the msg.sender)
   * @dev Does not set whitelisting permissions, only owner and recipient
   * @param _owner The owner (can change recipient, proposes new owners)
   * @param _recipient Where liquidity will be withdrawn to
   */
  function initializeRouter(address _owner, address _recipient) external {
    // Ensure the config is empty
    RouterConfig memory config = s.routerConfigs[msg.sender];
    if (
      config.owner != address(0) ||
      config.recipient != address(0) ||
      config.proposed != address(0) ||
      config.proposedTimestamp > 0
    ) {
      revert RoutersFacet__initializeRouter_configNotEmpty();
    }

    // Default owner should be router
    if (_owner == address(0)) {
      _owner = msg.sender;
    }
    // Update routerOwner (zero address possible)
    _setRouterOwner(msg.sender, _owner, address(0));

    // Update router recipient (fine to have no recipient provided)
    if (_recipient != address(0)) {
      _setRouterRecipient(msg.sender, _recipient, address(0));
    }

    // Emit event
    emit RouterInitialized(msg.sender);
  }

  /**
   * @notice This is used by anyone to increase a router's available liquidity for a given asset.
   * @dev The liquidity will be held in the local asset, which is the representation if you
   * are *not* on the canonical domain, and the canonical asset otherwise.
   * @param _amount - The amount of liquidity to add for the router
   * @param _local - The address of the asset you're adding liquidity for. If adding liquidity of the
   * native asset, routers may use `address(0)` or the wrapped asset
   * @param _router The router you are adding liquidity on behalf of
   */
  function addRouterLiquidityFor(
    uint256 _amount,
    address _local,
    address _router
  ) external payable nonReentrant whenNotPaused {
    _addLiquidityForRouter(_amount, _local, _router);
  }

  /**
   * @notice This is used by any router to increase their available liquidity for a given asset.
   * @dev The liquidity will be held in the local asset, which is the representation if you
   * are *not* on the canonical domain, and the canonical asset otherwise.
   * @param _amount - The amount of liquidity to add for the router
   * @param _local - The address of the asset you're adding liquidity for. If adding liquidity of the
   * native asset, routers may use `address(0)` or the wrapped asset
   */
  function addRouterLiquidity(uint256 _amount, address _local) external payable nonReentrant whenNotPaused {
    _addLiquidityForRouter(_amount, _local, msg.sender);
  }

  /**
   * @notice This is used by any router owner to decrease their available liquidity for a given asset.
   * @dev Using the `_canonical` information in the interface instead of the local asset to allow
   * routers to remove liquidity even if the asset is delisted
   * @param _canonical The canonical token information in plaintext
   * @param _amount - The amount of liquidity to remove for the router
   * native asset, routers may use `address(0)` or the wrapped asset
   * @param _to The address that will receive the liquidity being removed
   * @param _router The address of the router
   */
  function removeRouterLiquidityFor(
    TokenId memory _canonical,
    uint256 _amount,
    address payable _to,
    address _router
  ) external nonReentrant whenNotPaused {
    // Caller must be the router owner, if defined, else the router
    address owner = s.routerConfigs[_router].owner;
    address permissioned = owner == address(0) ? _router : owner;
    if (msg.sender != permissioned) revert RoutersFacet__removeRouterLiquidityFor_notOwner();
    // Remove liquidity
    _removeLiquidityForRouter(_amount, _canonical, _to, _router);
  }

  /**
   * @notice This is used by any router to decrease their available liquidity for a given asset.
   * @dev Using the `_canonical` information in the interface instead of the local asset to allow
   * routers to remove liquidity even if the asset is delisted
   * @param _canonical The canonical token information in plaintext
   * @param _amount - The amount of liquidity to remove for the router
   * @param _to The address that will receive the liquidity being removed if no router recipient exists.
   */
  function removeRouterLiquidity(
    TokenId memory _canonical,
    uint256 _amount,
    address payable _to
  ) external nonReentrant whenNotPaused {
    _removeLiquidityForRouter(_amount, _canonical, _to, msg.sender);
  }

  // ============ Internal functions ============

  /**
   * @notice Sets the router recipient
   * @param _router The router to set the recipient for
   * @param _updated The recipient to set
   * @param _previous The existing recipient
   */
  function _setRouterRecipient(
    address _router,
    address _updated,
    address _previous
  ) internal {
    // Check recipient is changing
    if (_previous == _updated) revert RoutersFacet__setRouterRecipient_notNewRecipient();

    // Set new recipient
    s.routerConfigs[_router].recipient = _updated;

    // Emit event
    emit RouterRecipientSet(_router, _previous, _updated);
  }

  /**
   * @notice Sets the router owner
   * @param _router The router to set the owner for
   * @param _updated The owner to set
   * @param _previous The existing owner
   */
  function _setRouterOwner(
    address _router,
    address _updated,
    address _previous
  ) internal {
    // Check owner is changing
    if (_previous == _updated) revert RoutersFacet__setRouterOwner_noChange();

    // Set new owner
    s.routerConfigs[_router].owner = _updated;

    // Emit event
    emit RouterOwnerAccepted(_router, _previous, _updated);
  }

  /**
   * @notice Contains the logic to verify + increment a given routers liquidity
   * @dev The liquidity will be held in the local asset, which is the representation if you
   * are *not* on the canonical domain, and the canonical asset otherwise.
   * @param _amount - The amount of liquidity to add for the router
   * @param _local - The address of the bridge representation of the asset
   * @param _router - The router you are adding liquidity on behalf of
   */
  function _addLiquidityForRouter(
    uint256 _amount,
    address _local,
    address _router
  ) internal {
    // Sanity check: router is sensible.
    if (_router == address(0)) revert RoutersFacet__addLiquidityForRouter_routerEmpty();

    // Sanity check: nonzero amounts.
    if (_amount == 0) revert RoutersFacet__addLiquidityForRouter_amountIsZero();

    // Get the canonical asset ID from the representation.
    // NOTE: not using `_getApprovedCanonicalId` because candidate can *only* be local
    TokenId memory canonical = s.representationToCanonical[_local];
    if (canonical.domain == 0) {
      // Assume you are on the canonical domain, which does not update the above mapping
      // If this is an incorrect assumption, the approval should fail
      canonical.domain = s.domain;
      canonical.id = TypeCasts.addressToBytes32(_local);
    }
    bytes32 key = AssetLogic.calculateCanonicalHash(canonical.id, canonical.domain);
    if (!_isAssetWhitelistRemoved() && !s.approvedAssets[key]) {
      revert BaseConnextFacet__getApprovedCanonicalId_notWhitelisted();
    }

    // Sanity check: router is approved.
    if (!_isRouterWhitelistRemoved() && !getRouterApproval(_router))
      revert RoutersFacet__addLiquidityForRouter_badRouter();

    // Transfer funds to contract.
    AssetLogic.handleIncomingAsset(_local, _amount);

    // Update the router balances. Happens after pulling funds to account for
    // the fee on transfer tokens.
    s.routerBalances[_router][_local] += _amount;

    emit RouterLiquidityAdded(_router, _local, key, _amount, msg.sender);
  }

  /**
   * @notice This is used by any router owner to decrease their available liquidity for a given asset.
   * @param _amount - The amount of liquidity to remove for the router
   * @param _canonical The canonical token information in plaintext
   * @param _to The address that will receive the liquidity being removed
   * @param _router The address of the router
   */
  function _removeLiquidityForRouter(
    uint256 _amount,
    TokenId memory _canonical,
    address payable _to,
    address _router
  ) internal {
    // Transfer to specified recipient IF recipient not set.
    address recipient = getRouterRecipient(_router);
    recipient = recipient == address(0) ? _to : recipient;

    // Sanity check: to is sensible.
    if (recipient == address(0)) revert RoutersFacet__removeRouterLiquidity_recipientEmpty();

    // Sanity check: nonzero amounts.
    if (_amount == 0) revert RoutersFacet__removeRouterLiquidity_amountIsZero();

    bool onCanonical = _canonical.domain == s.domain;

    // Get the local asset from canonical
    // NOTE: allow getting unapproved assets to prevent lockup on approval status change
    // NOTE: not using `_getCanonicalTokenId` because candidate can *only* be local
    bytes32 key = AssetLogic.calculateCanonicalHash(_canonical.id, _canonical.domain);
    address local = onCanonical ? TypeCasts.bytes32ToAddress(_canonical.id) : s.canonicalToRepresentation[key];

    // Get existing router balance.
    uint256 routerBalance = s.routerBalances[_router][local];

    // Sanity check: amount can be deducted for the router.
    if (routerBalance < _amount) revert RoutersFacet__removeRouterLiquidity_insufficientFunds();

<<<<<<< HEAD
    // If it is the canonical domain, decrease custodied value
    if (onCanonical && s.caps[key] > 0) {
      // NOTE: safe to use the amount here because routers should always supply liquidity
      // in canonical asset on the canonical domain
      s.custodied[local] -= _amount;
    }

=======
>>>>>>> 80c2cdf5
    // Update router balances.
    unchecked {
      s.routerBalances[_router][local] = routerBalance - _amount;
    }

    // Transfer from contract to specified `to` address.
    AssetLogic.handleOutgoingAsset(local, recipient, _amount);

    emit RouterLiquidityRemoved(_router, recipient, local, key, _amount, msg.sender);
  }
}<|MERGE_RESOLUTION|>--- conflicted
+++ resolved
@@ -1,13 +1,8 @@
 // SPDX-License-Identifier: UNLICENSED
 pragma solidity 0.8.17;
 
-<<<<<<< HEAD
-import {IERC20} from "@openzeppelin/contracts/token/ERC20/IERC20.sol";
-
 import {TypeCasts} from "../../../shared/libraries/TypeCasts.sol";
 
-=======
->>>>>>> 80c2cdf5
 import {BaseConnextFacet} from "./BaseConnextFacet.sol";
 import {AssetLogic} from "../libraries/AssetLogic.sol";
 import {RouterConfig} from "../libraries/LibConnextStorage.sol";
@@ -637,16 +632,6 @@
     // Sanity check: amount can be deducted for the router.
     if (routerBalance < _amount) revert RoutersFacet__removeRouterLiquidity_insufficientFunds();
 
-<<<<<<< HEAD
-    // If it is the canonical domain, decrease custodied value
-    if (onCanonical && s.caps[key] > 0) {
-      // NOTE: safe to use the amount here because routers should always supply liquidity
-      // in canonical asset on the canonical domain
-      s.custodied[local] -= _amount;
-    }
-
-=======
->>>>>>> 80c2cdf5
     // Update router balances.
     unchecked {
       s.routerBalances[_router][local] = routerBalance - _amount;
