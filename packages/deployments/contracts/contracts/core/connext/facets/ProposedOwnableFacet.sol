--- conflicted
+++ resolved
@@ -28,25 +28,13 @@
  */
 contract ProposedOwnableFacet is BaseConnextFacet, IProposedOwnable {
   // ========== Custom Errors ===========
-<<<<<<< HEAD
   error ProposedOwnableFacet__delayElapsed_delayNotElapsed();
-  error ProposedOwnableFacet__proposeRouterWhitelistRemoval_noOwnershipChange();
-  error ProposedOwnableFacet__removeRouterWhitelist_noOwnershipChange();
-  error ProposedOwnableFacet__removeRouterWhitelist_noProposal();
-  error ProposedOwnableFacet__proposeAssetWhitelistRemoval_noOwnershipChange();
-  error ProposedOwnableFacet__removeAssetWhitelist_noOwnershipChange();
-  error ProposedOwnableFacet__removeAssetWhitelist_noProposal();
-  error ProposedOwnableFacet__removeAssetWhitelist_delayNotElapsed();
-=======
   error ProposedOwnableFacet__proposeRouterAllowlistRemoval_noOwnershipChange();
   error ProposedOwnableFacet__removeRouterAllowlist_noOwnershipChange();
   error ProposedOwnableFacet__removeRouterAllowlist_noProposal();
-  error ProposedOwnableFacet__removeRouterAllowlist_delayNotElapsed();
   error ProposedOwnableFacet__proposeAssetAllowlistRemoval_noOwnershipChange();
   error ProposedOwnableFacet__removeAssetAllowlist_noOwnershipChange();
   error ProposedOwnableFacet__removeAssetAllowlist_noProposal();
-  error ProposedOwnableFacet__removeAssetAllowlist_delayNotElapsed();
->>>>>>> 6461ba05
   error ProposedOwnableFacet__proposeNewOwner_invalidProposal();
   error ProposedOwnableFacet__proposeNewOwner_noOwnershipChange();
   error ProposedOwnableFacet__acceptProposedOwner_noOwnershipChange();
@@ -174,11 +162,7 @@
    * @notice Indicates if the ownership of the asset allowlist has
    * been renounced
    */
-<<<<<<< HEAD
-  function removeRouterWhitelist() public onlyOwnerOrAdmin delayElapsed(s._routerWhitelistTimestamp) {
-=======
-  function removeRouterAllowlist() public onlyOwnerOrAdmin {
->>>>>>> 6461ba05
+  function removeRouterAllowlist() public onlyOwnerOrAdmin delayElapsed(s._routerWhitelistTimestamp) {
     // Contract as sounce of truth
     // Will fail if all ownership is renounced by modifier
     if (s._routerAllowlistRemoved) revert ProposedOwnableFacet__removeRouterAllowlist_noOwnershipChange();
@@ -186,13 +170,6 @@
     // Ensure there has been a proposal cycle started
     if (s._routerAllowlistTimestamp == 0) revert ProposedOwnableFacet__removeRouterAllowlist_noProposal();
 
-<<<<<<< HEAD
-=======
-    // Delay has elapsed
-    if ((block.timestamp - s._routerAllowlistTimestamp) <= delay())
-      revert ProposedOwnableFacet__removeRouterAllowlist_delayNotElapsed();
-
->>>>>>> 6461ba05
     // Set renounced, emit event, reset timestamp to 0
     _setRouterAllowlistRemoved(true);
   }
@@ -214,11 +191,7 @@
    * @notice Indicates if the ownership of the asset allowlist has
    * been renounced
    */
-<<<<<<< HEAD
-  function removeAssetWhitelist() public onlyOwnerOrAdmin delayElapsed(s._assetWhitelistTimestamp) {
-=======
-  function removeAssetAllowlist() public onlyOwnerOrAdmin {
->>>>>>> 6461ba05
+  function removeAssetAllowlist() public onlyOwnerOrAdmin delayElapsed(s._assetWhitelistTimestamp) {
     // Contract as source of truth
     // Will fail if all ownership is renounced by modifier
     if (s._assetAllowlistRemoved) revert ProposedOwnableFacet__removeAssetAllowlist_noOwnershipChange();
@@ -226,13 +199,6 @@
     // Ensure there has been a proposal cycle started
     if (s._assetAllowlistTimestamp == 0) revert ProposedOwnableFacet__removeAssetAllowlist_noProposal();
 
-<<<<<<< HEAD
-=======
-    // Ensure delay has elapsed
-    if ((block.timestamp - s._assetAllowlistTimestamp) <= delay())
-      revert ProposedOwnableFacet__removeAssetAllowlist_delayNotElapsed();
-
->>>>>>> 6461ba05
     // Set ownership, reset timestamp, emit event
     _setAssetAllowlistRemoved(true);
   }
