--- conflicted
+++ resolved
@@ -156,13 +156,10 @@
     if (s.swapStorages[_key].pooledTokens.length != 0) revert SwapAdminFacet__initializeSwap_alreadyInitialized();
 
     // Check _pooledTokens and precisions parameter
-<<<<<<< HEAD
-    if (_pooledTokens.length < 1 + 1 || _pooledTokens.length > 32)
-=======
     if (
-      _pooledTokens.length < Constants.MINIMUM_POOLED_TOKENS || _pooledTokens.length > Constants.MAXIMUM_POOLED_TOKENS
+      _pooledTokens.length < Constants.MINIMUM_POOLED_TOKENS + 1 ||
+      _pooledTokens.length > Constants.MAXIMUM_POOLED_TOKENS + 1
     ) {
->>>>>>> 08bb691a
       revert SwapAdminFacet__initializeSwap_invalidPooledTokens();
     }
 
@@ -193,15 +190,9 @@
     }
 
     // Check _a, _fee, _adminFee, _withdrawFee parameters
-<<<<<<< HEAD
-    if (_a > AmplificationUtils.MAX_A - 1) revert SwapAdminFacet__initializeSwap_aExceedMax();
-    if (_fee > SwapUtils.MAX_SWAP_FEE - 1) revert SwapAdminFacet__initializeSwap_feeExceedMax();
-    if (_adminFee > SwapUtils.MAX_ADMIN_FEE - 1) revert SwapAdminFacet__initializeSwap_adminFeeExceedMax();
-=======
-    if (_a >= Constants.MAX_A) revert SwapAdminFacet__initializeSwap_aExceedMax();
-    if (_fee >= Constants.MAX_SWAP_FEE) revert SwapAdminFacet__initializeSwap_feeExceedMax();
-    if (_adminFee >= Constants.MAX_ADMIN_FEE) revert SwapAdminFacet__initializeSwap_adminFeeExceedMax();
->>>>>>> 08bb691a
+    if (_a >= Constants.MAX_A - 1) revert SwapAdminFacet__initializeSwap_aExceedMax();
+    if (_fee >= Constants.MAX_SWAP_FEE - 1) revert SwapAdminFacet__initializeSwap_feeExceedMax();
+    if (_adminFee >= Constants.MAX_ADMIN_FEE - 1) revert SwapAdminFacet__initializeSwap_adminFeeExceedMax();
 
     // Initialize a LPToken contract
     LPToken lpToken = LPToken(Clones.clone(lpTokenTargetAddress));
