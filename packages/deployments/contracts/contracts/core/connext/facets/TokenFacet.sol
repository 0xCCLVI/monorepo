// SPDX-License-Identifier: MIT
pragma solidity 0.8.17;

import {IERC20Metadata} from "@openzeppelin/contracts/interfaces/IERC20Metadata.sol";

import {TypeCasts} from "../../../shared/libraries/TypeCasts.sol";

import {TokenId} from "../libraries/TokenId.sol";
import {AssetLogic} from "../libraries/AssetLogic.sol";
import {TokenConfig} from "../libraries/LibConnextStorage.sol";

import {IStableSwap} from "../interfaces/IStableSwap.sol";
import {IBridgeToken} from "../interfaces/IBridgeToken.sol";

import {BridgeToken} from "../helpers/BridgeToken.sol";

import {BaseConnextFacet} from "./BaseConnextFacet.sol";

contract TokenFacet is BaseConnextFacet {
  // ========== Custom Errors ===========
  error TokenFacet__setupAsset_invalidCanonicalConfiguration();
  error TokenFacet__addAssetId_alreadyAdded();
  error TokenFacet__removeAssetId_notAdded();
  error TokenFacet__removeAssetId_invalidParams();
  error TokenFacet__updateDetails_localNotFound();
  error TokenFacet__enrollAdoptedAndLocalAssets_emptyCanonical();
  error TokenFacet__setupAsset_invalidAdoptedAssetOnCanonicalDomain();
  error TokenFacet__setupAssetWithDeployedRepresentation_invalidRepresentation();
  error TokenFacet__setupAssetWithDeployedRepresentation_onCanonicalDomain();
  error TokenFacet__setLiquidityCap_notCanonicalDomain();

  // ============ Events ============

  /**
   * @notice emitted when a representation token contract is deployed
   * @param domain the domain of the chain where the canonical asset is deployed
   * @param id the bytes32 address of the canonical token contract
   * @param representation the address of the newly locally deployed representation contract
   */
  event TokenDeployed(uint32 indexed domain, bytes32 indexed id, address indexed representation);

  /**
   * @notice Emitted when a new stable-swap AMM is added for the local <> adopted token
   * @param key - The key in the mapping (hash of canonical id and domain)
   * @param canonicalId - The canonical identifier of the token the local <> adopted AMM is for
   * @param domain - The domain of the canonical token for the local <> adopted amm
   * @param swapPool - The address of the AMM
   * @param caller - The account that called the function
   */
  event StableSwapAdded(
    bytes32 indexed key,
    bytes32 indexed canonicalId,
    uint32 indexed domain,
    address swapPool,
    address caller
  );

  /**
   * @notice Emitted when a liquidity cap is updated
   * @param key - The key in the mapping (hash of canonical id and domain)
   * @param canonicalId - The canonical identifier of the token the local <> adopted AMM is for
   * @param domain - The domain of the canonical token for the local <> adopted amm
   * @param cap - The newly enforced liquidity cap (if it is 0, no cap is enforced)
   * @param caller - The account that called the function
   */
  event LiquidityCapUpdated(
    bytes32 indexed key,
    bytes32 indexed canonicalId,
    uint32 indexed domain,
    uint256 cap,
    address caller
  );

  /**
   * @notice Emitted when a new asset is added
   * @param key - The key in the mapping (hash of canonical id and domain)
   * @param canonicalId - The canonical identifier of the token the local <> adopted AMM is for
   * @param domain - The domain of the canonical token for the local <> adopted amm
   * @param adoptedAsset - The address of the adopted (user-expected) asset
   * @param localAsset - The address of the local asset
   * @param caller - The account that called the function
   */
  event AssetAdded(
    bytes32 indexed key,
    bytes32 indexed canonicalId,
    uint32 indexed domain,
    address adoptedAsset,
    address localAsset,
    address caller
  );

  /**
   * @notice Emitted when an asset is removed from allowlists
   * @param key - The hash of the canonical identifier and domain of the token removed
   * @param caller - The account that called the function
   */
  event AssetRemoved(bytes32 indexed key, address caller);

  // ============ Getters ============

  function canonicalToAdopted(bytes32 _key) public view returns (address) {
    return _getAdoptedAsset(_key);
  }

  function canonicalToAdopted(TokenId calldata _canonical) public view returns (address) {
    return _getAdoptedAsset(AssetLogic.calculateCanonicalHash(_canonical.id, _canonical.domain));
  }

  function adoptedToCanonical(address _adopted) public view returns (TokenId memory) {
    TokenId memory canonical = TokenId(s.adoptedToCanonical[_adopted].domain, s.adoptedToCanonical[_adopted].id);
    return canonical;
  }

  function canonicalToRepresentation(bytes32 _key) public view returns (address) {
    return _getRepresentationAsset(_key);
  }

  function canonicalToRepresentation(TokenId calldata _canonical) public view returns (address) {
    return _getRepresentationAsset(AssetLogic.calculateCanonicalHash(_canonical.id, _canonical.domain));
  }

  function representationToCanonical(address _representation) public view returns (TokenId memory) {
    TokenId memory canonical = TokenId(
      s.representationToCanonical[_representation].domain,
      s.representationToCanonical[_representation].id
    );
    return canonical;
  }

  function getTokenId(address _candidate) public view returns (TokenId memory) {
    return _getCanonicalTokenId(_candidate);
  }

  function getLocalAndAdoptedToken(bytes32 _id, uint32 _domain) public view returns (address, address) {
    return _getLocalAndAdoptedToken(AssetLogic.calculateCanonicalHash(_id, _domain), _id, _domain);
  }

  function approvedAssets(bytes32 _key) public view returns (bool) {
    return s.tokenConfigs[_key].approval;
  }

  function approvedAssets(TokenId calldata _canonical) public view returns (bool) {
    return approvedAssets(AssetLogic.calculateCanonicalHash(_canonical.id, _canonical.domain));
  }

  function adoptedToLocalExternalPools(bytes32 _key) public view returns (IStableSwap) {
    return IStableSwap(s.tokenConfigs[_key].adoptedToLocalExternalPools);
  }

  function adoptedToLocalExternalPools(TokenId calldata _canonical) public view returns (IStableSwap) {
    return adoptedToLocalExternalPools(AssetLogic.calculateCanonicalHash(_canonical.id, _canonical.domain));
  }

  // ============ Admin functions ============

  /**
   * @notice Used to add supported assets. This is an admin only function
   *
   * @dev When allowlisting the canonical asset, all representational assets would be
   * allowlisted as well. In the event you have a different adopted asset (i.e. PoS USDC
   * on polygon), you should *not* allowlist the adopted asset. The stable swap pool
   * address used should allow you to swap between the local <> adopted asset.
   *
   * @param _canonical - The canonical asset to add by id and domain. All representations
   * will be allowlisted as well
   * @param _adoptedAssetId - The used asset id for this domain (e.g. PoS USDC for
   * polygon)
   * @param _stableSwapPool - The address of the local stableswap pool, if it exists.
   */
  function setupAsset(
    TokenId calldata _canonical,
    uint8 _canonicalDecimals,
    string memory _representationName,
    string memory _representationSymbol,
    address _adoptedAssetId,
    address _stableSwapPool,
    uint256 _cap
  ) external onlyOwnerOrAdmin returns (address _local) {
    bool onCanonical = _canonical.domain == s.domain;
<<<<<<< HEAD
    if (onCanonical) {
      // On the canonical domain, the local is the canonical address.
      _local = TypeCasts.bytes32ToAddress(_canonical.id);

      // Sanity check: ensure adopted asset ID == canonical address (or empty).
      // This could reflect a user error or miscalculation and lead to unexpected behavior.
      if (_adoptedAssetId != address(0) && _adoptedAssetId != _local) {
        revert TokenFacet__setupAsset_invalidAdoptedAssetOnCanonicalDomain();
      }

      // Enroll the asset. Pass in address(0) for adopted: it should use the local asset (i.e. the
      // canonical asset in this case) instead for both adopted and local.
      _enrollAdoptedAndLocalAssets(true, address(0), _local, _stableSwapPool, _canonical, _cap);
    } else {
      // On remote, deploy a local representation.
=======
    if (!onCanonical) {
      // On remote, deploy a local representation
>>>>>>> 393095a6
      _local = _deployRepresentation(
        _canonical.id,
        _canonical.domain,
        _canonicalDecimals,
        _representationName,
        _representationSymbol
      );
<<<<<<< HEAD
      // Enroll the asset.
      _enrollAdoptedAndLocalAssets(false, _adoptedAssetId, _local, _stableSwapPool, _canonical, _cap);
=======
    } else {
      // Get the local address
      _local = TypeCasts.bytes32ToAddress(_canonical.id);

      // You are on the canonical domain, ensure the adopted asset is empty
      if ((_adoptedAssetId != _local && _adoptedAssetId != address(0)) || _stableSwapPool != address(0)) {
        revert TokenFacet__setupAsset_invalidCanonicalConfiguration();
      }
    }

    // Enroll the asset
    bytes32 key = _enrollAdoptedAndLocalAssets(_adoptedAssetId, _local, _stableSwapPool, _canonical);
    if (_cap > 0 && onCanonical) {
      _setLiquidityCap(_canonical, _cap, key);
>>>>>>> 393095a6
    }
  }

  function setupAssetWithDeployedRepresentation(
    TokenId calldata _canonical,
    address _representation,
    address _adoptedAssetId,
    address _stableSwapPool,
    uint256 _cap
  ) external onlyOwnerOrAdmin returns (address) {
    bool onCanonical = _canonical.domain == s.domain;
    if (_representation == address(0)) {
      revert TokenFacet__setupAssetWithDeployedRepresentation_invalidRepresentation();
    }

    if (onCanonical) {
      revert TokenFacet__setupAssetWithDeployedRepresentation_onCanonicalDomain();
    }

    _enrollAdoptedAndLocalAssets(onCanonical, _adoptedAssetId, _representation, _stableSwapPool, _canonical, _cap);

    return _representation;
  }

  /**
   * @notice Adds a stable swap pool for the local <> adopted asset.
   * @dev Must pass in the _canonical information so it can be emitted in event
   */
  function addStableSwapPool(TokenId calldata _canonical, address _stableSwapPool) external onlyOwnerOrAdmin {
    bytes32 key = AssetLogic.calculateCanonicalHash(_canonical.id, _canonical.domain);
    _addStableSwapPool(_canonical, _stableSwapPool, key);
  }

  /**
   * @notice Adds a stable swap pool for the local <> adopted asset.
   * @dev Must pass in the _canonical information so it can be emitted in event
   */
  function updateLiquidityCap(TokenId calldata _canonical, uint256 _updated) external onlyOwnerOrAdmin {
    bytes32 key = AssetLogic.calculateCanonicalHash(_canonical.id, _canonical.domain);
    _setLiquidityCap(_canonical, _updated, key);
  }

  /**
   * @notice Used to remove assets from the allowlist
   * @param _key - The hash of the canonical id and domain to remove (mapping key)
   * @param _adoptedAssetId - Corresponding adopted asset to remove
      * @param _representation - Corresponding representation asset to remove

   */
  function removeAssetId(
    bytes32 _key,
    address _adoptedAssetId,
    address _representation
  ) external onlyOwnerOrAdmin {
    _removeAssetId(_key, _adoptedAssetId, _representation);
  }

  /**
   * @notice Used to remove assets from the allowlist
   * @param _canonical - The canonical id and domain to remove
   * @param _adoptedAssetId - Corresponding adopted asset to remove
   * @param _representation - Corresponding representation asset to remove
   */
  function removeAssetId(
    TokenId calldata _canonical,
    address _adoptedAssetId,
    address _representation
  ) external onlyOwnerOrAdmin {
    bytes32 key = AssetLogic.calculateCanonicalHash(_canonical.id, _canonical.domain);
    _removeAssetId(key, _adoptedAssetId, _representation);
  }

  /**
   * @notice Used to update the name and symbol of a local token
   * @param _canonical - The canonical id and domain to remove
   * @param _name - The new name
   * @param _symbol - The new symbol
   */
  function updateDetails(
    TokenId calldata _canonical,
    string memory _name,
    string memory _symbol
  ) external onlyOwnerOrAdmin {
    bytes32 key = AssetLogic.calculateCanonicalHash(_canonical.id, _canonical.domain);
    address local = AssetLogic.getConfig(key).representation;
    if (local == address(0)) {
      revert TokenFacet__updateDetails_localNotFound();
    }
    IBridgeToken(local).setDetails(_name, _symbol);
  }

  // ============ Private Functions ============

  function _enrollAdoptedAndLocalAssets(
    bool _onCanonical,
    address _adopted,
    address _local,
    address _stableSwapPool,
    TokenId calldata _canonical,
    uint256 _cap
  ) internal returns (bytes32 _key) {
    // Sanity check: canonical ID and domain are not 0.
    if (_canonical.domain == 0 || _canonical.id == bytes32("")) {
      revert TokenFacet__enrollAdoptedAndLocalAssets_emptyCanonical();
    }

    // Get the key
    _key = AssetLogic.calculateCanonicalHash(_canonical.id, _canonical.domain);

    // Get true adopted
    bool adoptedIsLocal = _adopted == address(0);
    address adopted = adoptedIsLocal ? _local : _adopted;

    // Sanity check: needs approval
    if (s.tokenConfigs[_key].approval) revert TokenFacet__addAssetId_alreadyAdded();

    // Generate Config
    // NOTE: Using address(0) for stable swap, then using `_addStableSwap`. Slightly less
    // efficient, but preserves events. Same case for cap / custodied.
    // NOTE: IFF on canonical domain, `representation` must *always* be address(0)!
    uint8 localDecimals = IERC20Metadata(_local).decimals();
    s.tokenConfigs[_key] = TokenConfig(
      _onCanonical ? address(0) : _local, // representation
      localDecimals, // representationDecimals
      adopted, // adopted
      adoptedIsLocal ? localDecimals : IERC20Metadata(adopted).decimals(), // adoptedDecimals
      address(0), // adoptedToLocalExternalPools, see note
      true, // approval
      0, // cap, see note
      0 // custodied, see note
    );

    // Update reverse lookups
    // Update the adopted mapping using convention of local == adopted iff (_adopted == address(0))
    s.adoptedToCanonical[adopted].domain = _canonical.domain;
    s.adoptedToCanonical[adopted].id = _canonical.id;

    if (!_onCanonical) {
      // Update the local <> canonical. Representations only exist on non-canonical domains.
      s.representationToCanonical[_local].domain = _canonical.domain;
      s.representationToCanonical[_local].id = _canonical.id;
      // Update swap (on the canonical domain, there is no representation / pool).
      _addStableSwapPool(_canonical, _stableSwapPool, _key);
    } else {
      // Update cap (only on canonical domain).
      _setLiquidityCap(_canonical, _cap, _key);
    }

    // Emit event
    emit AssetAdded(_key, _canonical.id, _canonical.domain, adopted, _local, msg.sender);
  }

  /**
   * @notice Used to add an AMM for adopted <> local assets
   * @param _canonical - The canonical TokenId to add (domain and id)
   * @param _stableSwap - The address of the amm to add
   * @param _key - The hash of the canonical id and domain
   */
  function _addStableSwapPool(
    TokenId calldata _canonical,
    address _stableSwap,
    bytes32 _key
  ) internal {
    // Update the pool mapping
    s.tokenConfigs[_key].adoptedToLocalExternalPools = _stableSwap;

    // Emit event
    emit StableSwapAdded(_key, _canonical.id, _canonical.domain, _stableSwap, msg.sender);
  }

  /**
   * @notice Used to add a cap on amount of custodied canonical asset
   * @dev The `custodied` amount will only increase in real time as router liquidity
   * and xcall are used and the cap is set (i.e. if cap is removed, `custodied` values are
   * no longer updated or enforced).
   *
   * When the `cap` is updated, the `custodied` value is set to the balance of the contract,
   * which is distinct from *retrievable* funds from the contracts (i.e. could include the
   * value someone just sent directly to the contract). Whenever you are updating the cap, you
   * should set the value with this in mind.
   *
   * @param _canonical - The canonical TokenId to add (domain and id)
   * @param _updated - The updated liquidity cap value
   * @param _key - The hash of the canonical id and domain
   */
  function _setLiquidityCap(
    TokenId calldata _canonical,
    uint256 _updated,
    bytes32 _key
  ) internal {
    if (s.domain != _canonical.domain) {
      revert TokenFacet__setLiquidityCap_notCanonicalDomain();
    }
    // Update the stored cap
    s.tokenConfigs[_key].cap = _updated;

    if (_updated > 0) {
      // Update the custodied value to be the balance of this contract
      address canonical = TypeCasts.bytes32ToAddress(_canonical.id);
      s.tokenConfigs[_key].custodied = IERC20Metadata(canonical).balanceOf(address(this));
    }

    emit LiquidityCapUpdated(_key, _canonical.id, _canonical.domain, _updated, msg.sender);
  }

  /**
   * @notice Used to remove assets from the allowlist
   * @param _key - The hash of the canonical id and domain to remove (mapping key)
   * @param _adoptedAssetId - Corresponding adopted asset to remove
   */
  function _removeAssetId(
    bytes32 _key,
    address _adoptedAssetId,
    address _representation
  ) internal {
    TokenConfig memory config = s.tokenConfigs[_key];
    // Sanity check: already approval
    if (!config.approval) revert TokenFacet__removeAssetId_notAdded();

    // Sanity check: consistent set of params
    if (config.adopted != _adoptedAssetId || config.representation != _representation)
      revert TokenFacet__removeAssetId_invalidParams();

    // Delete from config mapping
    delete s.tokenConfigs[_key];

    // Delete from reverse lookups
    delete s.representationToCanonical[_representation];
    delete s.adoptedToCanonical[_adoptedAssetId];

    // Emit event
    emit AssetRemoved(_key, msg.sender);
  }

  /**
   * @notice Deploy and initialize a new token contract
   * @dev Each token contract is a proxy which
   * points to the token upgrade beacon
   * @return _token the address of the token contract
   */
  function _deployRepresentation(
    bytes32 _id,
    uint32 _domain,
    uint8 _decimals,
    string memory _name,
    string memory _symbol
  ) internal returns (address _token) {
    // deploy the token contract
    _token = address(new BridgeToken(_decimals, _name, _symbol));
    // emit event upon deploying new token
    emit TokenDeployed(_domain, _id, _token);
  }
}<|MERGE_RESOLUTION|>--- conflicted
+++ resolved
@@ -18,13 +18,12 @@
 
 contract TokenFacet is BaseConnextFacet {
   // ========== Custom Errors ===========
-  error TokenFacet__setupAsset_invalidCanonicalConfiguration();
   error TokenFacet__addAssetId_alreadyAdded();
   error TokenFacet__removeAssetId_notAdded();
   error TokenFacet__removeAssetId_invalidParams();
   error TokenFacet__updateDetails_localNotFound();
   error TokenFacet__enrollAdoptedAndLocalAssets_emptyCanonical();
-  error TokenFacet__setupAsset_invalidAdoptedAssetOnCanonicalDomain();
+  error TokenFacet__setupAsset_invalidCanonicalConfiguration();
   error TokenFacet__setupAssetWithDeployedRepresentation_invalidRepresentation();
   error TokenFacet__setupAssetWithDeployedRepresentation_onCanonicalDomain();
   error TokenFacet__setLiquidityCap_notCanonicalDomain();
@@ -177,26 +176,22 @@
     uint256 _cap
   ) external onlyOwnerOrAdmin returns (address _local) {
     bool onCanonical = _canonical.domain == s.domain;
-<<<<<<< HEAD
     if (onCanonical) {
       // On the canonical domain, the local is the canonical address.
       _local = TypeCasts.bytes32ToAddress(_canonical.id);
 
       // Sanity check: ensure adopted asset ID == canonical address (or empty).
       // This could reflect a user error or miscalculation and lead to unexpected behavior.
-      if (_adoptedAssetId != address(0) && _adoptedAssetId != _local) {
-        revert TokenFacet__setupAsset_invalidAdoptedAssetOnCanonicalDomain();
+      // NOTE: Since we're on canonical domain, there should be no stableswap pool provided.
+      if ((_adoptedAssetId != address(0) && _adoptedAssetId != _local) || _stableSwapPool != address(0)) {
+        revert TokenFacet__setupAsset_invalidCanonicalConfiguration();
       }
 
       // Enroll the asset. Pass in address(0) for adopted: it should use the local asset (i.e. the
       // canonical asset in this case) instead for both adopted and local.
-      _enrollAdoptedAndLocalAssets(true, address(0), _local, _stableSwapPool, _canonical, _cap);
+      _enrollAdoptedAndLocalAssets(true, address(0), _local, address(0), _canonical, _cap);
     } else {
       // On remote, deploy a local representation.
-=======
-    if (!onCanonical) {
-      // On remote, deploy a local representation
->>>>>>> 393095a6
       _local = _deployRepresentation(
         _canonical.id,
         _canonical.domain,
@@ -204,25 +199,8 @@
         _representationName,
         _representationSymbol
       );
-<<<<<<< HEAD
       // Enroll the asset.
       _enrollAdoptedAndLocalAssets(false, _adoptedAssetId, _local, _stableSwapPool, _canonical, _cap);
-=======
-    } else {
-      // Get the local address
-      _local = TypeCasts.bytes32ToAddress(_canonical.id);
-
-      // You are on the canonical domain, ensure the adopted asset is empty
-      if ((_adoptedAssetId != _local && _adoptedAssetId != address(0)) || _stableSwapPool != address(0)) {
-        revert TokenFacet__setupAsset_invalidCanonicalConfiguration();
-      }
-    }
-
-    // Enroll the asset
-    bytes32 key = _enrollAdoptedAndLocalAssets(_adoptedAssetId, _local, _stableSwapPool, _canonical);
-    if (_cap > 0 && onCanonical) {
-      _setLiquidityCap(_canonical, _cap, key);
->>>>>>> 393095a6
     }
   }
 
@@ -366,7 +344,7 @@
       s.representationToCanonical[_local].id = _canonical.id;
       // Update swap (on the canonical domain, there is no representation / pool).
       _addStableSwapPool(_canonical, _stableSwapPool, _key);
-    } else {
+    } else if (_cap > 0) {
       // Update cap (only on canonical domain).
       _setLiquidityCap(_canonical, _cap, _key);
     }
