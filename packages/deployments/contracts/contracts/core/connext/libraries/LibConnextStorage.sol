--- conflicted
+++ resolved
@@ -284,7 +284,6 @@
    */
   // 32
   mapping(bytes32 => mapping(address => uint8)) tokenIndexes;
-<<<<<<< HEAD
   //
   // BridgeFacet (cont.) TODO: can we move this
   //
@@ -293,14 +292,12 @@
    */
   // 33
   mapping(bytes32 => bool) receiveLocalOverrides;
-=======
   // TODO: can i move this
   /**
    * @notice Stores whether or not briding, AMMs, have been paused
    */
   // 33
   PausedFunctions _paused;
->>>>>>> ebd6ac1d
 }
 
 library LibConnextStorage {
