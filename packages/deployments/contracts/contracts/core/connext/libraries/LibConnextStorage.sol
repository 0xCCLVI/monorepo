// SPDX-License-Identifier: UNLICENSED
pragma solidity 0.8.15;

import {RelayerFeeRouter} from "../../relayer-fee/RelayerFeeRouter.sol";

import {IWeth} from "../interfaces/IWeth.sol";
import {ITokenRegistry} from "../interfaces/ITokenRegistry.sol";

import {IBridgeRouter} from "../interfaces/IBridgeRouter.sol";
import {IStableSwap} from "../interfaces/IStableSwap.sol";
<<<<<<< HEAD
import {ISponsorVault} from "../interfaces/ISponsorVault.sol";
import {IConnectorManager} from "../../../messaging/interfaces/IConnectorManager.sol";
=======
>>>>>>> ad5833a1

import {SwapUtils} from "./SwapUtils.sol";

// ============= Structs =============

struct TokenId {
  uint32 domain;
  bytes32 id;
}

/**
 * @notice These are the call parameters that will remain constant between the
 * two chains. They are supplied on `xcall` and should be asserted on `execute`
 * @property to - The account that receives funds, in the event of a crosschain call,
 * will receive funds if the call fails.
 *
 * @param originDomain - The originating domain (i.e. where `xcall` is called). Must match nomad domain schema
 * @param destinationDomain - The final domain (i.e. where `execute` / `reconcile` are called). Must match nomad domain schema
 * @param canonicalDomain - The canonical domain of the asset you are bridging
 * @param to - The address you are sending funds (and potentially data) to
 * @param delegate - An address who can execute txs on behalf of `to`, in addition to allowing relayers
 * @param receiveLocal - If true, will use the local nomad asset on the destination instead of adopted.
 * @param callData - The data to execute on the receiving chain. If no crosschain call is needed, then leave empty.
 * @param slippage - Slippage user is willing to accept from original amount in expressed in BPS (i.e. if
 * a user takes 1% slippage, this is expressed as 1_000)
 * @param originSender - The msg.sender of the xcall
 * @param bridgedAmt - The amount sent over the bridge (after potential AMM on xcall)
 * @param normalizedIn - The amount sent to `xcall`, normalized to 18 decimals
 * @param nonce - The nonce on the origin domain used to ensure the transferIds are unique
 * @param canonicalId - The unique identifier of the canonical token corresponding to bridge assets
 */
struct CallParams {
  uint32 originDomain;
  uint32 destinationDomain;
  uint32 canonicalDomain;
  address to;
  address delegate;
  bool receiveLocal;
  bytes callData;
  uint256 slippage;
  address originSender;
  uint256 bridgedAmt;
  uint256 normalizedIn;
  uint256 nonce;
  bytes32 canonicalId;
}

/**
 * @notice
 * @param params - The CallParams. These are consistent across sending and receiving chains.
 * @param routers - The routers who you are sending the funds on behalf of.
 * @param routerSignatures - Signatures belonging to the routers indicating permission to use funds
 * for the signed transfer ID.
 * @param sequencer - The sequencer who assigned the router path to this transfer.
 * @param sequencerSignature - Signature produced by the sequencer for path assignment accountability
 * for the path that was signed.
 */
struct ExecuteArgs {
  CallParams params;
  address[] routers;
  bytes[] routerSignatures;
  address sequencer;
  bytes sequencerSignature;
}

/**
 * @notice Contains RouterFacet related state
 * @param approvedRouters - Mapping of whitelisted router addresses
 * @param routerRecipients - Mapping of router withdraw recipient addresses.
 * If set, all liquidity is withdrawn only to this address. Must be set by routerOwner
 * (if configured) or the router itself
 * @param routerOwners - Mapping of router owners
 * If set, can update the routerRecipient
 * @param proposedRouterOwners - Mapping of proposed router owners
 * Must wait timeout to set the
 * @param proposedRouterTimestamp - Mapping of proposed router owners timestamps
 * When accepting a proposed owner, must wait for delay to elapse
 */
struct RouterPermissionsManagerInfo {
  mapping(address => bool) approvedRouters;
  mapping(address => bool) approvedForPortalRouters;
  mapping(address => address) routerRecipients;
  mapping(address => address) routerOwners;
  mapping(address => address) proposedRouterOwners;
  mapping(address => uint256) proposedRouterTimestamp;
}

struct AppStorage {
  //
  // 0
  bool initialized;
  //
  // ConnextHandler
  //
  // 1
  uint256 LIQUIDITY_FEE_NUMERATOR;
  // The local nomad relayer fee router
  // 2
  RelayerFeeRouter relayerFeeRouter;
  /**
   * @notice Nonce for the contract, used to keep unique transfer ids.
   * @dev Assigned at first interaction (xcall on origin domain);
   */
  // 4
  uint256 nonce;
  /**
   * @notice The domain this contract exists on
   * @dev Must match the nomad domain, which is distinct from the "chainId"
   */
  // 5
  uint32 domain;
  /**
   * @notice The local nomad token registry
   */
  // 6
  ITokenRegistry tokenRegistry;
  /**
   * @notice Mapping holding the AMMs for swapping in and out of local assets
   * @dev Swaps for an adopted asset <> nomad local asset (i.e. POS USDC <> madUSDC on polygon).
   * This mapping is keyed on the hash of the canonical id + domain for local asset
   */
  // 7
  mapping(bytes32 => IStableSwap) adoptedToLocalPools;
  /**
   * @notice Mapping of whitelisted assets on same domain as contract
   * @dev Mapping is keyed on the hash of the canonical id and domain taken from the
   * token registry
   */
  // 8
  mapping(bytes32 => bool) approvedAssets;
  /**
   * @notice Mapping of adopted to canonical asset information
   * @dev If the adopted asset is the native asset, the keyed address will
   * be the wrapped asset address
   */
  // 9
  mapping(address => TokenId) adoptedToCanonical;
  /**
   * @notice Mapping of hash(canonicalId, canonicalDomain) to adopted asset on this domain
   * @dev If the adopted asset is the native asset, the stored address will be the
   * wrapped asset address
   */
  // 10
  mapping(bytes32 => address) canonicalToAdopted;
  /**
   * @notice Mapping to determine if transfer is reconciled
   */
  // 11
  mapping(bytes32 => bool) reconciledTransfers;
  /**
   * @notice Mapping holding router address that provided fast liquidity
   */
  // 12
  mapping(bytes32 => address[]) routedTransfers;
  /**
   * @notice Mapping of router to available balance of an asset
   * @dev Routers should always store liquidity that they can expect to receive via the bridge on
   * this domain (the nomad local asset)
   */
  // 13
  mapping(address => mapping(address => uint256)) routerBalances;
  /**
   * @notice Mapping of approved relayers
   * @dev Send relayer fee if msg.sender is approvedRelayer. otherwise revert()
   */
  // 14
  mapping(address => bool) approvedRelayers;
  /**
   * @notice Stores the relayer fee for a transfer. Updated on origin domain when a user calls xcall or bump
   * @dev This will track all of the relayer fees assigned to a transfer by id, including any bumps made by the relayer
   */
  // 15
  mapping(bytes32 => uint256) relayerFees;
  /**
   * @notice Stores the relayer of a transfer. Updated on the destination domain when a relayer calls execute
   * for transfer
   * @dev When relayer claims, must check that the msg.sender has forwarded transfer
   */
  // 16
  mapping(bytes32 => address) transferRelayer;
  /**
   * @notice The max amount of routers a payment can be routed through
   */
  // 17
  uint256 maxRoutersPerTransfer;
  /**
   * @notice The address of the nomad bridge router for this chain
   */
  // 18
  IBridgeRouter bridgeRouter;
  /**
<<<<<<< HEAD
   * @notice Stores whether a transfer has had `receiveLocal` overrides forced
   */
  // 21
  mapping(bytes32 => bool) receiveLocalOverrides;
  /**
   * @notice Stores a mapping of remote routers keyed on domains
   * @dev Addresses are cast to bytes32.
   * This mapping is required because the ConnextHandler now contains the BridgeRouter and must implement
   * the remotes interface.
   */
  // 22
  mapping(uint32 => bytes32) remotes;
=======
   * @notice Stores a mapping of connext addresses keyed on domains
   * @dev Addresses are cast to bytes32
   */
  // 19
  mapping(uint32 => bytes32) connextions;
  /**
   * @notice Stores a mapping of transfer id to slippage overrides
   */
  // 20
  mapping(bytes32 => uint256) slippage;
>>>>>>> ad5833a1
  //
  // ProposedOwnable
  //
  // 21
  address _proposed;
  // 22
  uint256 _proposedOwnershipTimestamp;
  // 23
  bool _routerWhitelistRemoved;
  // 24
  uint256 _routerWhitelistTimestamp;
  // 25
  bool _assetWhitelistRemoved;
  // 26
  uint256 _assetWhitelistTimestamp;
  //
  // RouterFacet
  //
  // 27
  RouterPermissionsManagerInfo routerPermissionInfo;
  //
  // ReentrancyGuard
  //
  // 28
  uint256 _status;
  //
  // StableSwap
  //
  /**
   * @notice Mapping holding the AMM storages for swapping in and out of local assets
   * @dev Swaps for an adopted asset <> nomad local asset (i.e. POS USDC <> madUSDC on polygon)
   * Struct storing data responsible for automatic market maker functionalities. In order to
   * access this data, this contract uses SwapUtils library. For more details, see SwapUtils.sol
   */
  // 29
  mapping(bytes32 => SwapUtils.Swap) swapStorages;
  /**
   * @notice Maps token address to an index in the pool. Used to prevent duplicate tokens in the pool.
   * @dev getTokenIndex function also relies on this mapping to retrieve token index.
   */
  // 30
  mapping(bytes32 => mapping(address => uint8)) tokenIndexes;
  /**
   * @notice Stores whether or not bribing, AMMs, have been paused
   */
  // 31
  bool _paused;
  //
  // AavePortals
  //
  /**
   * @notice Address of Aave Pool contract
   */
  // 32
  address aavePool;
  /**
   * @notice Fee percentage numerator for using Portal liquidity
   * @dev Assumes the same basis points as the liquidity fee
   */
  // 33
  uint256 aavePortalFeeNumerator;
  /**
   * @notice Mapping to store the transfer liquidity amount provided by Aave Portals
   */
  // 34
  mapping(bytes32 => uint256) portalDebt;
  /**
   * @notice Mapping to store the transfer liquidity amount provided by Aave Portals
   */
  // 35
  mapping(bytes32 => uint256) portalFeeDebt;
  /**
   * @notice Mapping of approved sequencers
   * @dev Sequencer address provided must belong to an approved sequencer in order to call `execute`
   * for the fast liquidity route.
   */
  // 36
  mapping(address => bool) approvedSequencers;
<<<<<<< HEAD
  /**
   * @notice Remote connection manager for xapp
   */
  // 39
  IConnectorManager xAppConnectionManager;
=======
  // 39
  // @notice ownership delay for transferring ownership
  uint256 _ownershipDelay;
>>>>>>> ad5833a1
}

library LibConnextStorage {
  function connextStorage() internal pure returns (AppStorage storage ds) {
    assembly {
      ds.slot := 0
    }
  }
}<|MERGE_RESOLUTION|>--- conflicted
+++ resolved
@@ -8,12 +8,7 @@
 
 import {IBridgeRouter} from "../interfaces/IBridgeRouter.sol";
 import {IStableSwap} from "../interfaces/IStableSwap.sol";
-<<<<<<< HEAD
-import {ISponsorVault} from "../interfaces/ISponsorVault.sol";
 import {IConnectorManager} from "../../../messaging/interfaces/IConnectorManager.sol";
-=======
->>>>>>> ad5833a1
-
 import {SwapUtils} from "./SwapUtils.sol";
 
 // ============= Structs =============
@@ -109,150 +104,139 @@
   //
   // 1
   uint256 LIQUIDITY_FEE_NUMERATOR;
-  // The local nomad relayer fee router
+  /**
+   * @notice The local nomad relayer fee router.
+   */
   // 2
   RelayerFeeRouter relayerFeeRouter;
   /**
    * @notice Nonce for the contract, used to keep unique transfer ids.
-   * @dev Assigned at first interaction (xcall on origin domain);
+   * @dev Assigned at first interaction (xcall on origin domain).
+   */
+  // 3
+  uint256 nonce;
+  /**
+   * @notice The domain this contract exists on.
+   * @dev Must match the nomad domain, which is distinct from the "chainId".
    */
   // 4
-  uint256 nonce;
-  /**
-   * @notice The domain this contract exists on
-   * @dev Must match the nomad domain, which is distinct from the "chainId"
+  uint32 domain;
+  /**
+   * @notice The local nomad token registry.
    */
   // 5
-  uint32 domain;
-  /**
-   * @notice The local nomad token registry
+  ITokenRegistry tokenRegistry;
+  /**
+   * @notice Mapping holding the AMMs for swapping in and out of local assets.
+   * @dev Swaps for an adopted asset <> nomad local asset (i.e. POS USDC <> madUSDC on polygon).
+   * This mapping is keyed on the hash of the canonical id + domain for local asset.
    */
   // 6
-  ITokenRegistry tokenRegistry;
-  /**
-   * @notice Mapping holding the AMMs for swapping in and out of local assets
-   * @dev Swaps for an adopted asset <> nomad local asset (i.e. POS USDC <> madUSDC on polygon).
-   * This mapping is keyed on the hash of the canonical id + domain for local asset
+  mapping(bytes32 => IStableSwap) adoptedToLocalPools;
+  /**
+   * @notice Mapping of whitelisted assets on same domain as contract.
+   * @dev Mapping is keyed on the hash of the canonical id and domain taken from the
+   * token registry.
    */
   // 7
-  mapping(bytes32 => IStableSwap) adoptedToLocalPools;
-  /**
-   * @notice Mapping of whitelisted assets on same domain as contract
-   * @dev Mapping is keyed on the hash of the canonical id and domain taken from the
-   * token registry
+  mapping(bytes32 => bool) approvedAssets;
+  /**
+   * @notice Mapping of adopted to canonical asset information.
+   * @dev If the adopted asset is the native asset, the keyed address will
+   * be the wrapped asset address.
    */
   // 8
-  mapping(bytes32 => bool) approvedAssets;
-  /**
-   * @notice Mapping of adopted to canonical asset information
-   * @dev If the adopted asset is the native asset, the keyed address will
-   * be the wrapped asset address
+  mapping(address => TokenId) adoptedToCanonical;
+  /**
+   * @notice Mapping of hash(canonicalId, canonicalDomain) to adopted asset on this domain.
+   * @dev If the adopted asset is the native asset, the stored address will be the
+   * wrapped asset address.
    */
   // 9
-  mapping(address => TokenId) adoptedToCanonical;
-  /**
-   * @notice Mapping of hash(canonicalId, canonicalDomain) to adopted asset on this domain
-   * @dev If the adopted asset is the native asset, the stored address will be the
-   * wrapped asset address
+  mapping(bytes32 => address) canonicalToAdopted;
+  /**
+   * @notice Mapping to determine if transfer is reconciled.
    */
   // 10
-  mapping(bytes32 => address) canonicalToAdopted;
-  /**
-   * @notice Mapping to determine if transfer is reconciled
+  mapping(bytes32 => bool) reconciledTransfers;
+  /**
+   * @notice Mapping holding router address that provided fast liquidity.
    */
   // 11
-  mapping(bytes32 => bool) reconciledTransfers;
-  /**
-   * @notice Mapping holding router address that provided fast liquidity
+  mapping(bytes32 => address[]) routedTransfers;
+  /**
+   * @notice Mapping of router to available balance of an asset.
+   * @dev Routers should always store liquidity that they can expect to receive via the bridge on
+   * this domain (the nomad local asset).
    */
   // 12
-  mapping(bytes32 => address[]) routedTransfers;
-  /**
-   * @notice Mapping of router to available balance of an asset
-   * @dev Routers should always store liquidity that they can expect to receive via the bridge on
-   * this domain (the nomad local asset)
+  mapping(address => mapping(address => uint256)) routerBalances;
+  /**
+   * @notice Mapping of approved relayers
+   * @dev Send relayer fee if msg.sender is approvedRelayer; otherwise revert.
    */
   // 13
-  mapping(address => mapping(address => uint256)) routerBalances;
-  /**
-   * @notice Mapping of approved relayers
-   * @dev Send relayer fee if msg.sender is approvedRelayer. otherwise revert()
+  mapping(address => bool) approvedRelayers;
+  /**
+   * @notice Stores the relayer fee for a transfer. Updated on origin domain when a user calls xcall or bump.
+   * @dev This will track all of the relayer fees assigned to a transfer by id, including any bumps made by the relayer.
    */
   // 14
-  mapping(address => bool) approvedRelayers;
-  /**
-   * @notice Stores the relayer fee for a transfer. Updated on origin domain when a user calls xcall or bump
-   * @dev This will track all of the relayer fees assigned to a transfer by id, including any bumps made by the relayer
+  mapping(bytes32 => uint256) relayerFees;
+  /**
+   * @notice Stores the relayer of a transfer. Updated on the destination domain when a relayer calls execute
+   * for transfer.
+   * @dev When relayer claims, must check that the msg.sender has forwarded transfer.
    */
   // 15
-  mapping(bytes32 => uint256) relayerFees;
-  /**
-   * @notice Stores the relayer of a transfer. Updated on the destination domain when a relayer calls execute
-   * for transfer
-   * @dev When relayer claims, must check that the msg.sender has forwarded transfer
+  mapping(bytes32 => address) transferRelayer;
+  /**
+   * @notice The max amount of routers a payment can be routed through.
    */
   // 16
-  mapping(bytes32 => address) transferRelayer;
-  /**
-   * @notice The max amount of routers a payment can be routed through
+  uint256 maxRoutersPerTransfer;
+  /**
+   * @notice The address of the nomad bridge router for this chain.
    */
   // 17
-  uint256 maxRoutersPerTransfer;
-  /**
-   * @notice The address of the nomad bridge router for this chain
+  IBridgeRouter bridgeRouter;
+  /**
+   * @notice Stores a mapping of transfer id to slippage overrides.
    */
   // 18
-  IBridgeRouter bridgeRouter;
-  /**
-<<<<<<< HEAD
-   * @notice Stores whether a transfer has had `receiveLocal` overrides forced
-   */
-  // 21
-  mapping(bytes32 => bool) receiveLocalOverrides;
-  /**
-   * @notice Stores a mapping of remote routers keyed on domains
+  mapping(bytes32 => uint256) slippage;
+  /**
+   * @notice Stores a mapping of remote routers keyed on domains.
    * @dev Addresses are cast to bytes32.
    * This mapping is required because the ConnextHandler now contains the BridgeRouter and must implement
    * the remotes interface.
    */
+  // 19
+  mapping(uint32 => bytes32) remotes;
+  //
+  // ProposedOwnable
+  //
+  // 20
+  address _proposed;
+  // 21
+  uint256 _proposedOwnershipTimestamp;
   // 22
-  mapping(uint32 => bytes32) remotes;
-=======
-   * @notice Stores a mapping of connext addresses keyed on domains
-   * @dev Addresses are cast to bytes32
-   */
-  // 19
-  mapping(uint32 => bytes32) connextions;
-  /**
-   * @notice Stores a mapping of transfer id to slippage overrides
-   */
-  // 20
-  mapping(bytes32 => uint256) slippage;
->>>>>>> ad5833a1
-  //
-  // ProposedOwnable
-  //
-  // 21
-  address _proposed;
-  // 22
-  uint256 _proposedOwnershipTimestamp;
+  bool _routerWhitelistRemoved;
   // 23
-  bool _routerWhitelistRemoved;
+  uint256 _routerWhitelistTimestamp;
   // 24
-  uint256 _routerWhitelistTimestamp;
+  bool _assetWhitelistRemoved;
   // 25
-  bool _assetWhitelistRemoved;
+  uint256 _assetWhitelistTimestamp;
+  //
+  // RouterFacet
+  //
   // 26
-  uint256 _assetWhitelistTimestamp;
-  //
-  // RouterFacet
+  RouterPermissionsManagerInfo routerPermissionInfo;
+  //
+  // ReentrancyGuard
   //
   // 27
-  RouterPermissionsManagerInfo routerPermissionInfo;
-  //
-  // ReentrancyGuard
-  //
-  // 28
   uint256 _status;
   //
   // StableSwap
@@ -261,63 +245,62 @@
    * @notice Mapping holding the AMM storages for swapping in and out of local assets
    * @dev Swaps for an adopted asset <> nomad local asset (i.e. POS USDC <> madUSDC on polygon)
    * Struct storing data responsible for automatic market maker functionalities. In order to
-   * access this data, this contract uses SwapUtils library. For more details, see SwapUtils.sol
-   */
-  // 29
+   * access this data, this contract uses SwapUtils library. For more details, see SwapUtils.sol.
+   */
+  // 28
   mapping(bytes32 => SwapUtils.Swap) swapStorages;
   /**
    * @notice Maps token address to an index in the pool. Used to prevent duplicate tokens in the pool.
    * @dev getTokenIndex function also relies on this mapping to retrieve token index.
    */
+  // 29
+  mapping(bytes32 => mapping(address => uint8)) tokenIndexes;
+  /**
+   * @notice Stores whether or not bribing, AMMs, have been paused.
+   */
   // 30
-  mapping(bytes32 => mapping(address => uint8)) tokenIndexes;
-  /**
-   * @notice Stores whether or not bribing, AMMs, have been paused
+  bool _paused;
+  //
+  // AavePortals
+  //
+  /**
+   * @notice Address of Aave Pool contract.
    */
   // 31
-  bool _paused;
-  //
-  // AavePortals
-  //
-  /**
-   * @notice Address of Aave Pool contract
+  address aavePool;
+  /**
+   * @notice Fee percentage numerator for using Portal liquidity.
+   * @dev Assumes the same basis points as the liquidity fee.
    */
   // 32
-  address aavePool;
-  /**
-   * @notice Fee percentage numerator for using Portal liquidity
-   * @dev Assumes the same basis points as the liquidity fee
+  uint256 aavePortalFeeNumerator;
+  /**
+   * @notice Mapping to store the transfer liquidity amount provided by Aave Portals.
    */
   // 33
-  uint256 aavePortalFeeNumerator;
-  /**
-   * @notice Mapping to store the transfer liquidity amount provided by Aave Portals
+  mapping(bytes32 => uint256) portalDebt;
+  /**
+   * @notice Mapping to store the transfer liquidity amount provided by Aave Portals.
    */
   // 34
-  mapping(bytes32 => uint256) portalDebt;
-  /**
-   * @notice Mapping to store the transfer liquidity amount provided by Aave Portals
-   */
-  // 35
   mapping(bytes32 => uint256) portalFeeDebt;
   /**
    * @notice Mapping of approved sequencers
    * @dev Sequencer address provided must belong to an approved sequencer in order to call `execute`
    * for the fast liquidity route.
    */
+  // 35
+  mapping(address => bool) approvedSequencers;
+  /**
+   * @notice Remote connection manager for xapp.
+   */
   // 36
-  mapping(address => bool) approvedSequencers;
-<<<<<<< HEAD
-  /**
-   * @notice Remote connection manager for xapp
-   */
-  // 39
   IConnectorManager xAppConnectionManager;
-=======
-  // 39
-  // @notice ownership delay for transferring ownership
+  /**
+   * @notice Ownership delay for transferring ownership.
+   */
+  // 37
   uint256 _ownershipDelay;
->>>>>>> ad5833a1
 }
 
 library LibConnextStorage {
