// SPDX-License-Identifier: UNLICENSED
pragma solidity 0.8.14;

import {XAppConnectionManager} from "../../../nomad-core/contracts/XAppConnectionManager.sol";

import {RelayerFeeRouter} from "../../relayer-fee/RelayerFeeRouter.sol";
import {PromiseRouter} from "../../promise/PromiseRouter.sol";

import {ITokenRegistry} from "../interfaces/ITokenRegistry.sol";
import {IWrapped} from "../interfaces/IWrapped.sol";
import {IExecutor} from "../interfaces/IExecutor.sol";
import {IStableSwap} from "../interfaces/IStableSwap.sol";
import {ISponsorVault} from "../interfaces/ISponsorVault.sol";

import {ConnextMessage} from "./ConnextMessage.sol";
import {SwapUtils} from "./SwapUtils.sol";

// ============= Structs =============

/**
 * @notice These are the call parameters that will remain constant between the
 * two chains. They are supplied on `xcall` and should be asserted on `execute`
 * @property to - The account that receives funds, in the event of a crosschain call,
 * will receive funds if the call fails.
 * @param to - The address you are sending funds (and potentially data) to
 * @param callData - The data to execute on the receiving chain. If no crosschain call is needed, then leave empty.
 * @param originDomain - The originating domain (i.e. where `xcall` is called). Must match nomad domain schema
 * @param destinationDomain - The final domain (i.e. where `execute` / `reconcile` are called). Must match nomad domain schema
 * @param agent - An address who can execute txs on behalf of `to`, in addition to allowing relayers
 * @param recovery - The address to send funds to if your `Executor.execute call` fails
 * @param callback - The address on the origin domain of the callback contract
 * @param callbackFee - The relayer fee to execute the callback
 * @param forceSlow - If true, will take slow liquidity path even if it is not a permissioned call
 * @param receiveLocal - If true, will use the local nomad asset on the destination instead of adopted.
<<<<<<< HEAD
=======
 * @param relayerFee - The amount of relayer fee the tx called xcall with
>>>>>>> 67664f77
 * @param slippageTol - Max bps of original due to slippage (i.e. would be 9995 to tolerate .05% slippage)
 */
struct CallParams {
  address to;
  bytes callData;
  uint32 originDomain;
  uint32 destinationDomain;
  address agent;
  address recovery;
  address callback;
  uint256 callbackFee;
  uint256 relayerFee;
  bool forceSlow;
  bool receiveLocal;
  uint256 slippageTol;
}

/**
 * @notice The arguments you supply to the `xcall` function called by user on origin domain
 * @param params - The CallParams. These are consistent across sending and receiving chains
 * @param transactingAssetId - The asset the caller sent with the transfer. Can be the adopted, canonical,
 * or the representational asset
 * @param amount - The amount of transferring asset the tx called xcall with
 */
struct XCallArgs {
  CallParams params;
  address transactingAssetId; // Could be adopted, local, or wrapped
  uint256 amount;
}

/**
 * @notice
 * @param params - The CallParams. These are consistent across sending and receiving chains
 * @param local - The local asset for the transfer, will be swapped to the adopted asset if
 * appropriate
 * @param routers - The routers who you are sending the funds on behalf of
 * @param amount - The amount of liquidity the router provided or the bridge forwarded, depending on
 * if fast liquidity was used
 * @param nonce - The nonce used to generate transfer id
 * @param originSender - The msg.sender of the xcall on origin domain
 */
struct ExecuteArgs {
  CallParams params;
  address local; // local representation of canonical token
  address[] routers;
  bytes[] routerSignatures;
  uint256 amount;
  uint256 nonce;
  address originSender;
}

/**
 * @notice Contains RouterFacet related state
 * @param approvedRouters - Mapping of whitelisted router addresses
 * @param routerRecipients - Mapping of router withdraw recipient addresses.
 * If set, all liquidity is withdrawn only to this address. Must be set by routerOwner
 * (if configured) or the router itself
 * @param routerOwners - Mapping of router owners
 * If set, can update the routerRecipient
 * @param proposedRouterOwners - Mapping of proposed router owners
 * Must wait timeout to set the
 * @param proposedRouterTimestamp - Mapping of proposed router owners timestamps
 * When accepting a proposed owner, must wait for delay to elapse
 */
struct RouterPermissionsManagerInfo {
  mapping(address => bool) approvedRouters;
  mapping(address => address) routerRecipients;
  mapping(address => address) routerOwners;
  mapping(address => address) proposedRouterOwners;
  mapping(address => uint256) proposedRouterTimestamp;
}

/**
 * @notice Types of functionality that can be paused
 * @dev Contract admin can update this value
 */
enum PausedFunctions {
  None,
  Bridge,
  Swap,
  All
}

struct AppStorage {
  bool initialized;
  //
  // ConnextHandler
  //
  // 0
  uint256 LIQUIDITY_FEE_NUMERATOR;
  // 1
  uint256 LIQUIDITY_FEE_DENOMINATOR;
  // The local nomad relayer fee router
  // 2
  RelayerFeeRouter relayerFeeRouter;
  // The local nomad promise callback router
  // 3
  PromiseRouter promiseRouter;
  // /**
  // * @notice The address of the wrapper for the native asset on this domain
  // * @dev Needed because the nomad only handles ERC20 assets
  // */
  // 4
  IWrapped wrapper;
  // /**
  // * @notice Nonce for the contract, used to keep unique transfer ids.
  // * @dev Assigned at first interaction (xcall on origin domain);
  // */
  // 5
  uint256 nonce;
  // /**
  // * @notice The external contract that will execute crosschain calldata
  // */
  // 6
  IExecutor executor;
  // /**
  // * @notice The domain this contract exists on
  // * @dev Must match the nomad domain, which is distinct from the "chainId"
  // */
  // 7
  uint256 domain;
  // /**
  // * @notice The local nomad token registry
  // */
  // 8
  ITokenRegistry tokenRegistry;
  // /**
  // * @notice Mapping holding the AMMs for swapping in and out of local assets
  // * @dev Swaps for an adopted asset <> nomad local asset (i.e. POS USDC <> madUSDC on polygon)
  // */
  // 9
  mapping(bytes32 => IStableSwap) adoptedToLocalPools;
  // /**
  // * @notice Mapping of whitelisted assets on same domain as contract
  // * @dev Mapping is keyed on the canonical token identifier matching what is stored in the token
  // * registry
  // */
  // 10
  mapping(bytes32 => bool) approvedAssets;
  // /**
  // * @notice Mapping of canonical to adopted assets on this domain
  // * @dev If the adopted asset is the native asset, the keyed address will
  // * be the wrapped asset address
  // */
  // 11
  mapping(address => ConnextMessage.TokenId) adoptedToCanonical;
  // /**
  // * @notice Mapping of adopted to canonical on this domain
  // * @dev If the adopted asset is the native asset, the stored address will be the
  // * wrapped asset address
  // */
  // 12
  mapping(bytes32 => address) canonicalToAdopted;
  // /**
  // * @notice Mapping to determine if transfer is reconciled
  // */
  // 13
  mapping(bytes32 => bool) reconciledTransfers;
  // /**
  // * @notice Mapping holding router address that provided fast liquidity
  // */
  // 14
  mapping(bytes32 => address[]) routedTransfers;
  // /**
  // * @notice Mapping of router to available balance of an asset
  // * @dev Routers should always store liquidity that they can expect to receive via the bridge on
  // * this domain (the nomad local asset)
  // */
  // 15
  mapping(address => mapping(address => uint256)) routerBalances;
  // /**
  // * @notice Mapping of approved relayers
  // * @dev Send relayer fee if msg.sender is approvedRelayer. otherwise revert()
  // */
  // 16
  mapping(address => bool) approvedRelayers;
  // /**
  // * @notice Stores the relayer fee for a transfer. Updated on origin domain when a user calls xcall or bump
  // * @dev This will track all of the relayer fees assigned to a transfer by id, including any bumps made by the relayer
  // */
  // 17
  mapping(bytes32 => uint256) relayerFees;
  // /**
  // * @notice Stores the relayer of a transfer. Updated on the destination domain when a relayer calls execute
  // * for transfer
  // * @dev When relayer claims, must check that the msg.sender has forwarded transfer
  // */
  // 18
  mapping(bytes32 => address) transferRelayer;
  // /**
  // * @notice The max amount of routers a payment can be routed through
  // */
  // 19
  uint256 maxRoutersPerTransfer;
  // /**
  //  * @notice The Vault used for sponsoring fees
  //  */
  // 20
  ISponsorVault sponsorVault;
  //
  // Router
  //
  // 21
  mapping(uint32 => bytes32) remotes;
  //
  // XAppConnectionClient
  //
  // 22
  XAppConnectionManager xAppConnectionManager;
  //
  // ProposedOwnable
  //
  // 23
  address _proposed;
  // 24
  uint256 _proposedOwnershipTimestamp;
  // 25
  bool _routerOwnershipRenounced;
  // 26
  uint256 _routerOwnershipTimestamp;
  // 27
  bool _assetOwnershipRenounced;
  // 28
  uint256 _assetOwnershipTimestamp;
  //
  // RouterFacet
  //
  // 29
  RouterPermissionsManagerInfo routerPermissionInfo;
  //
  // ReentrancyGuard
  //
  // 30
  uint256 _status;
  //
  // StableSwap
  //
  /**
   * @notice Mapping holding the AMM storages for swapping in and out of local assets
   * @dev Swaps for an adopted asset <> nomad local asset (i.e. POS USDC <> madUSDC on polygon)
   * Struct storing data responsible for automatic market maker functionalities. In order to
   * access this data, this contract uses SwapUtils library. For more details, see SwapUtils.sol
   */
  // 31
  mapping(bytes32 => SwapUtils.Swap) swapStorages;
  /**
   * @notice Maps token address to an index in the pool. Used to prevent duplicate tokens in the pool.
   * @dev getTokenIndex function also relies on this mapping to retrieve token index.
   */
  // 32
  mapping(bytes32 => mapping(address => uint8)) tokenIndexes;
<<<<<<< HEAD
=======
  //
  // BridgeFacet (cont.) TODO: can we move this
  //
  /**
   * @notice Stores whether a transfer has had `receiveLocal` overrides forced
   */
  // 33
  mapping(bytes32 => bool) receiveLocalOverrides;
  // TODO: can i move this
>>>>>>> 67664f77
  /**
   * @notice Stores whether or not briding, AMMs, have been paused
   */
  // 33
  PausedFunctions _paused;
  //
  // BridgeFacet (cont.) TODO: can we move this
  //
  /**
   * @notice Stores whether a transfer has had `receiveLocal` overrides forced
   */
  // 34
  mapping(bytes32 => bool) receiveLocalOverrides;
}

library LibConnextStorage {
  function connextStorage() internal pure returns (AppStorage storage ds) {
    assembly {
      ds.slot := 0
    }
  }
}<|MERGE_RESOLUTION|>--- conflicted
+++ resolved
@@ -32,10 +32,7 @@
  * @param callbackFee - The relayer fee to execute the callback
  * @param forceSlow - If true, will take slow liquidity path even if it is not a permissioned call
  * @param receiveLocal - If true, will use the local nomad asset on the destination instead of adopted.
-<<<<<<< HEAD
-=======
  * @param relayerFee - The amount of relayer fee the tx called xcall with
->>>>>>> 67664f77
  * @param slippageTol - Max bps of original due to slippage (i.e. would be 9995 to tolerate .05% slippage)
  */
 struct CallParams {
@@ -287,18 +284,6 @@
    */
   // 32
   mapping(bytes32 => mapping(address => uint8)) tokenIndexes;
-<<<<<<< HEAD
-=======
-  //
-  // BridgeFacet (cont.) TODO: can we move this
-  //
-  /**
-   * @notice Stores whether a transfer has had `receiveLocal` overrides forced
-   */
-  // 33
-  mapping(bytes32 => bool) receiveLocalOverrides;
-  // TODO: can i move this
->>>>>>> 67664f77
   /**
    * @notice Stores whether or not briding, AMMs, have been paused
    */
