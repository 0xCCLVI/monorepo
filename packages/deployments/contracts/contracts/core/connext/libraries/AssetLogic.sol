--- conflicted
+++ resolved
@@ -148,46 +148,6 @@
     if (IERC20(_assetId).balanceOf(address(this)) - starting != _amount) {
       revert AssetLogic__transferAssetToContract_feeOnTransferNotSupported();
     }
-<<<<<<< HEAD
-    return _amount;
-  }
-
-  /**
-   * @notice Handles transferring funds from msg.sender to the Connext contract.
-   * @dev If using the native asset, will automatically unwrap
-   * @param _assetId - The address to transfer
-   * @param _to - The account that will receive the withdrawn funds
-   * @param _amount - The amount to withdraw from contract
-   * @return The address of the asset that sent from contract. If wrapped asset, will unwrap!
-   */
-  function transferAssetFromContract(
-    address _assetId,
-    address _to,
-    uint256 _amount
-  ) internal returns (address) {
-    // If amount is 0 do nothing
-    if (_amount == 0) {
-      return _assetId;
-    }
-
-    AppStorage storage s = LibConnextStorage.connextStorage();
-
-    // No native assets should ever be stored on this contract
-    if (_assetId == address(0)) revert AssetLogic__transferAssetFromContract_notNative();
-
-    if (_assetId == address(s.wrapper)) {
-      // If dealing with wrapped assets, make sure they are properly unwrapped
-      // before sending from contract
-      s.wrapper.withdraw(_amount);
-      if (_to != address(this)) Address.sendValue(payable(_to), _amount);
-      return address(0);
-    } else {
-      // Transfer ERC20 asset
-      SafeERC20.safeTransfer(IERC20(_assetId), _to, _amount);
-      return _assetId;
-    }
-=======
->>>>>>> c5b63f1e
   }
 
   /**
