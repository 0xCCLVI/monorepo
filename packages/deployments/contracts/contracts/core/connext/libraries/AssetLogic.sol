--- conflicted
+++ resolved
@@ -165,17 +165,13 @@
       return (_amount, _asset);
     }
 
-<<<<<<< HEAD
-    // Swap the asset to the proper local asset.
-=======
     // NOTE: Normally, this would be checked via the `whenSwapNotPaused` modifier (as in the
     // StableSwapFacet). However, when entering an internal swap, the best place to check
     // is in these swap functions where swaps can be stopped. You can check here for only
     // swap pauses (general pauses are checked before this function is called)
     if (s._paused == PausedFunctions.Swap) revert AssetLogic__swapToLocalAssetIfNeeded_swapPaused();
 
-    // Swap the asset to the proper local asset
->>>>>>> 0d511702
+    // Swap the asset to the proper local asset.
     return _swapAsset(_canonical.id, _asset, local, _amount);
   }
 
