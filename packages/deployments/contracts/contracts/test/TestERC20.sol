// SPDX-License-Identifier: UNLICENSED
pragma solidity 0.8.17;

<<<<<<< HEAD
import {ERC20} from "../core/connext/helpers/OZERC20.sol";
=======
import {ERC20} from "@openzeppelin/contracts/token/ERC20/ERC20.sol";
import {IERC20Metadata, IERC20} from "@openzeppelin/contracts/token/ERC20/extensions/IERC20Metadata.sol";

>>>>>>> bcdd497b
import {IBridgeToken} from "../core/connext/interfaces/IBridgeToken.sol";

/**
 * @notice This token is ONLY useful for testing
 * @dev Anybody can mint as many tokens as they like
 * @dev Anybody can burn anyone else's tokens
 */
contract TestERC20 is ERC20, IBridgeToken {
  constructor(string memory _name, string memory _symbol) ERC20(18, _name, _symbol, "1") {
    _mint(msg.sender, 1000000 ether);
  }

  // ============ Bridge functions ===============
  function setDetails(string calldata _newName, string calldata _newSymbol) external override {
    // Does nothing, in practice will update the details to match the hash in message
    // not the autodeployed results
    token.name = _newName;
    token.symbol = _newSymbol;
  }

  // ============ Token functions ===============
  function balanceOf(address account) public view override(ERC20, IERC20) returns (uint256) {
    return ERC20.balanceOf(account);
  }

  function mint(address account, uint256 amount) external {
    _mint(account, amount);
  }

  function burn(address account, uint256 amount) external {
    _burn(account, amount);
  }

<<<<<<< HEAD
  function symbol() public view override returns (string memory) {
    return token.symbol;
  }

  function name() public view override returns (string memory) {
    return token.name;
  }

  function decimals() public view override returns (uint8) {
    return token.decimals;
=======
  function symbol() public view override(ERC20, IERC20Metadata) returns (string memory) {
    return ERC20.symbol();
  }

  function name() public view override(ERC20, IERC20Metadata) returns (string memory) {
    return ERC20.name();
  }

  function decimals() public view override(ERC20, IERC20Metadata) returns (uint8) {
    return ERC20.decimals();
>>>>>>> bcdd497b
  }
}<|MERGE_RESOLUTION|>--- conflicted
+++ resolved
@@ -1,13 +1,9 @@
 // SPDX-License-Identifier: UNLICENSED
 pragma solidity 0.8.17;
 
-<<<<<<< HEAD
 import {ERC20} from "../core/connext/helpers/OZERC20.sol";
-=======
-import {ERC20} from "@openzeppelin/contracts/token/ERC20/ERC20.sol";
 import {IERC20Metadata, IERC20} from "@openzeppelin/contracts/token/ERC20/extensions/IERC20Metadata.sol";
 
->>>>>>> bcdd497b
 import {IBridgeToken} from "../core/connext/interfaces/IBridgeToken.sol";
 
 /**
@@ -24,8 +20,8 @@
   function setDetails(string calldata _newName, string calldata _newSymbol) external override {
     // Does nothing, in practice will update the details to match the hash in message
     // not the autodeployed results
-    token.name = _newName;
-    token.symbol = _newSymbol;
+    _name = _newName;
+    _symbol = _newSymbol;
   }
 
   // ============ Token functions ===============
@@ -41,18 +37,6 @@
     _burn(account, amount);
   }
 
-<<<<<<< HEAD
-  function symbol() public view override returns (string memory) {
-    return token.symbol;
-  }
-
-  function name() public view override returns (string memory) {
-    return token.name;
-  }
-
-  function decimals() public view override returns (uint8) {
-    return token.decimals;
-=======
   function symbol() public view override(ERC20, IERC20Metadata) returns (string memory) {
     return ERC20.symbol();
   }
@@ -63,6 +47,5 @@
 
   function decimals() public view override(ERC20, IERC20Metadata) returns (uint8) {
     return ERC20.decimals();
->>>>>>> bcdd497b
   }
 }