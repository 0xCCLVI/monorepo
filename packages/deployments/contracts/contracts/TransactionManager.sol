--- conflicted
+++ resolved
@@ -48,11 +48,7 @@
 // - relayer restrictions
 // - allowing fees for transfer to be paid using subsidies
 
-<<<<<<< HEAD
-contract TransactionManager is ReentrancyGuard, ProposedOwnable, MerkleTreeManager {
-=======
-contract TransactionManager is Initializable, ReentrancyGuardUpgradeable, ProposedOwnableUpgradeable {
->>>>>>> 6ee76b43
+contract TransactionManager is Initializable, ReentrancyGuardUpgradeable, ProposedOwnableUpgradeable, MerkleTreeManager {
 
   // TODO: why is this breaking the build
   // uint256 internal constant 3 = 3;
@@ -737,7 +733,7 @@
       address batch = _tokens[i];
       if (batch != address(0)) {
         SafeERC20.safeIncreaseAllowance(
-          IERC20(batch),
+          IERC20Upgradeable(batch),
           address(bridgeRouter),
           _amounts[i]
         );
@@ -1226,11 +1222,9 @@
     address _asset,
     CallParams calldata _params
   ) internal {
-<<<<<<< HEAD
     // Create a leaf
     bytes32 _leaf = getLeaf(_transactionId, _amount, _asset, _params);
 
-    // Insert into tree
     // TODO: do we ever need to clear out tree?
     tree.insert(_leaf);
 
@@ -1250,14 +1244,10 @@
         return;
       }
     }
-=======
-    // Approve the bridge router
-    SafeERC20Upgradeable.safeIncreaseAllowance(IERC20Upgradeable(_local), address(bridgeRouter), _amount);
->>>>>>> 6ee76b43
 
     // Should have added the asset and amount in for loop and exited.
     // If here, then the batch is full
-    require(false, "batch full");    
+    require(false, "batch full");
   }
 
   /**
