--- conflicted
+++ resolved
@@ -2,12 +2,8 @@
 pragma solidity 0.8.11;
 
 // ============ Internal Imports ============
-<<<<<<< HEAD
-import {IConnext} from "../../../interfaces/IConnext.sol";
+import {IConnextHandler} from "../../../interfaces/IConnextHandler.sol";
 import {ICallback} from "../../../interfaces/ICallback.sol";
-=======
-import {IConnextHandler} from "../../../interfaces/IConnextHandler.sol";
->>>>>>> ea977bf9
 import {Router} from "../Router.sol";
 import {XAppConnectionClient} from "../XAppConnectionClient.sol";
 import {PromiseMessage} from "./PromiseMessage.sol";
@@ -102,13 +98,9 @@
     uint32 indexed origin,
     bytes32 transferId,
     address callbackAddress,
-<<<<<<< HEAD
     bool success,
     bytes data,
     bytes message
-=======
-    bytes data
->>>>>>> ea977bf9
   );
 
   /**
@@ -166,13 +158,8 @@
   // ======== External: Send PromiseCallback =========
 
   /**
-<<<<<<< HEAD
    * @notice Sends a request to execute callback in the originated domain
    * @param _domain The domain where to execute callback
-=======
-   * @notice Sends a request to claim the fees in the originated domain
-   * @param _domain The domain where to claim the fees
->>>>>>> ea977bf9
    * @param _transferId The transferId
    * @param _callbackAddress A callback address to be called when promise callback is received
    * @param _returnSuccess The returnSuccess from the execution
@@ -224,23 +211,16 @@
 
     bytes32 transferId = _msg.transferId();
     address callbackAddress = _msg.callbackAddress();
-<<<<<<< HEAD
     bool success = _msg.returnSuccess();
     bytes memory data = _msg.returnData();
 
     //store Promise message
     promiseMessages[transferId] = _message;
-=======
-    bytes memory data = _msg.returnCallData();
-
-    //TODO process callback
->>>>>>> ea977bf9
 
     // emit Receive event
     emit Receive(_originAndNonce(_origin, _nonce), _origin, transferId, callbackAddress, success, data, _message);
   }
 
-<<<<<<< HEAD
   function process(bytes32 transferId) public payable nonReentrant {
     // parse out the return data and callback address from message
     bytes memory _message = promiseMessages[transferId];
@@ -265,18 +245,11 @@
 
     emit CallbackExecuted(transferId, success, msg.sender);
 
-=======
-  function process(bytes32 transactionId, bytes memory _message) internal {
-    // Should parse out the return data and callback address from message
-    // Should execute the callback() function on the provided Callback address
-    // Should enforce relayer is whitelisted by calling local connext contract
->>>>>>> ea977bf9
     // Should transfer the stored relayer fee to the msg.sender
     AddressUpgradeable.sendValue(payable(msg.sender), callbackFees[transferId]);
     callbackFees[transferId] = 0;
   }
 
-<<<<<<< HEAD
   /**
    * @notice This function will be called on the origin domain to increase the callback fee
    * @param _transferId - The unique identifier of the crosschain transaction
@@ -289,8 +262,6 @@
     emit CallbackFeeAdded(_transferId, msg.value, callbackFees[_transferId], msg.sender);
   }
 
-=======
->>>>>>> ea977bf9
   /**
    * @dev explicit override for compiler inheritance
    * @return domain of chain on which the contract is deployed
