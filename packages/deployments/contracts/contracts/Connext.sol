// SPDX-License-Identifier: UNLICENSED
pragma solidity 0.8.11;

import "./ProposedOwnableUpgradeable.sol";
import "./RouterPermissionsManager.sol";

import "./interfaces/IWrapped.sol";
import "./interfaces/IStableSwap.sol";
import "./interfaces/IConnext.sol";

import "./interpreters/Executor.sol";

import "./nomad-xapps/contracts/bridge/TokenRegistry.sol";
import "./nomad-xapps/contracts/bridge/BridgeRouter.sol";

import "@openzeppelin/contracts-upgradeable/proxy/utils/Initializable.sol";
import "@openzeppelin/contracts-upgradeable/security/ReentrancyGuardUpgradeable.sol";
import "@openzeppelin/contracts-upgradeable/utils/cryptography/ECDSAUpgradeable.sol";
import "@openzeppelin/contracts-upgradeable/utils/AddressUpgradeable.sol";
import "@openzeppelin/contracts-upgradeable/token/ERC20/utils/SafeERC20Upgradeable.sol";

// TODOs:
// Open questions:
// 1. How to account for fees/specify amount used on receiving chain? How to specify slippage in prepare and in AMM?
// 2. Callback interface?
// 3. Is the transfer sufficiently observable offchain if the subgraph isn't working?

// Specs needed:
// 1. Relayer fees -> https://www.notion.so/connext/Cross-Domain-Gas-Fees-7914f10ac441439ca3841495c1b89f6b
// 2. Aave wormhole-style collateral spec -> https://github.com/connext/nxtp/issues/821
// 3. Subsidies

// Nomad side:
// 1. Finalize BridgeMessage / BridgeRouter structure + backwards compatbility
// 2. Gas optimizations

contract Connext is
  Initializable,
  ReentrancyGuardUpgradeable,
  ProposedOwnableUpgradeable,
  RouterPermissionsManager,
  IConnext
{
  // ============ Constants =============

  bytes32 internal EMPTY;

  // ============ Properties ============

  /**
   * @notice The local nomad bridge router
   */
  BridgeRouter public bridgeRouter;

  /**
   * @notice The address of the wrapper for the native asset on this domain
   * @dev Needed because the nomad only handles ERC20 assets
   */
  IWrapped public wrapper;

  /**
   * @notice Nonce for the contract, used to keep unique transfer ids.
   * @dev Assigned at first interaction (xcall on origin domain);
   */
  uint256 public nonce;

  /**
   * @notice The external contract that will execute crosschain calldata
   */
  IExecutor public executor;

  /**
   * @notice The local nomad token registry
   */
  TokenRegistry public tokenRegistry;

  /**
   * @notice Mapping holding the AMMs for swapping in and out of local assets
   * @dev Swaps for an adopted asset <> nomad local asset (i.e. POS USDC <> madUSDC on polygon)
   */
  mapping(bytes32 => IStableSwap) public adoptedToLocalPools;

  /**
   * @notice Stores the transferId => ExecutedTransfer mapping
   * @dev This information is stored onchain if fast liquidity is provided
   */
  mapping(bytes32 => ExecutedTransfer) public routedTransfers;

  /**
   * @notice Stores the transferId => GasInfo mapping to track gas used on `execute`
   * @dev This informaion is stored onchain if fast liquidity is provided
   */
  mapping(bytes32 => GasInfo) public routedTransfersGas;

  /**
   * @notice The domain this contract exists on
   * @dev Must match the nomad domain, which is distinct from the "chainId"
   */
  uint256 public domain;

  /**
   * @notice Mapping of whitelisted assets on same domain as contract
   * @dev Mapping is keyed on the canonical token identifier matching what is stored in the token
   * registry
   */
  mapping(bytes32 => bool) public approvedAssets;

  /**
   * @notice Mapping of canonical to adopted assets on this domain
   * @dev If the adopted asset is the native asset, the keyed address will
   * be the wrapped asset address
   */
  mapping(address => BridgeMessage.TokenId) public adoptedToCanonical;

  /**
   * @notice Mapping of adopted to canonical on this domain
   * @dev If the adopted asset is the native asset, the stored address will be the
   * wrapped asset address
   */
  mapping(bytes32 => address) public canonicalToAdopted;

  /**
   * @notice Stores hash of the `ReconciledTransaction` (all information passed through bridge) on `reconcile`
   * @dev This information is stored onchain if the transaction has not been fulfilled at the time
   * of reconcile
   */
  mapping(bytes32 => bytes32) public reconciledTransfers;

  /**
<<<<<<< HEAD
   * @notice The max amount of routers a payment can be routed through
   */
  uint256 public maxRouters;
=======
   * @notice Mapping of router to available relayer fee
   * @dev Right now, routers only store native asset onchain.
   * TODO: allow for approved relaying assets
   */
  mapping(address => uint256) public routerRelayerFees;

  /**
   * @notice Mapping of router to available balance of an asset
   * @dev Routers should always store liquidity that they can expect to receive via the bridge on
   * this domain (the nomad local asset)
   */
  mapping(address => mapping(address => uint256)) public routerBalances;
>>>>>>> 2818895f

  // ============ Modifiers ============

  /**
   * @notice Restricts the caller to the local bridge router
   */
  modifier onlyBridgeRouter() {
    require(msg.sender == address(bridgeRouter), "!bridge");
    _;
  }

  // ========== Initializer ============

  function initialize(
    uint256 _domain,
    address payable _bridgeRouter,
    address _tokenRegistry, // Nomad token registry
    address _wrappedNative
  ) public override initializer {
    __ProposedOwnable_init();
    __ReentrancyGuard_init();
    __RouterPermissionsManager_init();

    nonce = 0;
    domain = _domain;
    bridgeRouter = BridgeRouter(_bridgeRouter);
    executor = new Executor(address(this));
    tokenRegistry = TokenRegistry(_tokenRegistry);
    wrapper = IWrapped(_wrappedNative);
    EMPTY = hex"c5d2460186f7233c927e7db2dcc703c0e500b653ca82273b7bfad8045d85a470";
    maxRouters = 5;
  }

  // ============ Owner Functions ============

  /**
   * @notice Used to set router initial properties
   * @param router Router address to setup
   * @param owner Initial Owner of router
   * @param recipient Initial Recipient of router
   */
  function setupRouter(
    address router,
    address owner,
    address recipient
  ) external onlyOwner {
    _setupRouter(router, owner, recipient);
  }

  /**
   * @notice Used to remove routers that can transact crosschain
   * @param router Router address to remove
   */
  function removeRouter(address router) external override onlyOwner {
    _removeRouter(router);
  }

  /**
   * @notice Adds a stable swap pool for the local <> adopted asset.
   */
  function addStableSwapPool(BridgeMessage.TokenId calldata canonical, address stableSwapPool)
    external
    override
    onlyOwner
  {
    _addStableSwapPool(canonical, stableSwapPool);
  }

  /**
   * @notice Used to add supported assets. This is an admin only function
   * @dev When whitelisting the canonical asset, all representational assets would be
   * whitelisted as well. In the event you have a different adopted asset (i.e. PoS USDC
   * on polygon), you should *not* whitelist the adopted asset. The stable swap pool
   * address used should allow you to swap between the local <> adopted asset
   * @param canonical - The canonical asset to add by id and domain. All representations
   * will be whitelisted as well
   * @param adoptedAssetId - The used asset id for this domain (i.e. PoS USDC for
   * polygon)
   * @param stableSwapPool - Address of the pool to swap adopted <> local asset
   */
  function setupAsset(
    BridgeMessage.TokenId calldata canonical,
    address adoptedAssetId,
    address stableSwapPool
  ) external override onlyOwner {
    // Add the asset
    _addAssetId(canonical, adoptedAssetId);

    // Add the swap pool
    _addStableSwapPool(canonical, stableSwapPool);
  }

  /**
   * @notice Used to remove assets from the whitelist
   * @param canonicalId - Token id to remove
   * @param adoptedAssetId - Corresponding adopted asset to remove
   */
  function removeAssetId(bytes32 canonicalId, address adoptedAssetId) external override onlyOwner {
    // Sanity check: already approval
    require(approvedAssets[canonicalId] == true, "#RA:033");

    // Update mapping
    delete approvedAssets[canonicalId];

    // Update pools
    delete adoptedToLocalPools[canonicalId];

    // Update adopted mapping
    delete adoptedToCanonical[adoptedAssetId == address(0) ? address(wrapper) : adoptedAssetId];

    // Emit event
    emit AssetRemoved(canonicalId, msg.sender);
  }

  // ============ Public Functions ============

  /**
   * @notice Used to add relayer fees in the native asset
   * @param router - The router to credit
   */
  function addRelayerFees(address router) external payable override {
    require(msg.value > 0, "!value");
    routerRelayerFees[router] += msg.value;
  }

  /**
   * @notice Used to remove relayer fee in the native asset
   * @dev Must be called by the router you are decrementing relayer fees for
   * @param amount - The amount of relayer fee to remove
   * @param to - Who to send funds to
   */
  function removeRelayerFees(uint256 amount, address payable to) external override {
    routerRelayerFees[msg.sender] -= amount;

    AddressUpgradeable.sendValue(to, amount);
  }

  /**
   * @notice This is used by anyone to increase a router's available liquidity for a given asset.
   * @dev The liquidity will be held in the local asset, which is the representation if you
   * are *not* on the canonical domain, and the canonical asset otherwise.
   * @param amount - The amount of liquidity to add for the router
   * @param local - The address of the asset you're adding liquidity for. If adding liquidity of the
   * native asset, routers may use `address(0)` or the wrapped asset
   * @param router The router you are adding liquidity on behalf of
   */
  function addLiquidityFor(
    uint256 amount,
    address local,
    address router
  ) external payable override nonReentrant {
    _addLiquidityForRouter(amount, local, router);
  }

  /**
   * @notice This is used by any router to increase their available liquidity for a given asset.
   * @dev The liquidity will be held in the local asset, which is the representation if you
   * are *not* on the canonical domain, and the canonical asset otherwise.
   * @param amount - The amount of liquidity to add for the router
   * @param local - The address of the asset you're adding liquidity for. If adding liquidity of the
   * native asset, routers may use `address(0)` or the wrapped asset
   */
  function addLiquidity(uint256 amount, address local) external payable override nonReentrant {
    _addLiquidityForRouter(amount, local, msg.sender);
  }

  /**
   * @notice This is used by any router to decrease their available liquidity for a given asset.
   * @param amount - The amount of liquidity to remove for the router
   * @param local - The address of the asset you're removing liquidity from. If removing liquidity of the
   * native asset, routers may use `address(0)` or the wrapped asset
   * @param to The address that will receive the liquidity being removed
   */
  function removeLiquidity(
    uint256 amount,
    address local,
    address payable to
  ) external override nonReentrant {
    // transfer to specicfied recipient IF recipient not sest
    address _recipient = routerRecipients[msg.sender];
    _recipient = _recipient == address(0) ? to : _recipient;

    // Sanity check: to is sensible
    require(_recipient != address(0), "#RL:007");

    // Sanity check: nonzero amounts
    require(amount > 0, "#RL:002");

    uint256 routerBalance = routerBalances[msg.sender][local];
    // Sanity check: amount can be deducted for the router
    require(routerBalance >= amount, "#RL:008");

    // Update router balances
    unchecked {
      routerBalances[msg.sender][local] = routerBalance - amount;
    }

    // Transfer from contract to specified to
<<<<<<< HEAD
    _transferAssetFromContract(local, to, amount);
=======
    _transferAssetFromContract(local, _recipient, amount);
>>>>>>> 2818895f

    // Emit event
    emit LiquidityRemoved(msg.sender, _recipient, local, amount, msg.sender);
  }

  /**
   * @notice Used to set the max amount of routers a payment can be routed through
   * @param newMaxRouters The new max amount of routers
   */
  function setMaxRouters(uint256 newMaxRouters) external override onlyOwner {
    require(newMaxRouters > 0, "invalid maxRouters");

    maxRouters = newMaxRouters;

    emit MaxRoutersUpdated(newMaxRouters, msg.sender);
  }

  /**
   * @notice This function is called by a user who is looking to bridge funds
   * @dev This contract must have approval to transfer the adopted assets. They are then swapped to
   * the local nomad assets via the configured AMM and sent over the bridge router.
   * @param _args - The XCallArgs
   * @return The transfer id of the crosschain transfer
   */
  // TODO: add indicator if fast liquidity is allowed
  function xcall(XCallArgs calldata _args) external payable override returns (bytes32) {
    // Asset must be either adopted, canonical, or representation
    // TODO: why is this breaking the build
    // require(
    //   adoptedToCanonical[_asset].id != bytes32(0) ||
    //   tokenRegistry.getLocalAddress(domain, _asset) != address(0),
    //   "!supported_asset"
    // );

    require(
      adoptedToCanonical[_args.transactingAssetId == address(0) ? address(wrapper) : _args.transactingAssetId].id !=
        bytes32(0),
      "!supported_asset"
    );

    // Transfer funds to the contract
    (address _transactingAssetId, uint256 _amount) = _transferAssetToContract(_args.transactingAssetId, _args.amount);

    // Swap to the local asset from the adopted
    // TODO: do we want to swap per call or per batch?
    (uint256 _bridgedAmt, address _bridged) = _swapToLocalAssetIfNeeded(_transactingAssetId, _amount);

    // Compute the transfer id
    bytes32 _transferId = _getTransferId(nonce, msg.sender, _args.params);
    // Update nonce
    nonce++;

    // Add to batch
    _sendMessage(_args.params.destinationDomain, _args.params.to, _bridged, _bridgedAmt, _transferId);

    // Emit event
    emit XCalled(
      _transferId,
      _args.params.to,
      _args.params,
      _transactingAssetId, // NOTE: this will switch from input to wrapper if native used
      _bridged,
      _amount,
      _bridgedAmt,
      nonce - 1,
      msg.sender
    );

    // Return the transfer id
    return _transferId;
  }

  /**
   * @notice This function is called by the bridge router to pass through the information provided
   * by the user on prepare.
   * @dev If fast liquidity was provided, the `amount` and `externalHash` are asserted against the
   * `ExecutedTransaction` struct stored onchain. If no fast liqudity was provided, the hash
   * of the `ReconciledTransaction` is stored onchain to enforce correctness when `execute` is called
   * @param _transferId - Transfer UUID
   * @param _local - The address of the asset delivered by the bridge
   * @param _recipient - The address that will receive funds on the destination domain
   * @param _amount - The amount bridged
   */
  function reconcile(
    bytes32 _transferId,
    address _local,
    address _recipient,
    uint256 _amount
  ) external payable override onlyBridgeRouter {
    // Find the router to credit
    ExecutedTransfer memory transaction = routedTransfers[_transferId];

    if (transaction.routers.length == 0) {
      // Nomad bridge executed faster than router, funds should become process-able
      // by the user.
      reconciledTransfers[_transferId] = _getReconciledHash(_local, _recipient, _amount);
    } else {
      // TODO: assert amount credited is reasonable (depends on fee scheme)

      uint256 routersLength = transaction.routers.length;
      uint256 routerAmount = _amount / routersLength;

      for (uint256 i; i < routersLength; i++) {
        // Credit router
        routerBalances[transaction.routers[i]][_local] += routerAmount;
      }
    }

    // Emit event
<<<<<<< HEAD
    emit Reconciled(_transferId, _recipient, _local, _amount, transaction, msg.sender);
=======
    emit Reconciled(_transferId, _recipient, transaction.router, _local, _amount, transaction, msg.sender);
>>>>>>> 2818895f
  }

  /**
   * @notice This function is called on the destination chain when the bridged asset should be swapped
   * into the adopted asset and the external call executed. Can be used before reconcile (when providing
   * fast liquidity) or after reconcile (when using liquidity from the bridge)
   * @dev Will store the `ExecutedTransfer` if fast liquidity is provided, or assert the hash of the
   * `ReconciledTransfer` when using bridge liquidity
   * @param _args - The `ExecuteArgs` for the transfer
   * @return bytes32 The transfer id of the crosschain transfer
   */
  function execute(ExecuteArgs calldata _args) external override returns (bytes32) {
    // Get the starting gas
    uint256 _start = gasleft();

    // Calculate the transfer id
    bytes32 _transferId = _getTransferId(_args.nonce, _args.originSender, _args.params);

    // Determine if this is fast liquidity
    bytes32 _reconciledHash = reconciledTransfers[_transferId];
    bool _isFast = _reconciledHash == bytes32(0);

    // Handle liquidity as needed
    if (_isFast) {
      _decrementLiquidity(_transferId, _args.amount, _args.local, _args.routers);
    } else {
      // Ensure the reconciled hash is correct (user not charged liq fee for slow-liq)
      require(_reconciledHash == _getReconciledHash(_args.local, _args.params.to, _args.amount), "!slow params");
    }

    // Execute the the transaction
    // If this is a mad* asset, then swap on local AMM
    (uint256 amount, address adopted) = _swapFromLocalAssetIfNeeded(_args.local, _args.amount);

    if (keccak256(_args.params.callData) == EMPTY) {
      // Send funds to the user
      _transferAssetFromContract(adopted, _args.params.to, amount);
    } else {
      // Send funds to interprepter
      _transferAssetFromContract(adopted, address(executor), amount);
      executor.execute(
        _transferId,
        amount,
        payable(_args.params.to),
        adopted,
        _isFast
          ? LibCrossDomainProperty.EMPTY_BYTES
          : LibCrossDomainProperty.formatDomainAndSenderBytes(_args.params.originDomain, _args.originSender),
        _args.params.callData
      );
    }

    // Save gas used
    if (_isFast) {
      routedTransfersGas[_transferId] = GasInfo({
        gasPrice: tx.gasprice,
        gasUsed: _start - gasleft()
        // TODO: account for gas used in storage
      });
    }

    // Pay metatx relayer
    // NOTE: if this is done *without* fast liquidity, router will be address(0) and the relayer
    // will always be paid
    _handleRelayerFees(_transferId, _args.routers, _args.feePercentage, _args.relayerSignature);

    // Emit event
    emit Executed(
      _transferId,
      _args.params.to,
      msg.sender,
      _args.params,
      _args.local,
      adopted,
      _args.amount,
      amount,
      msg.sender
    );

    return _transferId;
  }

  // ============ Private functions ============

  /**
   * @notice Swaps an adopted asset to the local (representation or canonical) nomad asset
   * @dev Will not swap if the asset passed in is the local asset
   * @param _asset - The address of the adopted asset to swap into the local asset
   * @param _amount - The amount of the adopted asset to swap
   * @return The amount of local asset received from swap
   * @return The address of asset received post-swap
   */
  function _swapToLocalAssetIfNeeded(address _asset, uint256 _amount) internal returns (uint256, address) {
    // Check to see if the asset must be swapped because it is not the local asset
    BridgeMessage.TokenId memory canonical = adoptedToCanonical[_asset];
    if (canonical.id == bytes32(0)) {
      // This is *not* the adopted asset, meaning it must be the local asset
      return (_amount, _asset);
    }

    // Get the local token for this domain (may return canonical or representation)
    address local = tokenRegistry.getLocalAddress(canonical.domain, canonical.id);

    // Check the case where the adopted asset *is* the local asset
    if (local == _asset) {
      // No need to swap
      return (_amount, _asset);
    }

    // Approve pool
    IStableSwap pool = adoptedToLocalPools[canonical.id];
    SafeERC20Upgradeable.safeApprove(IERC20Upgradeable(_asset), address(pool), _amount);

    // Swap the asset to the proper local asset
    return (pool.swapExact(_amount, _asset, local), local);
  }

  /**
   * @notice Swaps a local nomad asset for the adopted asset using the stored stable swap
   * @dev Will not swap if the asset passed in is the adopted asset
   * @param _asset - The address of the local asset to swap into the adopted asset
   * @param _amount - The amount of the local asset to swap
   * @return The amount of adopted asset received from swap
   * @return The address of asset received post-swap
   */
  function _swapFromLocalAssetIfNeeded(address _asset, uint256 _amount) internal returns (uint256, address) {
    // Get the token id
    (, bytes32 id) = tokenRegistry.getCanonicalTokenId(_asset);

    // If the adopted asset is the local asset, no need to swap
    address adopted = canonicalToAdopted[id];
    if (adopted == _asset) {
      return (_amount, _asset);
    }

    // Approve pool
    IStableSwap pool = adoptedToLocalPools[id];
    SafeERC20Upgradeable.safeApprove(IERC20Upgradeable(_asset), address(pool), _amount);

    // Otherwise, swap to adopted asset
    return (pool.swapExact(_amount, _asset, adopted), adopted);
  }

  /**
   * @notice Gets unique identifier from nonce + domain
   * @param _nonce - The nonce of the contract
   * @param _params - The call params of the transfer
   * @return The transfer id
   */
  function _getTransferId(
    uint256 _nonce,
    address _sender,
    CallParams calldata _params
  ) internal pure returns (bytes32) {
    return keccak256(abi.encode(_nonce, _sender, _params));
  }

  /**
   * @notice Gets the hash for information returned across the bridge
   * @param _local - The asset delivered by the bridge
   * @param _to - The address that should receive the funds, or fallback address if the external call
   * fails
   * @param _amount - The amount delivered through the bridge
   * @return The hash of the `ReconciledTransfer`
   */
  function _getReconciledHash(
    address _local,
    address _to,
    uint256 _amount
  ) internal pure returns (bytes32) {
    ReconciledTransfer memory transfer = ReconciledTransfer({local: _local, amount: _amount, to: _to});

    return keccak256(abi.encode(transfer));
  }

  /**
   * @notice Contains the logic to verify + increment a given routers liquidity
   * @dev The liquidity will be held in the local asset, which is the representation if you
   * are *not* on the canonical domain, and the canonical asset otherwise.
   * @param _amount - The amount of liquidity to add for the router
   * @param _local - The address of the nomad representation of the asset
   * @param _router - The router you are adding liquidity on behalf of
   */
  function _addLiquidityForRouter(
    uint256 _amount,
    address _local,
    address _router
  ) internal {
    // Sanity check: router is sensible
    require(_router != address(0), "#AL:001");

    // Sanity check: nonzero amounts
    require(_amount > 0, "#AL:002");

    // Get the canonical asset id from the representation
    (, bytes32 id) = tokenRegistry.getTokenId(_local == address(0) ? address(wrapper) : _local);

    // Router is approved
    require(isRouterOwnershipRenounced() || approvedRouters[_router], "#AL:003");

    // Asset is approved
    require(isAssetOwnershipRenounced() || approvedAssets[id], "#AL:004");

    // Transfer funds to contract
    (address _asset, uint256 _received) = _transferAssetToContract(_local, _amount);

    // Update the router balances. Happens after pulling funds to account for
    // the fee on transfer tokens
    routerBalances[_router][_asset] += _received;

    // Emit event
    emit LiquidityAdded(_router, _asset, id, _received, msg.sender);
  }

  /**
   * @notice Handles transferring funds from msg.sender to the Connext contract.
   * @dev If using the native asset, will automatically wrap
   * @param _assetId - The address to transfer
   * @param _specifiedAmount - The specified amount to transfer. May not be the
   * actual amount transferred (i.e. fee on transfer tokens)
   * @return The assetId of the transferred asset
   * @return The amount of the asset that was seen by the contract (may not be the specifiedAmount
   * if the token is a fee-on-transfer token)
   */
  function _transferAssetToContract(address _assetId, uint256 _specifiedAmount) internal returns (address, uint256) {
    uint256 trueAmount = _specifiedAmount;

    if (_assetId == address(0)) {
      // When transferring native asset to the contract, always make sure that the
      // asset is properly wrapped
      require(msg.value == _specifiedAmount, "!amount");
      wrapper.deposit{value: _specifiedAmount}();
      _assetId = address(wrapper);
    } else {
      // Validate correct amounts are transferred
      uint256 starting = IERC20Upgradeable(_assetId).balanceOf(address(this));
      require(msg.value == 0, "#TA:006");
      SafeERC20Upgradeable.safeTransferFrom(IERC20Upgradeable(_assetId), msg.sender, address(this), _specifiedAmount);
      // Calculate the *actual* amount that was sent here
      trueAmount = IERC20Upgradeable(_assetId).balanceOf(address(this)) - starting;
    }

    return (_assetId, trueAmount);
  }

  /**
   * @notice Handles transferring funds from msg.sender to the Connext contract.
   * @dev If using the native asset, will automatically unwrap
   * @param _assetId - The address to transfer
   * @param _to - The account that will receive the withdrawn funds
   * @param _amount - The amount to withdraw from contract
   */
  function _transferAssetFromContract(
    address _assetId,
    address _to,
    uint256 _amount
  ) internal {
    // No native assets should ever be stored on this contract
    require(_assetId != address(0), "!native");

    if (_assetId == address(wrapper)) {
      // If dealing with wrapped assets, make sure they are properly unwrapped
      // before sending from contract
      wrapper.withdraw(_amount);
      AddressUpgradeable.sendValue(payable(_to), _amount);
    } else {
      // Transfer ERC20 asset
      SafeERC20Upgradeable.safeTransfer(IERC20Upgradeable(_assetId), _to, _amount);
    }
  }

  /**
   * @notice Used to add assets on same chain as contract that can be transferred.
   * @param _canonical - The canonical TokenId to add (domain and id)
   * @param _adoptedAssetId - The used asset id for this domain (i.e. PoS USDC for
   * polygon)
   */
  function _addAssetId(BridgeMessage.TokenId calldata _canonical, address _adoptedAssetId) internal {
    // Sanity check: needs approval
    require(approvedAssets[_canonical.id] == false, "#AA:032");

    // Update approved assets mapping
    approvedAssets[_canonical.id] = true;

    // Update the adopted mapping
    adoptedToCanonical[_adoptedAssetId] = _canonical;

    // Update the canonical mapping
    address supported = _adoptedAssetId == address(0) ? address(wrapper) : _adoptedAssetId;
    canonicalToAdopted[_canonical.id] = supported;

    // Emit event
    emit AssetAdded(_canonical.id, _canonical.domain, _adoptedAssetId, supported, msg.sender);
  }

  /**
   * @notice Used to add an AMM for adopted <> local assets
   * @param _canonical - The canonical TokenId to add (domain and id)
   * @param _stableSwap - The address of the amm to add
   */
  function _addStableSwapPool(BridgeMessage.TokenId calldata _canonical, address _stableSwap) internal {
    // Update the pool mapping
    adoptedToLocalPools[_canonical.id] = IStableSwap(_stableSwap);

    emit StableSwapAdded(_canonical.id, _canonical.domain, _stableSwap, msg.sender);
  }

  /**
   * @notice Decrements router liquidity for the fast-liquidity case.
   * @dev Stores the router that supplied liquidity to credit on reconcile
   */
  function _decrementLiquidity(
    bytes32 _transferId,
    uint256 _amount,
    address _local,
    address[] calldata _routers
  ) internal {
    // Ensure it has not been executed already
<<<<<<< HEAD
    require(routedTransfers[_transferId].routers.length == 0, "!empty");
    uint256 routersLength = _routers.length;
    require(routersLength <= maxRouters, "maxRouters exceeded");
    uint256 routerAmount = _amount / routersLength;

    for (uint256 i; i < routersLength; i++) {
      // Decrement liquidity
      routerBalances[_routers[i]][_local] -= routerAmount;
    }
=======
    require(routedTransfers[_transferId].router == address(0), "!empty");

    // Decrement liquidity
    routerBalances[_router][_local] -= _amount;
>>>>>>> 2818895f

    // Store the router
    routedTransfers[_transferId] = ExecutedTransfer({
      routers: _routers,
      amount: _amount // will be of the mad asset, not adopted
    });
  }

  /**
   * @notice Pays the relayer fee on behalf of a router some multiple on the basefee
   * @dev Currently only supported on eip-1559 chains and only handles native assets.
   * Also only used in `execute` transfers
   * @param _transferId - The unique identifier of the transfer
   * @param _routers - The routers you are sending the tx on behalf of
   * @param _feePct - The percent over the basefee you are adding
   */
  function _handleRelayerFees(
    bytes32 _transferId,
    address[] calldata _routers,
    uint32 _feePct,
    bytes calldata _sig
  ) internal {
    // NOTE: To not break the current working implementation in testnet, the first router is selected as the one to pay for the fees.
    // This is a temporary solution until https://github.com/connext/nxtp/discussions/899 is implemented. 
    address router = _routers[0];

    // If the sender *is* the router, do nothing
    if (msg.sender == router) {
      return;
    }

    // Check the signature of the router on the nonce + fee pct
    require(router == _recoverSignature(abi.encode(_transferId, _feePct), _sig), "!rtr_sig");

    // Handle 0 case
    if (_feePct == 0) {
      return;
    }

    // Otherwise, send the fee percentage
    // TODO: BASEFEE opcode will only be supported if the domain supports EIP1559
    // must be able to detect this dynamically

    uint256 fee = (block.basefee * _feePct) / 100;

    // Decrement liquidity
    routerRelayerFees[router] -= fee;

    // Pay sender
    AddressUpgradeable.sendValue(payable(msg.sender), fee);
  }

  /**
   * @notice Sends a message over the bridge
   * @param _destination - The destination domain for the message
   * @param _recipient - The address that should receive the funds, or fallback address if the external call
   * fails
   * @param _local - The asset delivered by the bridge
   * @param _amount - The amount delivered through the bridge
   * @param _id - The unique identifier of the transaction
   */
  function _sendMessage(
    uint32 _destination,
    address _recipient,
    address _local,
    uint256 _amount,
    bytes32 _id
  ) internal {
    // Approve the bridge router
    SafeERC20Upgradeable.safeIncreaseAllowance(IERC20Upgradeable(_local), address(bridgeRouter), _amount);

    bridgeRouter.send(_local, _amount, _destination, TypeCasts.addressToBytes32(_recipient), true, _id);
  }

  /**
   * @notice Holds the logic to recover the signer from an encoded payload.
   * @dev Will hash and convert to an eth signed message.
   * @param _encoded The payload that was signed
   * @param _sig The signature you are recovering the signer from
   */
  function _recoverSignature(bytes memory _encoded, bytes calldata _sig) internal pure returns (address) {
    // Recover
    return ECDSAUpgradeable.recover(ECDSAUpgradeable.toEthSignedMessageHash(keccak256(_encoded)), _sig);
  }

  receive() external payable {}

  /**
   * @dev This empty reserved space is put in place to allow future versions to add new
   * variables without shifting down storage in the inheritance chain.
   * See https://docs.openzeppelin.com/contracts/4.x/upgradeable#storage_gaps
   */
  uint256[49] private __gap;
}<|MERGE_RESOLUTION|>--- conflicted
+++ resolved
@@ -127,11 +127,6 @@
   mapping(bytes32 => bytes32) public reconciledTransfers;
 
   /**
-<<<<<<< HEAD
-   * @notice The max amount of routers a payment can be routed through
-   */
-  uint256 public maxRouters;
-=======
    * @notice Mapping of router to available relayer fee
    * @dev Right now, routers only store native asset onchain.
    * TODO: allow for approved relaying assets
@@ -144,7 +139,11 @@
    * this domain (the nomad local asset)
    */
   mapping(address => mapping(address => uint256)) public routerBalances;
->>>>>>> 2818895f
+
+  /**
+   * @notice The max amount of routers a payment can be routed through
+   */
+  uint256 public maxRouters;
 
   // ============ Modifiers ============
 
@@ -343,11 +342,7 @@
     }
 
     // Transfer from contract to specified to
-<<<<<<< HEAD
-    _transferAssetFromContract(local, to, amount);
-=======
     _transferAssetFromContract(local, _recipient, amount);
->>>>>>> 2818895f
 
     // Emit event
     emit LiquidityRemoved(msg.sender, _recipient, local, amount, msg.sender);
@@ -457,11 +452,7 @@
     }
 
     // Emit event
-<<<<<<< HEAD
     emit Reconciled(_transferId, _recipient, _local, _amount, transaction, msg.sender);
-=======
-    emit Reconciled(_transferId, _recipient, transaction.router, _local, _amount, transaction, msg.sender);
->>>>>>> 2818895f
   }
 
   /**
@@ -780,7 +771,6 @@
     address[] calldata _routers
   ) internal {
     // Ensure it has not been executed already
-<<<<<<< HEAD
     require(routedTransfers[_transferId].routers.length == 0, "!empty");
     uint256 routersLength = _routers.length;
     require(routersLength <= maxRouters, "maxRouters exceeded");
@@ -790,12 +780,6 @@
       // Decrement liquidity
       routerBalances[_routers[i]][_local] -= routerAmount;
     }
-=======
-    require(routedTransfers[_transferId].router == address(0), "!empty");
-
-    // Decrement liquidity
-    routerBalances[_router][_local] -= _amount;
->>>>>>> 2818895f
 
     // Store the router
     routedTransfers[_transferId] = ExecutedTransfer({
@@ -819,7 +803,7 @@
     bytes calldata _sig
   ) internal {
     // NOTE: To not break the current working implementation in testnet, the first router is selected as the one to pay for the fees.
-    // This is a temporary solution until https://github.com/connext/nxtp/discussions/899 is implemented. 
+    // This is a temporary solution until https://github.com/connext/nxtp/discussions/899 is implemented.
     address router = _routers[0];
 
     // If the sender *is* the router, do nothing
