--- conflicted
+++ resolved
@@ -43,6 +43,8 @@
    * @param sender Whitelisted address
    */
   event SenderAdded(address indexed sender);
+
+  event SnapshotRootSaved(uint256 indexed snapshotId, bytes32 indexed root, uint256 indexed count);
 
   /**
    * @notice Emitted when a new sender is de-whitelisted for messaging
@@ -487,8 +489,6 @@
     _lastCompletedSnapshotId = SnapshotId.getLastCompletedSnapshotId();
   }
 
-<<<<<<< HEAD
-=======
   /**
    * @notice Get the duration of the snapshot
    *
@@ -498,7 +498,6 @@
     _snapshotDuration = SnapshotId.SNAPSHOT_DURATION;
   }
 
->>>>>>> 01e1a10c
   // ============ Private Functions ============
 
   /**
