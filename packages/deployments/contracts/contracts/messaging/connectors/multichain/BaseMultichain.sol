// SPDX-License-Identifier: MIT OR Apache-2.0
pragma solidity 0.8.17;

import {Multichain} from "../../interfaces/ambs/Multichain.sol";

import {GasCap} from "../GasCap.sol";

abstract contract BaseMultichain is GasCap {
  // ============ Internal Storage ============
  address internal immutable EXECUTOR; // Is != amb, used only to retrieve sender context

  // Mirror chain id
  uint256 internal immutable MIRROR_CHAIN_ID;

  // ============ Constructor ============
  constructor(
    address _amb,
    uint256 _mirrorChainId,
    uint256 _gasCap // max fee on destination chain
  ) GasCap(_gasCap) {
    // sanity checks
    require(_mirrorChainId != 0, "!mirrorChainId");

    // set immutable propertioes
    EXECUTOR = Multichain(_amb).executor();
    require(EXECUTOR != address(0), "!executor");
    MIRROR_CHAIN_ID = _mirrorChainId;
  }

  // ============ Public Fns ============
  function anyExecute(bytes memory _data) external returns (bool success, bytes memory result) {
    _processMessage(_data);
  }

  // ============ Private fns ============
  /**
   * @notice This function is used by the AMBs to handle incoming messages. Should store the latest
   * root generated on the l2 domain.
   */
  function _processMessage(bytes memory _data) internal virtual;

  /**
   * @dev Sends `outboundRoot` to root manager on the mirror chain
   */
  function _sendMessage(
    address _amb,
    address _mirrorConnector,
<<<<<<< HEAD
    bytes memory _data
  ) internal {
    Multichain(_amb).anyCall(
      _mirrorConnector,
      _data,
=======
    bytes memory _data,
    bytes memory _encodedData
  ) internal {
    // Should always be sending a merkle root
    require(_data.length == 32, "!data length");

    // Should not include any gas info
    require(_encodedData.length == 0, "!data length");

    // Get the max fee supplied
    uint256 supplied = _getGas(msg.value); // fee paid on origin chain, up to cap
    // NOTE: fee will always be <= msg.value

    // Get the min fees
    uint256 required = Multichain(_amb).calcSrcFees(
      "", // app id
      MIRROR_CHAIN_ID, // destination chain
      32 // data length: selector + root
    );
    // Should have at least the min fees
    require(required < supplied + 1, "!fees");

    Multichain(_amb).anyCall{value: supplied}(
      _mirrorConnector, // Target contract on destination
      _data, // Call data for interaction
>>>>>>> e625ccb3
      address(0), // fallback address on origin chain
      MIRROR_CHAIN_ID,
      2 // fees paid on source chain
    );
  }

  function _verifySender(address _amb, address _expected) internal view returns (bool) {
    require(msg.sender == _amb, "!bridge");

    (address from, uint256 fromChainId, ) = Multichain(EXECUTOR).context();
    return from == _expected && fromChainId == MIRROR_CHAIN_ID;
  }
}<|MERGE_RESOLUTION|>--- conflicted
+++ resolved
@@ -45,13 +45,6 @@
   function _sendMessage(
     address _amb,
     address _mirrorConnector,
-<<<<<<< HEAD
-    bytes memory _data
-  ) internal {
-    Multichain(_amb).anyCall(
-      _mirrorConnector,
-      _data,
-=======
     bytes memory _data,
     bytes memory _encodedData
   ) internal {
@@ -77,7 +70,6 @@
     Multichain(_amb).anyCall{value: supplied}(
       _mirrorConnector, // Target contract on destination
       _data, // Call data for interaction
->>>>>>> e625ccb3
       address(0), // fallback address on origin chain
       MIRROR_CHAIN_ID,
       2 // fees paid on source chain
