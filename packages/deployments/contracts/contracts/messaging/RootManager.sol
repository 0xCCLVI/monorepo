// SPDX-License-Identifier: MIT OR Apache-2.0
pragma solidity 0.8.17;

import {ProposedOwnable} from "../shared/ProposedOwnable.sol";

import {IRootManager} from "./interfaces/IRootManager.sol";
import {IHubConnector} from "./interfaces/IHubConnector.sol";
import {Message} from "./libraries/Message.sol";
import {QueueLib} from "./libraries/Queue.sol";
import {DomainIndexer} from "./libraries/DomainIndexer.sol";

import {MerkleTreeManager} from "./MerkleTreeManager.sol";
import {WatcherClient} from "./WatcherClient.sol";

/**
 * @notice This contract exists at cluster hubs, and aggregates all transfer roots from messaging
 * spokes into a single merkle tree. Regularly broadcasts the root of the aggregator tree back out
 * to all the messaging spokes.
 */
contract RootManager is ProposedOwnable, IRootManager, WatcherClient, DomainIndexer {
  // ============ Libraries ============

  using QueueLib for QueueLib.Queue;

  // ============ Events ============

  event DelayBlocksUpdated(uint256 previous, uint256 updated);

  event RootReceived(uint32 domain, bytes32 receivedRoot, uint256 queueIndex);

<<<<<<< HEAD
  event RootPropagated(bytes32 aggregateRoot, uint256 count, bytes32 domainsHash, bytes32[] aggregatedMessageRoots);
=======
  event RootsAggregated(bytes32 aggregateRoot, uint256 count, bytes32[] aggregatedMessageRoots);

  event RootPropagated(bytes32 aggregateRoot, uint256 count, uint32[] domains);
>>>>>>> eb827b0e

  event ConnectorAdded(uint32 domain, address connector, uint32[] domains, address[] connectors);

  event ConnectorRemoved(uint32 domain, address connector, uint32[] domains, address[] connectors, address caller);

  // ============ Properties ============

  /**
   * @notice Maximum number of values to dequeue from the queue in one sitting (one call of `propagate`
   * or `dequeue`). Used to cap gas requirements.
   */
  uint128 public constant DEQUEUE_MAX = 100;

  /**
   * @notice Number of blocks to delay the processing of a message to allow for watchers to verify
   * the validity and pause if necessary.
   */
  uint256 public delayBlocks;

  /**
   * @notice Queue used for management of verification for inbound roots from spoke chains. Once
   * the verification period elapses, the inbound messages can be aggregated into the merkle tree
   * for propagation to spoke chains.
   * @dev Watchers should be able to watch this queue for fraudulent messages and pause this contract
   * if fraud is detected.
   */
  QueueLib.Queue public pendingInboundRoots;

  /**
   * @notice MerkleTreeManager contract instance. Will hold the active tree of aggregated inbound roots.
   * The root of this tree will be distributed crosschain to all spoke domains.
   */
  MerkleTreeManager public immutable MERKLE;

  // ============ Modifiers ============

  modifier onlyConnector(uint32 _domain) {
    require(getConnectorForDomain(_domain) == msg.sender, "!connector");
    _;
  }

  // ============ Constructor ============

  /**
   * @notice Creates a new RootManager instance.
   * @param _delayBlocks The delay for the validation period for incoming messages in blocks.
   * @param _merkle The address of the MerkleTreeManager on this domain.
   * @param _watcherManager The address of the WatcherManager on this domain.
   */
  constructor(
    uint256 _delayBlocks,
    address _merkle,
    address _watcherManager
  ) ProposedOwnable() WatcherClient(_watcherManager) {
    _setOwner(msg.sender);

    require(_merkle != address(0), "!zero merkle");
    MERKLE = MerkleTreeManager(_merkle);

    delayBlocks = _delayBlocks;

    // Initialize pending inbound root queue.
    pendingInboundRoots.initialize();
  }

  // ================ Getters ================

  function getPendingInboundRootsCount() public view returns (uint256) {
    return pendingInboundRoots.length();
  }

  // ============ Admin Functions ============

  /**
   * @notice Set the `delayBlocks`, the period in blocks over which an incoming message
   * is verified.
   */
  function setDelayBlocks(uint256 _delayBlocks) public onlyOwner {
    require(_delayBlocks != delayBlocks, "!delayBlocks");
    emit DelayBlocksUpdated(_delayBlocks, delayBlocks);
    delayBlocks = _delayBlocks;
  }

  /**
   * @notice Add a new supported domain and corresponding hub connector to the system. This new domain
   * will receive the propagated aggregate root.
   * @dev Only owner can add a new connector. Address should be the connector on L1.
   * @dev Cannot add address(0) to avoid duplicated domain in array and reduce gas fee while propagating.
   *
   * @param _domain The target spoke domain of the given connector.
   * @param _connector Address of the hub connector.
   */
  function addConnector(uint32 _domain, address _connector) external onlyOwner {
    addDomain(_domain, _connector);
    emit ConnectorAdded(_domain, _connector, domains, connectors);
  }

  /**
   * @notice Remove support for a connector and respective domain. That connector/domain will no longer
   * receive updates for the latest aggregate root.
   * @dev Only watcher can remove a connector.
   * TODO: Could add a metatx-able `removeConnectorWithSig` if we want to use relayers?
   *
   * @param _domain The spoke domain of the target connector we want to remove.
   */
  function removeConnector(uint32 _domain) public onlyWatcher {
    address _connector = removeDomain(_domain);
    emit ConnectorRemoved(_domain, _connector, domains, connectors, msg.sender);
  }

  /**
   * @notice Remove ability to renounce ownership
   * @dev Renounce ownership should be impossible as long as watchers can freely remove connectors
   * and only the owner can add them back
   */
  function renounceOwnership() public virtual override(ProposedOwnable, WatcherClient) onlyOwner {}

  // ============ Public Functions ============

  /**
   * @notice This is called by relayers to take the current aggregate tree root and propagate it to all
   * spoke domains (via their respective hub connectors).
   * @dev Should be called by relayers at a regular interval.
   *
<<<<<<< HEAD
   * @param _connectors Array of connectors: should match exactly the array of `connectors` in storage;
   * used here to reduce gas costs, and keep them static regardless of number of supported domains.
   */
  function propagate(address[] calldata _connectors) external whenNotPaused {
    uint256 _numDomains = _connectors.length;
    validateConnectors(_connectors);
=======
   * @param _domains Array of domains: should match exactly the array of `domains` in storage; used here
   * to reduce gas costs, and keep them static regardless of number of supported domains.
   * @param _connectors Array of connectors: should match exactly the array of `connectors` in storage
   * (see `_domains` param's info on reducing gas costs).
   * @param _fees Array of fees in native token for an AMB if required
   * @param _encodedData Array of encodedData: extra params for each AMB if required
   */
  function propagate(
    uint32[] calldata _domains,
    address[] calldata _connectors,
    uint256[] calldata _fees,
    bytes[] memory _encodedData
  ) external payable whenNotPaused {
    uint256 _numDomains = _domains.length;

    // Sanity check: domains length matches connectors length.
    require(
      _connectors.length == _numDomains && _fees.length == _numDomains && _encodedData.length == _numDomains,
      "invalid lengths"
    );
    validateDomains(_domains, _connectors);
>>>>>>> eb827b0e

    // Dequeue verified roots from the queue and insert into the tree.
    (bytes32 _aggregateRoot, uint256 _count) = dequeue();

    uint256 sum = msg.value;
    for (uint32 i; i < _numDomains; ) {
      // NOTE: This will ensure there is sufficient msg.value for all fees before calling `sendMessage`
      // This will revert as soon as there are insufficient fees for call i, even if call n > i has
      // sufficient budget, this function will revert
      sum -= _fees[i];

      // Send the message with appropriate encoded data and fees
      IHubConnector(_connectors[i]).sendMessage{value: _fees[i]}(abi.encodePacked(_aggregateRoot), _encodedData[i]);
      unchecked {
        ++i;
      }
    }

<<<<<<< HEAD
    emit RootPropagated(_aggregateRoot, _count, domainsHash, _verifiedInboundRoots);
=======
    emit RootPropagated(_aggregateRoot, _count, _domains);
>>>>>>> eb827b0e
  }

  /**
   * @notice Accept an inbound root coming from a given domain's hub connector, enqueuing this incoming
   * root into the current queue as it awaits the verification period.
   * @dev The aggregate tree's root, which will include this inbound root, will be propagated to all spoke
   * domains (via `propagate`) on a regular basis assuming the verification period is surpassed without
   * dispute.
   *
   * @param _domain The source domain of the given root.
   * @param _inbound The inbound root coming from the given domain.
   */
  function aggregate(uint32 _domain, bytes32 _inbound) external whenNotPaused onlyConnector(_domain) {
    uint128 lastIndex = pendingInboundRoots.enqueue(_inbound);
    emit RootReceived(_domain, _inbound, lastIndex);
  }

  /**
   * @notice Dequeue verified inbound roots and insert them into the aggregator tree.
   * @dev Will dequeue a fixed maximum amount of roots to prevent out of gas errors. As such, this
   * method is public and separate from `propagate` so we can curtail an overloaded queue as needed.
   * @dev Reverts if no verified inbound roots are found.
   *
   * @return bytes32 The new aggregate root.
   * @return uint256 The updated count (number of leaves).
   */
  function dequeue() public whenNotPaused returns (bytes32, uint256) {
    // Get all of the verified roots from the queue.
    bytes32[] memory _verifiedInboundRoots = pendingInboundRoots.dequeueVerified(delayBlocks, DEQUEUE_MAX);

    // Sanity check: there must be some verified roots to aggregate and send: otherwise we would be
    // propagating a redundant aggregate root.
    require(_verifiedInboundRoots.length != 0, "no verified roots");

    // Insert the leaves into the aggregator tree (method will also calculate and return the current
    // aggregate root and count).
    (bytes32 _aggregateRoot, uint256 _count) = MERKLE.insert(_verifiedInboundRoots);

    emit RootsAggregated(_aggregateRoot, _count, _verifiedInboundRoots);

    return (_aggregateRoot, _count);
  }
}<|MERGE_RESOLUTION|>--- conflicted
+++ resolved
@@ -28,13 +28,9 @@
 
   event RootReceived(uint32 domain, bytes32 receivedRoot, uint256 queueIndex);
 
-<<<<<<< HEAD
-  event RootPropagated(bytes32 aggregateRoot, uint256 count, bytes32 domainsHash, bytes32[] aggregatedMessageRoots);
-=======
   event RootsAggregated(bytes32 aggregateRoot, uint256 count, bytes32[] aggregatedMessageRoots);
 
-  event RootPropagated(bytes32 aggregateRoot, uint256 count, uint32[] domains);
->>>>>>> eb827b0e
+  event RootPropagated(bytes32 aggregateRoot, uint256 count, bytes32 domainsHash);
 
   event ConnectorAdded(uint32 domain, address connector, uint32[] domains, address[] connectors);
 
@@ -159,36 +155,21 @@
    * spoke domains (via their respective hub connectors).
    * @dev Should be called by relayers at a regular interval.
    *
-<<<<<<< HEAD
    * @param _connectors Array of connectors: should match exactly the array of `connectors` in storage;
    * used here to reduce gas costs, and keep them static regardless of number of supported domains.
-   */
-  function propagate(address[] calldata _connectors) external whenNotPaused {
-    uint256 _numDomains = _connectors.length;
-    validateConnectors(_connectors);
-=======
-   * @param _domains Array of domains: should match exactly the array of `domains` in storage; used here
-   * to reduce gas costs, and keep them static regardless of number of supported domains.
-   * @param _connectors Array of connectors: should match exactly the array of `connectors` in storage
-   * (see `_domains` param's info on reducing gas costs).
    * @param _fees Array of fees in native token for an AMB if required
    * @param _encodedData Array of encodedData: extra params for each AMB if required
    */
   function propagate(
-    uint32[] calldata _domains,
     address[] calldata _connectors,
     uint256[] calldata _fees,
     bytes[] memory _encodedData
   ) external payable whenNotPaused {
-    uint256 _numDomains = _domains.length;
-
-    // Sanity check: domains length matches connectors length.
-    require(
-      _connectors.length == _numDomains && _fees.length == _numDomains && _encodedData.length == _numDomains,
-      "invalid lengths"
-    );
-    validateDomains(_domains, _connectors);
->>>>>>> eb827b0e
+    validateConnectors(_connectors);
+
+    uint256 _numDomains = _connectors.length;
+    // Sanity check: fees and encodedData lengths matches connectors length.
+    require(_fees.length == _numDomains && _encodedData.length == _numDomains, "invalid lengths");
 
     // Dequeue verified roots from the queue and insert into the tree.
     (bytes32 _aggregateRoot, uint256 _count) = dequeue();
@@ -207,11 +188,7 @@
       }
     }
 
-<<<<<<< HEAD
-    emit RootPropagated(_aggregateRoot, _count, domainsHash, _verifiedInboundRoots);
-=======
-    emit RootPropagated(_aggregateRoot, _count, _domains);
->>>>>>> eb827b0e
+    emit RootPropagated(_aggregateRoot, _count, domainsHash);
   }
 
   /**
