// SPDX-License-Identifier: MIT OR Apache-2.0
pragma solidity 0.8.17;

library TypedMemView {
  // Why does this exist?
  // the solidity `bytes memory` type has a few weaknesses.
  // 1. You can't index ranges effectively
  // 2. You can't slice without copying
  // 3. The underlying data may represent any type
  // 4. Solidity never deallocates memory, and memory costs grow
  //    superlinearly

  // By using a memory view instead of a `bytes memory` we get the following
  // advantages:
  // 1. Slices are done on the stack, by manipulating the pointer
  // 2. We can index arbitrary ranges and quickly convert them to stack types
  // 3. We can insert type info into the pointer, and typecheck at runtime

  // This makes `TypedMemView` a useful tool for efficient zero-copy
  // algorithms.

  // Why bytes29?
  // We want to avoid confusion between views, digests, and other common
  // types so we chose a large and uncommonly used odd number of bytes
  //
  // Note that while bytes are left-aligned in a word, integers and addresses
  // are right-aligned. This means when working in assembly we have to
  // account for the 3 unused bytes on the righthand side
  //
  // First 5 bytes are a type flag.
  // - ff_ffff_fffe is reserved for unknown type.
  // - ff_ffff_ffff is reserved for invalid types/errors.
  // next 12 are memory address
  // next 12 are len
  // bottom 3 bytes are empty

  // Assumptions:
  // - non-modification of memory.
  // - No Solidity updates
  // - - wrt free mem point
  // - - wrt bytes representation in memory
  // - - wrt memory addressing in general

  // Usage:
  // - create type constants
  // - use `assertType` for runtime type assertions
  // - - unfortunately we can't do this at compile time yet :(
  // - recommended: implement modifiers that perform type checking
  // - - e.g.
  // - - `uint40 constant MY_TYPE = 3;`
  // - - ` modifer onlyMyType(bytes29 myView) { myView.assertType(MY_TYPE); }`
  // - instantiate a typed view from a bytearray using `ref`
  // - use `index` to inspect the contents of the view
  // - use `slice` to create smaller views into the same memory
  // - - `slice` can increase the offset
  // - - `slice can decrease the length`
  // - - must specify the output type of `slice`
  // - - `slice` will return a null view if you try to overrun
  // - - make sure to explicitly check for this with `notNull` or `assertType`
  // - use `equal` for typed comparisons.

  // The null view
  bytes29 public constant NULL = hex"ffffffffffffffffffffffffffffffffffffffffffffffffffffffffff";
  uint256 constant LOW_12_MASK = 0xffffffffffffffffffffffff;
  uint256 constant TWENTY_SEVEN_BYTES = 8 * 27;
  uint256 private constant _27_BYTES_IN_BITS = 8 * 27; // <--- also used this named constant where ever 216 is used.
  uint256 private constant LOW_27_BYTES_MASK = 0xffffffffffffffffffffffffffffffffffffffffffffffffffffff; // (1 << _27_BYTES_IN_BITS) - 1;

  /**
   * @notice      Returns the encoded hex character that represents the lower 4 bits of the argument.
   * @param _b    The byte
   * @return      char - The encoded hex character
   */
  function nibbleHex(uint8 _b) internal pure returns (uint8 char) {
    // This can probably be done more efficiently, but it's only in error
    // paths, so we don't really care :)
    uint8 _nibble = _b | 0xf0; // set top 4, keep bottom 4
    if (_nibble == 0xf0) {
      return 0x30;
    } // 0
    if (_nibble == 0xf1) {
      return 0x31;
    } // 1
    if (_nibble == 0xf2) {
      return 0x32;
    } // 2
    if (_nibble == 0xf3) {
      return 0x33;
    } // 3
    if (_nibble == 0xf4) {
      return 0x34;
    } // 4
    if (_nibble == 0xf5) {
      return 0x35;
    } // 5
    if (_nibble == 0xf6) {
      return 0x36;
    } // 6
    if (_nibble == 0xf7) {
      return 0x37;
    } // 7
    if (_nibble == 0xf8) {
      return 0x38;
    } // 8
    if (_nibble == 0xf9) {
      return 0x39;
    } // 9
    if (_nibble == 0xfa) {
      return 0x61;
    } // a
    if (_nibble == 0xfb) {
      return 0x62;
    } // b
    if (_nibble == 0xfc) {
      return 0x63;
    } // c
    if (_nibble == 0xfd) {
      return 0x64;
    } // d
    if (_nibble == 0xfe) {
      return 0x65;
    } // e
    if (_nibble == 0xff) {
      return 0x66;
    } // f
  }

  /**
   * @notice      Returns a uint16 containing the hex-encoded byte.
   * @param _b    The byte
   * @return      encoded - The hex-encoded byte
   */
  function byteHex(uint8 _b) internal pure returns (uint16 encoded) {
    encoded = nibbleHex(_b >> 4); // top 4 bits
    encoded <<= 8;
    encoded |= nibbleHex(_b); // lower 4 bits
  }

  /**
   * @notice      Encodes the uint256 to hex. `first` contains the encoded top 16 bytes.
   *              `second` contains the encoded lower 16 bytes.
   *
   * @param _b    The 32 bytes as uint256
   * @return      first - The top 16 bytes
   * @return      second - The bottom 16 bytes
   */
  function encodeHex(uint256 _b) internal pure returns (uint256 first, uint256 second) {
    for (uint256 i = 31; i > 15; ) {
      uint8 _byte = uint8(_b >> (i * 8));
      first |= byteHex(_byte);
      if (i != 16) {
        first <<= 16;
      }
      unchecked {
        i -= 1;
      }
    }

    // abusing underflow here =_=
    for (uint256 i = 15; i < 255; ) {
      uint8 _byte = uint8(_b >> (i * 8));
      second |= byteHex(_byte);
      if (i != 0) {
        second <<= 16;
      }
      unchecked {
        i -= 1;
      }
    }
  }

  /**
   * @notice          Changes the endianness of a uint256.
   * @dev             https://graphics.stanford.edu/~seander/bithacks.html#ReverseParallel
   * @param _b        The unsigned integer to reverse
   * @return          v - The reversed value
   */
  function reverseUint256(uint256 _b) internal pure returns (uint256 v) {
    v = _b;

    // swap bytes
    v =
      ((v >> 8) & 0x00FF00FF00FF00FF00FF00FF00FF00FF00FF00FF00FF00FF00FF00FF00FF00FF) |
      ((v & 0x00FF00FF00FF00FF00FF00FF00FF00FF00FF00FF00FF00FF00FF00FF00FF00FF) << 8);
    // swap 2-byte long pairs
    v =
      ((v >> 16) & 0x0000FFFF0000FFFF0000FFFF0000FFFF0000FFFF0000FFFF0000FFFF0000FFFF) |
      ((v & 0x0000FFFF0000FFFF0000FFFF0000FFFF0000FFFF0000FFFF0000FFFF0000FFFF) << 16);
    // swap 4-byte long pairs
    v =
      ((v >> 32) & 0x00000000FFFFFFFF00000000FFFFFFFF00000000FFFFFFFF00000000FFFFFFFF) |
      ((v & 0x00000000FFFFFFFF00000000FFFFFFFF00000000FFFFFFFF00000000FFFFFFFF) << 32);
    // swap 8-byte long pairs
    v =
      ((v >> 64) & 0x0000000000000000FFFFFFFFFFFFFFFF0000000000000000FFFFFFFFFFFFFFFF) |
      ((v & 0x0000000000000000FFFFFFFFFFFFFFFF0000000000000000FFFFFFFFFFFFFFFF) << 64);
    // swap 16-byte long pairs
    v = (v >> 128) | (v << 128);
  }

  /**
   * @notice      Create a mask with the highest `_len` bits set.
   * @param _len  The length
   * @return      mask - The mask
   */
  function leftMask(uint8 _len) private pure returns (uint256 mask) {
    // ugly. redo without assembly?
    assembly {
      // solhint-disable-previous-line no-inline-assembly
      mask := sar(sub(_len, 1), 0x8000000000000000000000000000000000000000000000000000000000000000)
    }
  }

  /**
   * @notice      Return the null view.
   * @return      bytes29 - The null view
   */
  function nullView() internal pure returns (bytes29) {
    return NULL;
  }

  /**
   * @notice      Check if the view is null.
   * @return      bool - True if the view is null
   */
  function isNull(bytes29 memView) internal pure returns (bool) {
    return memView == NULL;
  }

  /**
   * @notice      Check if the view is not null.
   * @return      bool - True if the view is not null
   */
  function notNull(bytes29 memView) internal pure returns (bool) {
    return !isNull(memView);
  }

  /**
   * @notice          Check if the view is of a valid type and points to a valid location
   *                  in memory.
   * @dev             We perform this check by examining solidity's unallocated memory
   *                  pointer and ensuring that the view's upper bound is less than that.
   * @param memView   The view
   * @return          ret - True if the view is valid
   */
  function isValid(bytes29 memView) internal pure returns (bool ret) {
    if (typeOf(memView) == 0xffffffffff) {
      return false;
    }
    uint256 _end = end(memView);
    assembly {
      // solhint-disable-previous-line no-inline-assembly
      ret := not(gt(_end, mload(0x40)))
    }
  }

  /**
   * @notice          Require that a typed memory view be valid.
   * @dev             Returns the view for easy chaining.
   * @param memView   The view
   * @return          bytes29 - The validated view
   */
  function assertValid(bytes29 memView) internal pure returns (bytes29) {
    require(isValid(memView), "Validity assertion failed");
    return memView;
  }

  /**
   * @notice          Return true if the memview is of the expected type. Otherwise false.
   * @param memView   The view
   * @param _expected The expected type
   * @return          bool - True if the memview is of the expected type
   */
  function isType(bytes29 memView, uint40 _expected) internal pure returns (bool) {
    return typeOf(memView) == _expected;
  }

  /**
   * @notice          Require that a typed memory view has a specific type.
   * @dev             Returns the view for easy chaining.
   * @param memView   The view
   * @param _expected The expected type
   * @return          bytes29 - The view with validated type
   */
  function assertType(bytes29 memView, uint40 _expected) internal pure returns (bytes29) {
    if (!isType(memView, _expected)) {
      (, uint256 g) = encodeHex(uint256(typeOf(memView)));
      (, uint256 e) = encodeHex(uint256(_expected));
      string memory err = string(
        abi.encodePacked("Type assertion failed. Got 0x", uint80(g), ". Expected 0x", uint80(e))
      );
      revert(err);
    }
    return memView;
  }

  /**
   * @notice          Return an identical view with a different type.
   * @param memView   The view
   * @param _newType  The new type
   * @return          newView - The new view with the specified type
   */
  function castTo(bytes29 memView, uint40 _newType) internal pure returns (bytes29 newView) {
    // then | in the new type
    assembly {
      // solhint-disable-previous-line no-inline-assembly
      // shift off the top 5 bytes
<<<<<<< HEAD
      newView := or(and(memView, LOW_27_BYTES_MASK), shl(_27_BYTES_IN_BITS, _newType))
=======
      newView := shr(40, shl(40, memView))
      newView := or(newView, shl(216, _newType))
>>>>>>> 7fbe8f4d
    }
  }

  /**
   * @notice          Unsafe raw pointer construction. This should generally not be called
   *                  directly. Prefer `ref` wherever possible.
   * @dev             Unsafe raw pointer construction. This should generally not be called
   *                  directly. Prefer `ref` wherever possible.
   * @param _type     The type
   * @param _loc      The memory address
   * @param _len      The length
   * @return          newView - The new view with the specified type, location and length
   */
  function unsafeBuildUnchecked(
    uint256 _type,
    uint256 _loc,
    uint256 _len
  ) private pure returns (bytes29 newView) {
    assembly {
      // solhint-disable-previous-line no-inline-assembly
      newView := shl(96, _type) // insert type
      newView := shl(96, or(newView, _loc)) // insert loc
      newView := shl(24, or(newView, _len)) // empty bottom 3 bytes
    }
  }

  /**
   * @notice          Instantiate a new memory view. This should generally not be called
   *                  directly. Prefer `ref` wherever possible.
   * @dev             Instantiate a new memory view. This should generally not be called
   *                  directly. Prefer `ref` wherever possible.
   * @param _type     The type
   * @param _loc      The memory address
   * @param _len      The length
   * @return          newView - The new view with the specified type, location and length
   */
  function build(
    uint256 _type,
    uint256 _loc,
    uint256 _len
  ) internal pure returns (bytes29 newView) {
    uint256 _end = _loc + _len;
    assembly {
      // solhint-disable-previous-line no-inline-assembly
      if gt(_end, mload(0x40)) {
        _end := 0
      }
    }
    if (_end == 0) {
      return NULL;
    }
    newView = unsafeBuildUnchecked(_type, _loc, _len);
  }

  /**
   * @notice          Instantiate a memory view from a byte array.
   * @dev             Note that due to Solidity memory representation, it is not possible to
   *                  implement a deref, as the `bytes` type stores its len in memory.
   * @param arr       The byte array
   * @param newType   The type
   * @return          bytes29 - The memory view
   */
  function ref(bytes memory arr, uint40 newType) internal pure returns (bytes29) {
    uint256 _len = arr.length;

    uint256 _loc;
    assembly {
      // solhint-disable-previous-line no-inline-assembly
      _loc := add(arr, 0x20) // our view is of the data, not the struct
    }

    return build(newType, _loc, _len);
  }

  /**
   * @notice          Return the associated type information.
   * @param memView   The memory view
   * @return          _type - The type associated with the view
   */
  function typeOf(bytes29 memView) internal pure returns (uint40 _type) {
    assembly {
      // solhint-disable-previous-line no-inline-assembly
      // 216 == 256 - 40
      _type := shr(_27_BYTES_IN_BITS, memView) // shift out lower 24 bytes
    }
  }

  /**
   * @notice          Optimized type comparison. Checks that the 5-byte type flag is equal.
   * @param left      The first view
   * @param right     The second view
   * @return          bool - True if the 5-byte type flag is equal
   */
  function sameType(bytes29 left, bytes29 right) internal pure returns (bool) {
    return (left ^ right) >> TWENTY_SEVEN_BYTES == 0;
  }

  /**
   * @notice          Return the memory address of the underlying bytes.
   * @param memView   The view
   * @return          _loc - The memory address
   */
  function loc(bytes29 memView) internal pure returns (uint96 _loc) {
    uint256 _mask = LOW_12_MASK; // assembly can't use globals
    assembly {
      // solhint-disable-previous-line no-inline-assembly
      // 120 bits = 12 bytes (the encoded loc) + 3 bytes (empty low space)
      _loc := and(shr(120, memView), _mask)
    }
  }

  /**
   * @notice          The number of memory words this memory view occupies, rounded up.
   * @param memView   The view
   * @return          uint256 - The number of memory words
   */
  function words(bytes29 memView) internal pure returns (uint256) {
    return (uint256(len(memView)) + 31) / 32;
  }

  /**
   * @notice          The in-memory footprint of a fresh copy of the view.
   * @param memView   The view
   * @return          uint256 - The in-memory footprint of a fresh copy of the view.
   */
  function footprint(bytes29 memView) internal pure returns (uint256) {
    return words(memView) * 32;
  }

  /**
   * @notice          The number of bytes of the view.
   * @param memView   The view
   * @return          _len - The length of the view
   */
  function len(bytes29 memView) internal pure returns (uint96 _len) {
    uint256 _mask = LOW_12_MASK; // assembly can't use globals
    assembly {
      // solhint-disable-previous-line no-inline-assembly
      _len := and(shr(24, memView), _mask)
    }
  }

  /**
   * @notice          Returns the endpoint of `memView`.
   * @param memView   The view
   * @return          uint256 - The endpoint of `memView`
   */
  function end(bytes29 memView) internal pure returns (uint256) {
    unchecked {
      return loc(memView) + len(memView);
    }
  }

  /**
   * @notice          Safe slicing without memory modification.
   * @param memView   The view
   * @param _index    The start index
   * @param _len      The length
   * @param newType   The new type
   * @return          bytes29 - The new view
   */
  function slice(
    bytes29 memView,
    uint256 _index,
    uint256 _len,
    uint40 newType
  ) internal pure returns (bytes29) {
    uint256 _loc = loc(memView);

    // Ensure it doesn't overrun the view
    if (_loc + _index + _len > end(memView)) {
      return NULL;
    }

    _loc = _loc + _index;
    return build(newType, _loc, _len);
  }

  /**
   * @notice          Shortcut to `slice`. Gets a view representing the first `_len` bytes.
   * @param memView   The view
   * @param _len      The length
   * @param newType   The new type
   * @return          bytes29 - The new view
   */
  function prefix(
    bytes29 memView,
    uint256 _len,
    uint40 newType
  ) internal pure returns (bytes29) {
    return slice(memView, 0, _len, newType);
  }

  /**
   * @notice          Shortcut to `slice`. Gets a view representing the last `_len` byte.
   * @param memView   The view
   * @param _len      The length
   * @param newType   The new type
   * @return          bytes29 - The new view
   */
  function postfix(
    bytes29 memView,
    uint256 _len,
    uint40 newType
  ) internal pure returns (bytes29) {
    return slice(memView, uint256(len(memView)) - _len, _len, newType);
  }

  /**
   * @notice          Construct an error message for an indexing overrun.
   * @param _loc      The memory address
   * @param _len      The length
   * @param _index    The index
   * @param _slice    The slice where the overrun occurred
   * @return          err - The err
   */
  function indexErrOverrun(
    uint256 _loc,
    uint256 _len,
    uint256 _index,
    uint256 _slice
  ) internal pure returns (string memory err) {
    (, uint256 a) = encodeHex(_loc);
    (, uint256 b) = encodeHex(_len);
    (, uint256 c) = encodeHex(_index);
    (, uint256 d) = encodeHex(_slice);
    err = string(
      abi.encodePacked(
        "TypedMemView/index - Overran the view. Slice is at 0x",
        uint48(a),
        " with length 0x",
        uint48(b),
        ". Attempted to index at offset 0x",
        uint48(c),
        " with length 0x",
        uint48(d),
        "."
      )
    );
  }

  /**
   * @notice          Load up to 32 bytes from the view onto the stack.
   * @dev             Returns a bytes32 with only the `_bytes` highest bytes set.
   *                  This can be immediately cast to a smaller fixed-length byte array.
   *                  To automatically cast to an integer, use `indexUint`.
   * @param memView   The view
   * @param _index    The index
   * @param _bytes    The bytes
   * @return          result - The 32 byte result
   */
  function index(
    bytes29 memView,
    uint256 _index,
    uint8 _bytes
  ) internal pure returns (bytes32 result) {
    if (_bytes == 0) {
      return bytes32(0);
    }
    if (_index + _bytes > len(memView)) {
      revert(indexErrOverrun(loc(memView), len(memView), _index, uint256(_bytes)));
    }
    require(_bytes <= 32, "TypedMemView/index - Attempted to index more than 32 bytes");

    uint8 bitLength;
    unchecked {
      bitLength = _bytes * 8;
    }
    uint256 _loc = loc(memView);
    uint256 _mask = leftMask(bitLength);
    assembly {
      // solhint-disable-previous-line no-inline-assembly
      result := and(mload(add(_loc, _index)), _mask)
    }
  }

  /**
   * @notice          Parse an unsigned integer from the view at `_index`.
   * @dev             Requires that the view have >= `_bytes` bytes following that index.
   * @param memView   The view
   * @param _index    The index
   * @param _bytes    The bytes
   * @return          result - The unsigned integer
   */
  function indexUint(
    bytes29 memView,
    uint256 _index,
    uint8 _bytes
  ) internal pure returns (uint256 result) {
    return uint256(index(memView, _index, _bytes)) >> ((32 - _bytes) * 8);
  }

  /**
   * @notice          Parse an unsigned integer from LE bytes.
   * @param memView   The view
   * @param _index    The index
   * @param _bytes    The bytes
   * @return          result - The unsigned integer
   */
  function indexLEUint(
    bytes29 memView,
    uint256 _index,
    uint8 _bytes
  ) internal pure returns (uint256 result) {
    return reverseUint256(uint256(index(memView, _index, _bytes)));
  }

  /**
   * @notice          Parse an address from the view at `_index`. Requires that the view have >= 20 bytes
   *                  following that index.
   * @param memView   The view
   * @param _index    The index
   * @return          address - The address
   */
  function indexAddress(bytes29 memView, uint256 _index) internal pure returns (address) {
    return address(uint160(indexUint(memView, _index, 20)));
  }

  /**
   * @notice          Return the keccak256 hash of the underlying memory
   * @param memView   The view
   * @return          digest - The keccak256 hash of the underlying memory
   */
  function keccak(bytes29 memView) internal pure returns (bytes32 digest) {
    uint256 _loc = loc(memView);
    uint256 _len = len(memView);
    assembly {
      // solhint-disable-previous-line no-inline-assembly
      digest := keccak256(_loc, _len)
    }
  }

  /**
   * @notice          Return true if the underlying memory is equal. Else false.
   * @param left      The first view
   * @param right     The second view
   * @return          bool - True if the underlying memory is equal
   */
  function untypedEqual(bytes29 left, bytes29 right) internal pure returns (bool) {
    return (loc(left) == loc(right) && len(left) == len(right)) || keccak(left) == keccak(right);
  }

  /**
   * @notice          Return false if the underlying memory is equal. Else true.
   * @param left      The first view
   * @param right     The second view
   * @return          bool - False if the underlying memory is equal
   */
  function untypedNotEqual(bytes29 left, bytes29 right) internal pure returns (bool) {
    return !untypedEqual(left, right);
  }

  /**
   * @notice          Compares type equality.
   * @dev             Shortcuts if the pointers are identical, otherwise compares type and digest.
   * @param left      The first view
   * @param right     The second view
   * @return          bool - True if the types are the same
   */
  function equal(bytes29 left, bytes29 right) internal pure returns (bool) {
    return left == right || (typeOf(left) == typeOf(right) && keccak(left) == keccak(right));
  }

  /**
   * @notice          Compares type inequality.
   * @dev             Shortcuts if the pointers are identical, otherwise compares type and digest.
   * @param left      The first view
   * @param right     The second view
   * @return          bool - True if the types are not the same
   */
  function notEqual(bytes29 left, bytes29 right) internal pure returns (bool) {
    return !equal(left, right);
  }

  /**
   * @notice          Copy the view to a location, return an unsafe memory reference
   * @dev             Super Dangerous direct memory access.
   *
   *                  This reference can be overwritten if anything else modifies memory (!!!).
   *                  As such it MUST be consumed IMMEDIATELY.
   *                  This function is private to prevent unsafe usage by callers.
   * @param memView   The view
   * @param _newLoc   The new location
   * @return          written - the unsafe memory reference
   */
  function unsafeCopyTo(bytes29 memView, uint256 _newLoc) private view returns (bytes29 written) {
    require(notNull(memView), "TypedMemView/copyTo - Null pointer deref");
    require(isValid(memView), "TypedMemView/copyTo - Invalid pointer deref");
    uint256 _len = len(memView);
    uint256 _oldLoc = loc(memView);

    uint256 ptr;
    bool res;
    assembly {
      // solhint-disable-previous-line no-inline-assembly
      ptr := mload(0x40)
      // revert if we're writing in occupied memory
      if gt(ptr, _newLoc) {
        revert(0x60, 0x20) // empty revert message
      }

      // use the identity precompile to copy
      // guaranteed not to fail, so pop the success
      res := staticcall(gas(), 4, _oldLoc, _len, _newLoc, _len)
    }
    require(res, "identity OOG");
    written = unsafeBuildUnchecked(typeOf(memView), _newLoc, _len);
  }

  /**
   * @notice          Copies the referenced memory to a new loc in memory, returning a `bytes` pointing to
   *                  the new memory
   * @dev             Shortcuts if the pointers are identical, otherwise compares type and digest.
   * @param memView   The view
   * @return          ret - The view pointing to the new memory
   */
  function clone(bytes29 memView) internal view returns (bytes memory ret) {
    uint256 ptr;
    uint256 _len = len(memView);
    assembly {
      // solhint-disable-previous-line no-inline-assembly
      ptr := mload(0x40) // load unused memory pointer
      ret := ptr
    }
    unchecked {
      unsafeCopyTo(memView, ptr + 0x20);
    }
    assembly {
      // solhint-disable-previous-line no-inline-assembly
      mstore(0x40, add(add(ptr, _len), 0x20)) // write new unused pointer
      mstore(ptr, _len) // write len of new array (in bytes)
    }
  }

  /**
   * @notice          Join the views in memory, return an unsafe reference to the memory.
   * @dev             Super Dangerous direct memory access.
   *
   *                  This reference can be overwritten if anything else modifies memory (!!!).
   *                  As such it MUST be consumed IMMEDIATELY.
   *                  This function is private to prevent unsafe usage by callers.
   * @param memViews  The views
   * @return          unsafeView - The conjoined view pointing to the new memory
   */
  function unsafeJoin(bytes29[] memory memViews, uint256 _location) private view returns (bytes29 unsafeView) {
    assembly {
      // solhint-disable-previous-line no-inline-assembly
      let ptr := mload(0x40)
      // revert if we're writing in occupied memory
      if gt(ptr, _location) {
        revert(0x60, 0x20) // empty revert message
      }
    }

    uint256 _offset = 0;
    for (uint256 i = 0; i < memViews.length; i++) {
      bytes29 memView = memViews[i];
      unchecked {
        unsafeCopyTo(memView, _location + _offset);
        _offset += len(memView);
      }
    }
    unsafeView = unsafeBuildUnchecked(0, _location, _offset);
  }

  /**
   * @notice          Produce the keccak256 digest of the concatenated contents of multiple views.
   * @param memViews  The views
   * @return          bytes32 - The keccak256 digest
   */
  function joinKeccak(bytes29[] memory memViews) internal view returns (bytes32) {
    uint256 ptr;
    assembly {
      // solhint-disable-previous-line no-inline-assembly
      ptr := mload(0x40) // load unused memory pointer
    }
    return keccak(unsafeJoin(memViews, ptr));
  }

  /**
   * @notice          copies all views, joins them into a new bytearray.
   * @param memViews  The views
   * @return          ret - The new byte array
   */
  function join(bytes29[] memory memViews) internal view returns (bytes memory ret) {
    uint256 ptr;
    assembly {
      // solhint-disable-previous-line no-inline-assembly
      ptr := mload(0x40) // load unused memory pointer
    }

    bytes29 _newView;
    unchecked {
      _newView = unsafeJoin(memViews, ptr + 0x20);
    }
    uint256 _written = len(_newView);
    uint256 _footprint = footprint(_newView);

    assembly {
      // solhint-disable-previous-line no-inline-assembly
      // store the legnth
      mstore(ptr, _written)
      // new pointer is old + 0x20 + the footprint of the body
      mstore(0x40, add(add(ptr, _footprint), 0x20))
      ret := ptr
    }
  }
}<|MERGE_RESOLUTION|>--- conflicted
+++ resolved
@@ -305,12 +305,7 @@
     assembly {
       // solhint-disable-previous-line no-inline-assembly
       // shift off the top 5 bytes
-<<<<<<< HEAD
       newView := or(and(memView, LOW_27_BYTES_MASK), shl(_27_BYTES_IN_BITS, _newType))
-=======
-      newView := shr(40, shl(40, memView))
-      newView := or(newView, shl(216, _newType))
->>>>>>> 7fbe8f4d
     }
   }
 
