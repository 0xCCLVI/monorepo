--- conflicted
+++ resolved
@@ -62,20 +62,12 @@
   "function removeSender(address)",
   "function renounceOwnership()",
   "function renounced() view returns (bool)",
-<<<<<<< HEAD
   "function send(bytes)",
-=======
-  "function send()",
   "function sentMessageRoots(bytes32) view returns (bool)",
->>>>>>> fedacdc0
   "function setDelayBlocks(uint256)",
   "function setGasCap(uint256)",
   "function setMirrorConnector(address)",
-<<<<<<< HEAD
-=======
-  "function setMirrorGas(uint256)",
   "function setRateLimitBlocks(uint256)",
->>>>>>> fedacdc0
   "function setWatcherManager(address)",
   "function unpause()",
   "function verifySender(address) returns (bool)",
