--- conflicted
+++ resolved
@@ -205,7 +205,6 @@
       log: true,
       contract: "RelayerProxyHub",
       args: [
-<<<<<<< HEAD
         {
           connext: connextAddress,
           spokeConnector: spokeConnector.address,
@@ -220,19 +219,6 @@
           hubConnectors: hubConnectors,
           hubConnectorChains: chains,
         },
-=======
-        connextAddress,
-        spokeConnector.address,
-        gelatoRelayer,
-        feeCollector,
-        rootManager.address,
-        KEEP3R_ADDRESSES[network.chainId] ?? constants.AddressZero,
-        constants.AddressZero,
-        AUTONOLAS_PRIORITY,
-        PROPAGATE_COOLDOWN,
-        hubConnectors,
-        chains,
->>>>>>> e1c026df
       ],
     });
 
