--- conflicted
+++ resolved
@@ -46,10 +46,8 @@
   ).connect(deployer);
 
   // Deploy Connext logic libraries
-<<<<<<< HEAD
+
   console.log("Deploying asset logic, utils, permissions manager...");
-=======
->>>>>>> c77f48d2
   const assetLogic = await hre.deployments.deploy("AssetLogic", {
     from: deployer.address,
     log: true,
