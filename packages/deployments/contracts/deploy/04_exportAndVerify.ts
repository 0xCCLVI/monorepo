import { HardhatRuntimeEnvironment } from "hardhat/types";
import { DeployFunction } from "hardhat-deploy/types";

/**
 * Hardhat task defining the contract deployments for nxtp
 *
 * @param hre Hardhat environment to deploy to
 */
const func: DeployFunction = async (hre: HardhatRuntimeEnvironment): Promise<void> => {
  console.log("\n============================= Exporting + Verifying Deployments ===============================");
  await hre.run("export", {
    exportAll: "./deployments.json",
  });

  await hre.run("etherscan-verify", {
    solcInput: true,
  });
};

export default func;
func.tags = ["ExportAndVerify"];
<<<<<<< HEAD
func.dependencies = ["Connext", "StableSwap", "mainnet"];
=======
func.dependencies = ["Connext"];
>>>>>>> c5d38c3a
<|MERGE_RESOLUTION|>--- conflicted
+++ resolved
@@ -19,8 +19,4 @@
 
 export default func;
 func.tags = ["ExportAndVerify"];
-<<<<<<< HEAD
-func.dependencies = ["Connext", "StableSwap", "mainnet"];
-=======
-func.dependencies = ["Connext"];
->>>>>>> c5d38c3a
+func.dependencies = ["Connext"];