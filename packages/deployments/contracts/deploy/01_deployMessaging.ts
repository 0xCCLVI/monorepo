--- conflicted
+++ resolved
@@ -233,11 +233,8 @@
       !contract.includes("Polygon") &&
       !contract.includes("Gnosis") &&
       !contract.includes("Arbitrum") &&
-<<<<<<< HEAD
       !contract.includes("ZkSync") &&
-=======
       !contract.includes("Consensys") &&
->>>>>>> acc91559
       !contract.includes("Multichain")) ||
     contract.includes("Mainnet")
   ) {
