import { InitConfig } from "../../helpers";

export const TESTNET_PRODUCTION_INIT_CONFIG: InitConfig = {
  hub: "1735353714", /// GOERLI
  supportedDomains: [
    "1735353714", /// GOERLI
    "1735356532", /// OPTIMISM-GOERLI
    "1734439522", /// ARBITRUM-GOERLI
    "9991", /// MUMBAI
    "2053862260", /// ZKSYNC-TEST
    "1668247156", /// CONSENSYS-ZKEVM-TEST
    "1887071092", /// POLYGON-ZKEVM-TEST
  ],
  assets: [
    {
      name: "TEST",
      canonical: {
        domain: "1735353714",
        address: "0x7ea6eA49B0b0Ae9c5db7907d139D9Cd3439862a1",
        decimals: 18,
      },
      representations: {
        "1735356532": {
          local: "0x68Db1c8d85C09d546097C65ec7DCBFF4D6497CbF",
          adopted: "0x68Db1c8d85C09d546097C65ec7DCBFF4D6497CbF",
        },
        "9991": {
          local: "0xeDb95D8037f769B72AAab41deeC92903A98C9E16",
          adopted: "0xeDb95D8037f769B72AAab41deeC92903A98C9E16",
        },
        /// ARBITRUM-GOERLI
        "1734439522": {
          local: "0xDC805eAaaBd6F68904cA706C221c72F8a8a68F9f",
          adopted: "0xDC805eAaaBd6F68904cA706C221c72F8a8a68F9f",
        },
        /// ZKSYNC-TEST
        "2053862260": {
          local: "0x7C1412e456ad60B8ee458c4eb3A9852C3e389353",
          adopted: "0x7C1412e456ad60B8ee458c4eb3A9852C3e389353",
        },
        /// CONSENSYS-ZKEVM-TEST
        "1668247156": {
          local: "0xB706319D37b945727E71ae0d4353699d19112576",
          adopted: "0xB706319D37b945727E71ae0d4353699d19112576",
        },
        /// POLYGON-ZKEVM-TEST
        "1887071092": {
          local: "0x5f921E4DE609472632CEFc72a3846eCcfbed4ed8",
          adopted: "0x5f921E4DE609472632CEFc72a3846eCcfbed4ed8",
        },
      },
    },
    {
      name: "WMATIC",
      canonical: {
        domain: "9991",
        address: "0x9c3c9283d3e44854697cd22d3faa240cfb032889",
        decimals: 18,
      },
      representations: {
        "1735356532": {
          local: "0x0000000000000000000000000000000000000000",
          adopted: "0x0000000000000000000000000000000000000000",
        },
        "1735353714": {
          local: "0x0000000000000000000000000000000000000000",
          adopted: "0x0000000000000000000000000000000000000000",
        },
        "9991": {
          local: "0x0000000000000000000000000000000000000000",
          adopted: "0x0000000000000000000000000000000000000000",
        },
        /// ARBITRUM-GOERLI
        "1734439522": {
          local: "0x0000000000000000000000000000000000000000",
          adopted: "0x0000000000000000000000000000000000000000",
        },
        /// ZKSYNC-TEST
        "2053862260": {
          local: "0x0000000000000000000000000000000000000000",
          adopted: "0x0000000000000000000000000000000000000000",
        },
        /// CONSENSYS-ZKEVM-TEST
        "1668247156": {
          local: "0xcAA61BCAe7D37Fe9C33c0D8671448254eef44D63",
          adopted: "0xcAA61BCAe7D37Fe9C33c0D8671448254eef44D63",
        },
        /// POLYGON-ZKEVM-TEST
        "1887071092": {
          local: "0x0000000000000000000000000000000000000000",
          adopted: "0x0000000000000000000000000000000000000000",
        },
      },
    },
    {
      name: "nextAlUSD",
      canonical: {
        domain: "1735353714",
        address: "0x990162AFaA06f591c03DD36ECBDa24A8A80F2D0c",
        decimals: 18,
      },
      representations: {
        /// ARBITRUM-GOERLI
        "1734439522": {
          local: "0xF87510F1E63E29BB69d9D35D0365E8CaCe609a8C",
          adopted: "0xF87510F1E63E29BB69d9D35D0365E8CaCe609a8C",
        },
        /// OPTIMISM-GOERLI
        "1735356532": {
          local: "0xFDd72CB8477d3Ae2D00a6F9516324c529dfC395A",
          adopted: "0xFDd72CB8477d3Ae2D00a6F9516324c529dfC395A",
        },
      },
    },
    {
      name: "nextAlETH",
      canonical: {
        domain: "1735353714",
        address: "0xF6DD52cdF1614Cd649077Aa283840657617faa07",
        decimals: 18,
      },
      representations: {
        /// ARBITRUM-GOERLI
        "1734439522": {
          local: "0x1F563a8BE28acdCc5546543a227aFb9373586eD0",
          adopted: "0x1F563a8BE28acdCc5546543a227aFb9373586eD0",
        },
        /// OPTIMISM-GOERLI
        "1735356532": {
          local: "0x40E4b6A2D89fF4206dB843B614bBe2694876D640",
          adopted: "0x40E4b6A2D89fF4206dB843B614bBe2694876D640",
        },
      },
    },
    {
<<<<<<< HEAD
      name: "ALCX",
      canonical: {
        domain: "1735353714",
        address: "0x303241e2B3b4aeD0bb0F8623e7442368FED8Faf3",
        decimals: 18,
      },
      representations: {
        /// ARBITRUM-GOERLI
        "1734439522": {
          local: "0x49000f5e208349D2fA678263418e21365208E498",
          adopted: "0x49000f5e208349D2fA678263418e21365208E498",
        },
        /// OPTIMISM-GOERLI
        "1735356532": {
          local: "0x49000f5e208349D2fA678263418e21365208E498",
          adopted: "0x49000f5e208349D2fA678263418e21365208E498",
        },
      },
    }
=======
      name: "xDappRadar",
      canonical: {
        domain: "1735353714",
        address: "0x369e5C58F6c09c1CE947CA313f03c0d558B77b3e",
        decimals: 18,
      },
      representations: {
        /// OPTIMISM-GOERLI
        "1735356532": {
          local: "0xb6932c8363354df7620a7a7bF3a933A253015cA3",
          adopted: "0xb6932c8363354df7620a7a7bF3a933A253015cA3",
        },
        /// MUMBAI
        "9991": { 
          local: "0x3fC9473d9dF84887D483A93a8d207f90D9bE63C4", 
          adopted: "0x3fC9473d9dF84887D483A93a8d207f90D9bE63C4", 
        },
      },
    },
    {
      name: "BTRST",
      canonical: {
        domain: "1735353714",
        address: "0x39e09359F5a7396937504Eb2766722e2bf4650e8",
        decimals: 18,
      },
      representations: {
        /// MUMBAI
        "9991": {
          local: "0xEc537a40dC272Dd8abCda95e2a8713E57A58f211",
          adopted: "0xEc537a40dC272Dd8abCda95e2a8713E57A58f211",
        },
      },
    },
>>>>>>> dde38873
    // {
    //   name: "WETH",
    //   canonical: {
    //     domain: "1735353714",
    //     address: "0xB4FBF271143F4FBf7B91A5ded31805e42b2208d6",
    //     decimals: 18,
    //   },
    //   representations: {
    //     "1735356532": {
    //       local: "0x39B061B7e41DE8B721f9aEcEB6b3f17ECB7ba63E",
    //       adopted: "0x74c6FD7D2Bc6a8F0Ebd7D78321A95471b8C2B806",
    //     },
    //     "9991": {
    //       local: "0x1E5341E4b7ed5D0680d9066aac0396F0b1bD1E69",
    //       adopted: "0xFD2AB41e083c75085807c4A65C0A14FDD93d55A9",
    //     },
    //     /// ARBITRUM-GOERLI
    //     "1734439522": {
    //       adopted: "0x1346786E6A5e07b90184a1Ba58E55444b99DC4A2",
    //     },
    //     /// ZKSYNC-TEST
    //     "2053862260": {
    //       local: "0xbef9DE2c456895cdafB0ecB764d2DedFF58ed157",
    //       adopted: "0xbef9DE2c456895cdafB0ecB764d2DedFF58ed157",
    //     },
    //     /// CONSENSYS-ZKEVM-TEST
    //     "1668247156": {
    //       local: "0xB706319D37b945727E71ae0d4353699d19112576",
    //       adopted: "0xB706319D37b945727E71ae0d4353699d19112576",
    //     },
    //     /// POLYGON-ZKEVM-TEST
    //     "1887071092": {
    //       adopted: "0xeE589e91401066068AF129B0005aC3EF69E3fdB4",
    //     },
    //   },
    // },
    // {
    //   name: "HARD",
    //   canonical: {
    //     domain: "1735353714",
    //     address: "0x5c8279211C48abb8b2c104b493561e1EcFB9a595",
    //     decimals: 18,
    //     cap: utils.parseUnits("10000000", 18).toString(),
    //   },
    //   representations: {
    //     /// OPTIMISM-GOERLI
    //     "1735356532": {
    //       adopted: "0x1956831c14d2e193386159837644F193D12b2755",
    //       local: "0x1956831c14d2e193386159837644F193D12b2755",
    //     },
    //     /// MUMBAI
    //     "9991": {
    //       adopted: "0xfA2F9cE589b30F1E4C8Bf20BcB496032087baaF0",
    //       local: "0xfA2F9cE589b30F1E4C8Bf20BcB496032087baaF0",
    //     },
    //     /// ARBITRUM-GOERLI
    //     "1734439522": {
    //       adopted: "0x0000000000000000000000000000000000000000",
    //     },
    //     /// ZKSYNC-TEST
    //     "2053862260": {
    //       adopted: "0x0000000000000000000000000000000000000000",
    //     },
    //     /// CONSENSYS-ZKEVM-TEST
    //     "1668247156": {
    //       adopted: "0x0000000000000000000000000000000000000000",
    //     },
    //     /// POLYGON-ZKEVM-TEST
    //     "1887071092": {
    //       adopted: "0x0000000000000000000000000000000000000000",
    //     },
    //   },
    // },
  ],
  agents: {
    relayerFeeVaults: {
      "6648936": "0xade09131C6f43fe22C2CbABb759636C43cFc181e",
      "1869640809": "0xade09131C6f43fe22C2CbABb759636C43cFc181e",
      "1886350457": "0xade09131C6f43fe22C2CbABb759636C43cFc181e",
      "1634886255": "0xade09131C6f43fe22C2CbABb759636C43cFc181e",
      "6450786": "0xade09131C6f43fe22C2CbABb759636C43cFc181e",
      "6778479": "0xade09131C6f43fe22C2CbABb759636C43cFc181e",
    },
    watchers: {
      allowlist: ["0x2cfBF3D40F71ceed2997cACbafE9D31e630860CB", "0x54BAA998771639628ffC0206c3b916c466b79c89"],
    },
    routers: {
      allowlist: [
        "0xD2aD711861ab345977B7379c81165708C8717fF1", // connext
        "0xE879261F44041E030404Ac9847f0cEE2591F62F5", // bware
        "0x12060Ec432a76Fe35851Ae9e656b4fbb9C8ac842", // p2p
        "0x13751dc2749a3fc61f4b2ca5f5c09bd31062ef0a", // <JustDark/>#8259
        "0xf569c6186E7D57742ae89DC97F02FD0d5BA4CD6D", // Jav1x#0292
      ],
    },
    sequencers: {
      allowlist: ["0x87D8bd5B49B69f93e226ecF0e87D5bEBc3f6359C"],
    },
    relayers: {
      allowlist: [
        "0x99a039d4F0e734aA8CcBE74C0FF9780BccD79f1d", // gelato (zksync)
        "0x75bA5Af8EFFDCFca32E1e288806d54277D1fde99", // gelato (new)
        "0xaBcC9b596420A9E9172FD5938620E265a0f9Df92", // gelato
        "0x7198C77022566F8F1f8A9A41C7B9C084bD18F934", // connext relayer
        "0x24d677f8a59a486bfc6d87e9453c4f1fefcb0958",
        "0xaB0A8DCb1590C4565C35cC785dc25A0590398054",
        "0xCDdE9992Fb66038Dd8419b56149a75CC79Df133C",
        "0xf6d4f65325b258b2d70797CA7576CF8CD03Ed7b8",
        "0x8cFAcF1d7f052faA1aED6e793f0C451b5dEA8c1E",
      ],
    },
  },
};<|MERGE_RESOLUTION|>--- conflicted
+++ resolved
@@ -133,7 +133,6 @@
       },
     },
     {
-<<<<<<< HEAD
       name: "ALCX",
       canonical: {
         domain: "1735353714",
@@ -152,8 +151,8 @@
           adopted: "0x49000f5e208349D2fA678263418e21365208E498",
         },
       },
-    }
-=======
+    },
+    {
       name: "xDappRadar",
       canonical: {
         domain: "1735353714",
@@ -187,8 +186,7 @@
           adopted: "0xEc537a40dC272Dd8abCda95e2a8713E57A58f211",
         },
       },
-    },
->>>>>>> dde38873
+    }
     // {
     //   name: "WETH",
     //   canonical: {
