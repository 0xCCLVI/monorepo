--- conflicted
+++ resolved
@@ -94,7 +94,6 @@
         },
       },
     },
-<<<<<<< HEAD
     {
       name: "nextAlUSD",
       canonical: {
@@ -134,9 +133,7 @@
           adopted: "0xD3A6D71a5D5DA264fd5a85D33f5b866BEE716698",
         },
       },
-    }
-=======
->>>>>>> 39b5b867
+    },
     // {
     //   name: "WETH",
     //   canonical: {
