--- conflicted
+++ resolved
@@ -499,11 +499,7 @@
     _amb: PromiseOrValue<string>,
     _rootManager: PromiseOrValue<string>,
     _mirrorConnector: PromiseOrValue<string>,
-<<<<<<< HEAD
-    _gasCap: PromiseOrValue<BigNumberish>,
-=======
     _mirrorGas: PromiseOrValue<BigNumberish>,
->>>>>>> b1af101b
     overrides?: Overrides & { from?: PromiseOrValue<string> },
   ): Promise<GnosisHubConnector> {
     return super.deploy(
@@ -512,11 +508,7 @@
       _amb,
       _rootManager,
       _mirrorConnector,
-<<<<<<< HEAD
-      _gasCap,
-=======
       _mirrorGas,
->>>>>>> b1af101b
       overrides || {},
     ) as Promise<GnosisHubConnector>;
   }
@@ -526,11 +518,7 @@
     _amb: PromiseOrValue<string>,
     _rootManager: PromiseOrValue<string>,
     _mirrorConnector: PromiseOrValue<string>,
-<<<<<<< HEAD
-    _gasCap: PromiseOrValue<BigNumberish>,
-=======
     _mirrorGas: PromiseOrValue<BigNumberish>,
->>>>>>> b1af101b
     overrides?: Overrides & { from?: PromiseOrValue<string> },
   ): TransactionRequest {
     return super.getDeployTransaction(
@@ -539,11 +527,7 @@
       _amb,
       _rootManager,
       _mirrorConnector,
-<<<<<<< HEAD
-      _gasCap,
-=======
       _mirrorGas,
->>>>>>> b1af101b
       overrides || {},
     );
   }
