import { config as envConfig } from "dotenv";
import { utils } from "ethers";

envConfig();
const urlOverride = process.env.ETH_PROVIDER_URL;
const chainId = parseInt(process.env.CHAIN_ID ?? "1337", 10);

const mnemonic =
  process.env.SUGAR_DADDY ||
  process.env.MNEMONIC ||
  "candy maple cake sugar pudding cream honey rich smooth crumble sweet treat";

const mainnetMnemonic = process.env.MAINNET_MNEMONIC;

export const hardhatNetworks = {
  hardhat: {
    allowUnlimitedContractSize: true,
  },
  localhost: {
    accounts: {
      accountsBalance: "0x7fffffffffffffffffffffffffffffffffffffffffffffffffffffffffffffff",
      mnemonic,
    },
    chainId,
    saveDeployments: false,
    url: urlOverride || "http://localhost:8545",
    allowUnlimitedContractSize: true,
  },
  local_1337: {
    accounts: { mnemonic },
    chainId: 1337,
    url: "http://localhost:8547",
    saveDeployments: true,
    allowUnlimitedContractSize: true,
  },
  local_1338: {
    accounts: { mnemonic },
    chainId: 1338,
    url: "http://localhost:8546",
    saveDeployments: true,
    allowUnlimitedContractSize: true,
    companionNetworks: {
      hub: "local_1337",
    },
  },
  mainnet: {
    accounts: { mnemonic: mainnetMnemonic ?? mnemonic },
    chainId: 1,
    url: urlOverride || process.env.MAINNET_ETH_PROVIDER_URL || "https://cloudflare-eth.com",
    // gasPrice: utils.parseUnits("15", "gwei").toNumber(),
  },
  goerli: {
    accounts: { mnemonic },
    chainId: 5,
    url:
      urlOverride ||
      process.env.GOERLI_ETH_PROVIDER_URL ||
      "https://goerli.infura.io/v3/7672e2bf7cbe427e8cd25b0f1dde65cf",
    // gasPrice: utils.parseUnits("50", "gwei").toNumber(),
  },
  optimism: {
    accounts: { mnemonic: mainnetMnemonic ?? mnemonic },
    chainId: 10,
    url: "https://mainnet.optimism.io",
    companionNetworks: {
      hub: "mainnet",
    },
    verify: {
      etherscan: {
        apiKey: process.env.OPTIMISM_ETHERSCAN_API_KEY!,
        apiUrl: "https://api-optimistic.etherscan.io/",
      },
    },
  },
  "optimism-goerli": {
    accounts: { mnemonic },
    chainId: 420,
    url:
      urlOverride ||
      process.env.OPTI_GOERLI_ETH_PROVIDER_URL ||
      "https://optimism-goerli.infura.io/v3/7672e2bf7cbe427e8cd25b0f1dde65cf",
    companionNetworks: {
      hub: "goerli",
    },
    verify: {
      etherscan: {
        apiKey: process.env.OPTIMISM_ETHERSCAN_API_KEY!,
        apiUrl: "https://api-goerli-optimistic.etherscan.io/",
      },
    },
  },
  bnb: {
    accounts: { mnemonic: mainnetMnemonic ?? mnemonic },
    chainId: 56,
    url: urlOverride || process.env.BNB_PROVIDER_URL || "https://bsc-dataseed.binance.org/",
    companionNetworks: {
      hub: "mainnet",
    },
    verify: {
      etherscan: {
        apiKey: process.env.BNBSCAN_API_KEY!,
      },
    },
  },
  chapel: {
    accounts: { mnemonic },
    chainId: 97,
    url: "https://data-seed-prebsc-1-s1.binance.org:8545/",
    companionNetworks: {
      hub: "goerli",
    },
    verify: {
      etherscan: {
        apiKey: process.env.BNBSCAN_API_KEY!,
      },
    },
  },
  xdai: {
    accounts: { mnemonic: mainnetMnemonic ?? mnemonic },
    chainId: 100,
    companionNetworks: {
      hub: "mainnet",
    },
    url: urlOverride || process.env.XDAI_PROVIDER_URL || "https://rpc.gnosischain.com/",
    verify: {
      etherscan: {
        apiKey: process.env.GNOSISSCAN_API_KEY!,
        apiUrl: "https://api.gnosisscan.io",
      },
    },
  },
  matic: {
    accounts: { mnemonic: mainnetMnemonic ?? mnemonic },
    chainId: 137,
    url: urlOverride || process.env.MATIC_PROVIDER_URL || "https://1rpc.io/matic",
    companionNetworks: {
      hub: "mainnet",
    },
    gasPrice: utils.parseUnits("200", "gwei").toNumber(),
    verify: {
      etherscan: {
        apiKey: process.env.POLYGONSCAN_API_KEY!,
      },
    },
  },
  ftm: {
    accounts: { mnemonic: mainnetMnemonic ?? mnemonic },
    chainId: 250,
    url: urlOverride || process.env.FTM_PROVIDER_URL || "https://rpcapi.fantom.network/",
  },
  "arbitrum-one": {
    accounts: { mnemonic: mainnetMnemonic ?? mnemonic },
    chainId: 42161,
    url: "https://arb1.arbitrum.io/rpc",
    companionNetworks: {
      hub: "mainnet",
    },
    etherscan: {
      apiKey: process.env.ARBISCAN_API_KEY!,
      apiUrl: "https://api.arbiscan.io/",
    },
  },
  mumbai: {
    accounts: { mnemonic },
    chainId: 80001,
    url: "https://rpc.ankr.com/polygon_mumbai",
    companionNetworks: {
      hub: "goerli",
    },
    verify: {
      etherscan: {
        apiKey: process.env.POLYGONSCAN_API_KEY!,
      },
    },
  },
  "arbitrum-goerli": {
    accounts: { mnemonic },
    chainId: 421613,
    url:
      urlOverride ||
      process.env.ARBITRUM_GOERLI_ETH_PROVIDER_URL ||
      "https://arbitrum-goerli.infura.io/v3/7672e2bf7cbe427e8cd25b0f1dde65cf",
    companionNetworks: {
      hub: "goerli",
    },
    verify: {
      etherscan: {
        apiKey: process.env.ARBISCAN_API_KEY!,
        apiUrl: "https://api-goerli.arbiscan.io/",
      },
    },
  },
  "gnosis-testnet": {
    accounts: { mnemonic },
    chainId: 10200,
    url: urlOverride || process.env.GNOSIS_TESTNET_PROVIDER_URL || "https://rpc.chiadochain.net",
    companionNetworks: {
      hub: "goerli",
    },
    verify: {
      etherscan: {
        apiKey: process.env.ETHERSCAN_API_KEY!,
        apiUrl: "https://blockscout.chiadochain.net/api",
      },
    },
  },
<<<<<<< HEAD
  "polygonzk-testnet": {
    accounts: { mnemonic },
    chainId: 1422,
    url: urlOverride || process.env.POLYGONZK_TESTNET_PROVIDER_URL || "https://rpc.public.zkevm-test.net",
    companionNetworks: {
      hub: "goerli",
    },
    verify: {
      etherscan: {
        apiKey: process.env.ETHERSCAN_API_KEY!,
        apiUrl: "https://explorer.public.zkevm-test.net/api",
      },
    },
  },
=======
  "zksync2-testnet": {
    accounts: { mnemonic },
    chainId: 280,
    url: process.env.ZKSYNC2_TESTNET_PROVIDER_URL || "https://zksync2-testnet.zksync.dev",
    companionNetworks: {
      hub: "goerli",
    },
    zksync: true,
    ethNetwork: "goerli",
    verifyURL: "https://zksync2-testnet-explorer.zksync.dev/contract_verification",
    verify: {
      etherscan: {
        apiKey: process.env.ETHERSCAN_API_KEY!,
        apiUrl: "https://zksync2-testnet.zkscan.io/api",
      },
    },
  },
  consensys: {
    accounts: { mnemonic },
    chainId: 59140,
    // gasPrice: utils.parseUnits("15", "gwei").toNumber(),
    url: urlOverride || process.env.CONSENSYS_PROVIDER_URL || "https://consensys-zkevm-goerli-prealpha.infura.io/v3/",
    companionNetworks: {
      hub: "goerli",
    },
  },
>>>>>>> cc4aabdb
};<|MERGE_RESOLUTION|>--- conflicted
+++ resolved
@@ -204,7 +204,6 @@
       },
     },
   },
-<<<<<<< HEAD
   "polygonzk-testnet": {
     accounts: { mnemonic },
     chainId: 1422,
@@ -219,7 +218,6 @@
       },
     },
   },
-=======
   "zksync2-testnet": {
     accounts: { mnemonic },
     chainId: 280,
@@ -246,5 +244,4 @@
       hub: "goerli",
     },
   },
->>>>>>> cc4aabdb
 };