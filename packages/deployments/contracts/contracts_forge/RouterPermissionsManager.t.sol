// SPDX-License-Identifier: UNLICENSED
pragma solidity 0.8.11;

import "./ForgeHelper.sol";

import "../contracts/nomad-xapps/contracts/connext/ConnextHandler.sol";
import "../contracts/RouterPermissionsManager.sol";
import {RouterPermissionsManagerLogic} from "../contracts/lib/Connext/RouterPermissionsManagerLogic.sol";
import "../contracts/ProposedOwnableUpgradeable.sol";

import "@openzeppelin/contracts/proxy/ERC1967/ERC1967Proxy.sol";

// TODO: This is testing the logic conditions in the library and file should be
// refactored to reflect that, including:
// - Renaming test contract
// - Refactoring test logic (use storage on contract)
//
// Instead, this file should test the functions within `RouterPermissionsManager` that
// are not present in the logic lib (i.e. the getters)

contract RouterPermissionsManagerTest is ForgeHelper {
  // ============ Libraries ============
  using stdStorage for StdStorage;

  // ============ Storage ============

  ERC1967Proxy proxy;
  ConnextHandler connext;

  uint256 domain = 1;
  address bridgeRouter = address(1);
  address tokenRegistry = address(2);
  address wrapper = address(3);
<<<<<<< HEAD
  address promiseRouter = address(3);
=======
  address relayerFeeRouter = address(4);
>>>>>>> ea977bf9

  // ============ Test set up ============

  function setUp() public {
<<<<<<< HEAD
    connext = new Connext();
    connext.initialize(domain, payable(bridgeRouter), tokenRegistry, wrapper, payable(promiseRouter));
  }

  // ============ Utils ============
  // https://github.com/brockelmore/forge-std
  // specifically here with overriding mappings: https://github.com/brockelmore/forge-std/blob/99107e3e39f27339d224575756d4548c08639bc0/src/test/StdStorage.t.sol#L189-L192
  function setApprovedRouter(address _router, bool _approved) internal {
    uint256 writeVal = _approved ? 1 : 0;
    stdstore.target(address(connext)).sig(connext.approvedRouters.selector).with_key(_router).checked_write(writeVal);
  }

  function setApprovedAsset(address _asset, bool _approved) internal {
    uint256 writeVal = _approved ? 1 : 0;
    stdstore.target(address(connext)).sig(connext.approvedAssets.selector).with_key(_asset).checked_write(writeVal);
  }
=======
    connext = new ConnextHandler();
>>>>>>> ea977bf9

    proxy = new ERC1967Proxy(
      address(connext),
      abi.encodeWithSelector(
        ConnextHandler.initialize.selector,
        domain,
        payable(bridgeRouter),
        tokenRegistry,
        wrapper,
        relayerFeeRouter
      )
    );

    connext = ConnextHandler(payable(address(proxy)));
  }

  // ============ setupRouter ============

  // Fail if not called by owner
  function test_RouterPermissionsManager__setupRouter_failsIfNotOwner() public {
    vm.prank(address(0));
    vm.expectRevert(
      abi.encodeWithSelector(ProposedOwnableUpgradeable.ProposedOwnableUpgradeable__onlyOwner_notOwner.selector)
    );
    connext.setupRouter(address(1), address(0), address(0));
  }

  // Fail if adding address(0) as router
  function test_RouterPermissionsManager__setupRouter_failsIfZeroAddress() public {
    vm.expectRevert(
      abi.encodeWithSelector(
        RouterPermissionsManagerLogic.RouterPermissionsManagerLogic__setupRouter_routerEmpty.selector
      )
    );
    connext.setupRouter(address(0), address(0), address(0));
  }

  // Fail if adding a duplicate router
  function test_RouterPermissionsManager__setupRouter_failsIfAlreadyApproved() public {
    connext.setupRouter(address(1), address(0), address(0));

    vm.expectRevert(
      abi.encodeWithSelector(
        RouterPermissionsManagerLogic.RouterPermissionsManagerLogic__setupRouter_amountIsZero.selector
      )
    );
    connext.setupRouter(address(1), address(0), address(0));
  }

  // Should work

  function test_RouterPermissionsManager__setupRouter_works() public {
    connext.setupRouter(address(1), address(2), address(3));
    assertTrue(connext.getRouterApproval(address(1)));
    assertEq(connext.getRouterOwner(address(1)), address(2));
    assertEq(connext.getRouterRecipient(address(1)), address(3));
  }

  // ============ removeRouter ============

  // Fail if not called by owner
  function test_RouterPermissionsManager__removeRouter_failsIfNotOwner() public {
    vm.prank(address(0));
    vm.expectRevert(
      abi.encodeWithSelector(ProposedOwnableUpgradeable.ProposedOwnableUpgradeable__onlyOwner_notOwner.selector)
    );
    connext.removeRouter(address(1));
  }

  // Fail if removing address(0) as router
  function test_RouterPermissionsManager__removeRouter_failsIfZeroAddress() public {
    vm.expectRevert(
      abi.encodeWithSelector(
        RouterPermissionsManagerLogic.RouterPermissionsManagerLogic__removeRouter_routerEmpty.selector
      )
    );
    connext.removeRouter(address(0));
  }

  // Fail if removing a non-existent router
  function test_RouterPermissionsManager__removeRouter_failsIfNotApproved() public {
    vm.expectRevert(
      abi.encodeWithSelector(
        RouterPermissionsManagerLogic.RouterPermissionsManagerLogic__removeRouter_notAdded.selector
      )
    );
    connext.removeRouter(address(1));
  }

  // Should work
  function test_RouterPermissionsManager__removeRouter_works() public {
    connext.setupRouter(address(1), address(1), address(1));

    connext.removeRouter(address(1));
    assertTrue(!connext.getRouterApproval(address(1)));
  }

  // ============ setRouterRecipient ============

  // Fail if owner == address(0) && msg.sender != router
  function test_RouterPermissionsManager__setRouterRecipient_failsIfEmptyOwnerSenderNotRouter() public {
    address _router = address(1);

    vm.prank(address(2));
    vm.expectRevert(
      abi.encodeWithSelector(
        RouterPermissionsManagerLogic.RouterPermissionsManagerLogic__onlyRouterOwner_notRouterOwner.selector
      )
    );
    connext.setRouterRecipient(_router, address(0));
  }

  // Fail if owner != address(0) && msg.sender != owner
  function test_RouterPermissionsManager__setRouterRecipient_failsIfNotOwner() public {
    address _router = address(1);
    connext.setupRouter(_router, address(3), address(3));

    vm.prank(address(2));
    vm.expectRevert(
      abi.encodeWithSelector(
        RouterPermissionsManagerLogic.RouterPermissionsManagerLogic__onlyRouterOwner_notRouterOwner.selector
      )
    );
    connext.setRouterRecipient(_router, address(0));
  }

  // Fail if setting a duplicate recipient
  function test_RouterPermissionsManager__setRouterRecipient_failsIfRecipientSet() public {
    address _router = address(1);
    connext.setupRouter(_router, address(3), address(2));

    vm.prank(address(3));
    vm.expectRevert(
      abi.encodeWithSelector(
        RouterPermissionsManagerLogic.RouterPermissionsManagerLogic__setRouterRecipient_notNewRecipient.selector
      )
    );
    connext.setRouterRecipient(_router, address(2));
  }

  // Should work if owner == address(0)  && msg.sender == router
  function test_RouterPermissionsManager__setRouterRecipient_worksIfOwnerEmpty() public {
    address _router = address(1);

    vm.prank(_router);
    connext.setRouterRecipient(_router, address(2));
    assertEq(connext.getRouterRecipient(_router), address(2));
  }

  // Should work if  msg.sender == owner
  function test_RouterPermissionsManager__setRouterRecipient_worksIfOwnerSet() public {
    address _router = address(1);
    connext.setupRouter(_router, address(3), address(3));

    vm.prank(address(3));
    connext.setRouterRecipient(_router, address(2));
    assertEq(connext.getRouterRecipient(_router), address(2));
  }

  // ============ proposeRouterOwner ============

  // Fail if propose current owner
  function test_RouterPermissionsManager__proposeRouterOwner_failsIfAlreadyOwner() public {
    address _router = address(1);
    connext.setupRouter(_router, address(3), address(3));

    vm.prank(address(3));
    vm.expectRevert(
      abi.encodeWithSelector(
        RouterPermissionsManagerLogic.RouterPermissionsManagerLogic__proposeRouterOwner_notNewOwner.selector
      )
    );
    connext.proposeRouterOwner(_router, address(3));
  }

  // Fail if proposed owner is same as the previous proposed
  function test_RouterPermissionsManager__proposeRouterOwner_failsIfAlreadyProposed() public {
    address _router = address(1);
    connext.setupRouter(_router, address(3), address(3));
    vm.prank(address(3));
    connext.proposeRouterOwner(_router, address(2));

    vm.prank(address(3));
    vm.expectRevert(
      abi.encodeWithSelector(
        RouterPermissionsManagerLogic.RouterPermissionsManagerLogic__proposeRouterOwner_badRouter.selector
      )
    );
    connext.proposeRouterOwner(_router, address(2));
  }

  // Should work
  function test_RouterPermissionsManager__proposeRouterOwner_works() public {
    address _router = address(1);
    connext.setupRouter(_router, address(3), address(3));

    vm.prank(address(3));
    connext.proposeRouterOwner(_router, address(2));
    assertEq(connext.getProposedRouterOwner(_router), address(2));
  }

  // ============ acceptProposedRouterOwner ============

  // Fail if proposed == address(0) && (_owner != address(0) && msg.sender != router) || _owner != msg.sender
  function test_RouterPermissionsManager__acceptProposedRouterOwner_failsIfNotOwnerWhenOwnerEmpty() public {
    address _router = address(1);

    vm.prank(address(2));
    vm.expectRevert(
      abi.encodeWithSelector(
        RouterPermissionsManagerLogic.RouterPermissionsManagerLogic__onlyProposedRouterOwner_notRouterOwner.selector
      )
    );
    connext.acceptProposedRouterOwner(_router);
  }

  // Fail if proposed == address(0) && (_owner != address(0) && msg.sender != router) || _owner != msg.sender
  function test_RouterPermissionsManager__acceptProposedRouterOwner_failsIfNotOwnerWhenOwnerSet() public {
    address _router = address(1);
    connext.setupRouter(_router, address(3), address(3));

    vm.prank(address(2));
    vm.expectRevert(
      abi.encodeWithSelector(
        RouterPermissionsManagerLogic.RouterPermissionsManagerLogic__onlyProposedRouterOwner_notRouterOwner.selector
      )
    );
    connext.acceptProposedRouterOwner(_router);
  }

  // Fail if proposed != address(0) && msg.sender != _proposed
  function test_RouterPermissionsManager__acceptProposedRouterOwner_failsIfNotProposedWhenProposedSet() public {
    address _router = address(1);
    connext.setupRouter(_router, address(this), address(3));
    connext.proposeRouterOwner(_router, address(1));

    vm.prank(address(2));
    vm.expectRevert(
      abi.encodeWithSelector(
        RouterPermissionsManagerLogic
          .RouterPermissionsManagerLogic__onlyProposedRouterOwner_notProposedRouterOwner
          .selector
      )
    );
    connext.acceptProposedRouterOwner(_router);
  }

  // Should work if proposed == address(0)  && (_owner == address(0) && msg.sender == router) || _owner != msg.sender
  function test_RouterPermissionsManager__acceptProposedRouterOwner_worksWhenProposedAndOwnerNotSet() public {
    address _router = address(1);

    vm.prank(_router);
    connext.acceptProposedRouterOwner(_router);
    assertEq(connext.getRouterOwner(_router), _router);
  }

  // Should work if proposed == address(0)  &&  msg.sender == owner
  function test_RouterPermissionsManager__acceptProposedRouterOwner_worksWhenProposedNotSet() public {
    address _router = address(1);
    connext.setupRouter(_router, address(3), address(3));

    vm.prank(address(3));
    connext.acceptProposedRouterOwner(_router);
    assertEq(connext.getRouterOwner(_router), _router);
  }

  // Should work if proposed != address(0)  &&  msg.sender == _proposed
  function test_RouterPermissionsManager__acceptProposedRouterOwner_worksWhenProposedIsSet() public {
    address _router = address(1);
    connext.setupRouter(_router, address(this), address(3));
    connext.proposeRouterOwner(_router, address(1));

    vm.prank(address(1));
    vm.warp(block.timestamp + 8 days);

    connext.acceptProposedRouterOwner(_router);
    assertEq(connext.getRouterOwner(_router), address(1));
  }
}<|MERGE_RESOLUTION|>--- conflicted
+++ resolved
@@ -31,35 +31,13 @@
   address bridgeRouter = address(1);
   address tokenRegistry = address(2);
   address wrapper = address(3);
-<<<<<<< HEAD
+  address relayerFeeRouter = address(4);
   address promiseRouter = address(3);
-=======
-  address relayerFeeRouter = address(4);
->>>>>>> ea977bf9
 
   // ============ Test set up ============
 
   function setUp() public {
-<<<<<<< HEAD
-    connext = new Connext();
-    connext.initialize(domain, payable(bridgeRouter), tokenRegistry, wrapper, payable(promiseRouter));
-  }
-
-  // ============ Utils ============
-  // https://github.com/brockelmore/forge-std
-  // specifically here with overriding mappings: https://github.com/brockelmore/forge-std/blob/99107e3e39f27339d224575756d4548c08639bc0/src/test/StdStorage.t.sol#L189-L192
-  function setApprovedRouter(address _router, bool _approved) internal {
-    uint256 writeVal = _approved ? 1 : 0;
-    stdstore.target(address(connext)).sig(connext.approvedRouters.selector).with_key(_router).checked_write(writeVal);
-  }
-
-  function setApprovedAsset(address _asset, bool _approved) internal {
-    uint256 writeVal = _approved ? 1 : 0;
-    stdstore.target(address(connext)).sig(connext.approvedAssets.selector).with_key(_asset).checked_write(writeVal);
-  }
-=======
     connext = new ConnextHandler();
->>>>>>> ea977bf9
 
     proxy = new ERC1967Proxy(
       address(connext),
