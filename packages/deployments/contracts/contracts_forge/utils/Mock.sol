--- conflicted
+++ resolved
@@ -399,14 +399,9 @@
     lastReceived = keccak256(_data);
     if (updatesAggregate) {
       // FIXME: when using this.update it sets caller to address(this) not AMB
-<<<<<<< HEAD
       receiveAggregateRoot(bytes32(_data));
     } else {
       RootManager(ROOT_MANAGER).aggregate(MIRROR_DOMAIN, bytes32(_data));
-=======
-      aggregateRootCurrent = bytes32(_data);
-      aggregateRootPending = bytes32(_data);
->>>>>>> 71c6734c
     }
   }
 
