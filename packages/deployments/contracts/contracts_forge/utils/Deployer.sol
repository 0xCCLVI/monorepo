// SPDX-License-Identifier: UNLICENSED
pragma solidity 0.8.15;

import {DiamondCutFacet} from "../../contracts/core/connext/facets/DiamondCutFacet.sol";
import {DiamondLoupeFacet} from "../../contracts/core/connext/facets/DiamondLoupeFacet.sol";
import {DiamondInit} from "../../contracts/core/connext/facets/upgrade-initializers/DiamondInit.sol";
import {AssetFacet} from "../../contracts/core/connext/facets/AssetFacet.sol";
import {BridgeFacet} from "../../contracts/core/connext/facets/BridgeFacet.sol";
import {NomadFacet} from "../../contracts/core/connext/facets/NomadFacet.sol";
import {ProposedOwnableFacet} from "../../contracts/core/connext/facets/ProposedOwnableFacet.sol";
import {RelayerFacet} from "../../contracts/core/connext/facets/RelayerFacet.sol";
import {RoutersFacet} from "../../contracts/core/connext/facets/RoutersFacet.sol";
import {StableSwapFacet} from "../../contracts/core/connext/facets/StableSwapFacet.sol";
import {SwapAdminFacet} from "../../contracts/core/connext/facets/SwapAdminFacet.sol";
import {PortalFacet} from "../../contracts/core/connext/facets/PortalFacet.sol";
import {VersionFacet} from "../../contracts/core/connext/facets/VersionFacet.sol";
import {XCallArgs, CallParams} from "../../contracts/core/connext/libraries/LibConnextStorage.sol";
import {IDiamondCut} from "../../contracts/core/connext/interfaces/IDiamondCut.sol";

import {Connext} from "./Connext.sol";
import {TestSetterFacet} from "./Mock.sol";

contract Deployer {
  Connext connextDiamondProxy;
  DiamondCutFacet diamondCutFacet;
  DiamondLoupeFacet diamondLoupeFacet;
  DiamondInit diamondInit;
  AssetFacet assetFacet;
  BridgeFacet bridgeFacet;
  NomadFacet nomadFacet;
  ProposedOwnableFacet proposedOwnableFacet;
  RelayerFacet relayerFacet;
  RoutersFacet routersFacet;
  StableSwapFacet stableSwapFacet;
  SwapAdminFacet swapAdminFacet;
  PortalFacet portalFacet;
  VersionFacet versionFacet;
  TestSetterFacet testSetterFacet;

  function getDiamondCutFacetCut(address _diamondCutFacet) internal pure returns (IDiamondCut.FacetCut memory) {
    bytes4[] memory diamondCutFacetSelectors = new bytes4[](3);
    diamondCutFacetSelectors[0] = DiamondCutFacet.diamondCut.selector;
    diamondCutFacetSelectors[1] = DiamondCutFacet.proposeDiamondCut.selector;
    diamondCutFacetSelectors[2] = DiamondCutFacet.rescindDiamondCut.selector;
    return
      IDiamondCut.FacetCut({
        facetAddress: _diamondCutFacet,
        action: IDiamondCut.FacetCutAction.Add,
        functionSelectors: diamondCutFacetSelectors
      });
  }

  function getDiamondLoupeFacetCut(address _diamondLoupeFacet) internal pure returns (IDiamondCut.FacetCut memory) {
    bytes4[] memory diamondLoupeFacetSelectors = new bytes4[](5);
    diamondLoupeFacetSelectors[0] = DiamondLoupeFacet.facets.selector;
    diamondLoupeFacetSelectors[1] = DiamondLoupeFacet.facetFunctionSelectors.selector;
    diamondLoupeFacetSelectors[2] = DiamondLoupeFacet.facetAddresses.selector;
    diamondLoupeFacetSelectors[3] = DiamondLoupeFacet.facetAddress.selector;
    diamondLoupeFacetSelectors[4] = DiamondLoupeFacet.supportsInterface.selector;
    return
      IDiamondCut.FacetCut({
        facetAddress: _diamondLoupeFacet,
        action: IDiamondCut.FacetCutAction.Add,
        functionSelectors: diamondLoupeFacetSelectors
      });
  }

  function getAssetFacetCut(address _assetFacet) internal view returns (IDiamondCut.FacetCut memory) {
    bytes4[] memory assetFacetSelectors = new bytes4[](13);
    // NOTE: because you cannot differentiate between overloaded function selectors, you must calculate
    // them manually here.
    assetFacetSelectors[0] = getSelector("canonicalToAdopted(bytes32)");
    assetFacetSelectors[1] = getSelector("canonicalToAdopted(tuple(uint32,bytes32))");
    assetFacetSelectors[2] = AssetFacet.adoptedToCanonical.selector;
    assetFacetSelectors[3] = getSelector("approvedAssets(bytes32)");
    assetFacetSelectors[4] = getSelector("approvedAssets(tuple(uint32,bytes32))");
    assetFacetSelectors[5] = getSelector("adoptedToLocalPools(bytes32)");
    assetFacetSelectors[6] = getSelector("adoptedToLocalPools(tuple(uint32,bytes32))");
    assetFacetSelectors[7] = AssetFacet.tokenRegistry.selector;
    assetFacetSelectors[8] = AssetFacet.setTokenRegistry.selector;
    assetFacetSelectors[9] = AssetFacet.setupAsset.selector;
    assetFacetSelectors[10] = AssetFacet.addStableSwapPool.selector;
    assetFacetSelectors[11] = getSelector("removeAssetId(bytes32,address)");
    assetFacetSelectors[12] = getSelector("removeAssetId(tuple(uint32,bytes32),address)");
    return
      IDiamondCut.FacetCut({
        facetAddress: _assetFacet,
        action: IDiamondCut.FacetCutAction.Add,
        functionSelectors: assetFacetSelectors
      });
  }

  function getBridgeFacetCut(address _bridgeFacet) internal pure returns (IDiamondCut.FacetCut memory) {
<<<<<<< HEAD
    bytes4[] memory bridgeFacetSelectors = new bytes4[](15);
=======
    bytes4[] memory bridgeFacetSelectors = new bytes4[](17);
>>>>>>> 48835230
    // getters
    bridgeFacetSelectors[0] = BridgeFacet.relayerFees.selector;
    bridgeFacetSelectors[1] = BridgeFacet.routedTransfers.selector;
    bridgeFacetSelectors[2] = BridgeFacet.reconciledTransfers.selector;
    bridgeFacetSelectors[3] = BridgeFacet.connextion.selector;
    bridgeFacetSelectors[4] = BridgeFacet.domain.selector;
<<<<<<< HEAD
    bridgeFacetSelectors[5] = BridgeFacet.executor.selector;
    bridgeFacetSelectors[6] = BridgeFacet.nonce.selector;
    // admin
    bridgeFacetSelectors[7] = BridgeFacet.setExecutor.selector;
    bridgeFacetSelectors[8] = BridgeFacet.addConnextion.selector;
    bridgeFacetSelectors[9] = BridgeFacet.addSequencer.selector;
    bridgeFacetSelectors[10] = BridgeFacet.removeSequencer.selector;
    // public
    bridgeFacetSelectors[11] = BridgeFacet.xcall.selector;
    bridgeFacetSelectors[12] = BridgeFacet.execute.selector;
    bridgeFacetSelectors[13] = BridgeFacet.bumpTransfer.selector;
    bridgeFacetSelectors[14] = BridgeFacet.forceReceiveLocal.selector;
=======
    bridgeFacetSelectors[5] = BridgeFacet.nonce.selector;
    bridgeFacetSelectors[6] = BridgeFacet.sponsorVault.selector;
    bridgeFacetSelectors[7] = BridgeFacet.promiseRouter.selector;
    // admin
    bridgeFacetSelectors[8] = BridgeFacet.setPromiseRouter.selector;
    bridgeFacetSelectors[9] = BridgeFacet.setSponsorVault.selector;
    bridgeFacetSelectors[10] = BridgeFacet.addConnextion.selector;
    bridgeFacetSelectors[11] = BridgeFacet.addSequencer.selector;
    bridgeFacetSelectors[12] = BridgeFacet.removeSequencer.selector;
    // public
    bridgeFacetSelectors[13] = BridgeFacet.xcall.selector;
    bridgeFacetSelectors[14] = BridgeFacet.execute.selector;
    bridgeFacetSelectors[15] = BridgeFacet.bumpTransfer.selector;
    bridgeFacetSelectors[16] = BridgeFacet.forceReceiveLocal.selector;
>>>>>>> 48835230
    return
      IDiamondCut.FacetCut({
        facetAddress: _bridgeFacet,
        action: IDiamondCut.FacetCutAction.Add,
        functionSelectors: bridgeFacetSelectors
      });
  }

  function getNomadFacetCut(address _nomadFacet) internal pure returns (IDiamondCut.FacetCut memory) {
    bytes4[] memory nomadFacetSelectors = new bytes4[](3);
    nomadFacetSelectors[0] = NomadFacet.bridgeRouter.selector;
    nomadFacetSelectors[1] = NomadFacet.setBridgeRouter.selector;
    nomadFacetSelectors[2] = NomadFacet.onReceive.selector;
    return
      IDiamondCut.FacetCut({
        facetAddress: _nomadFacet,
        action: IDiamondCut.FacetCutAction.Add,
        functionSelectors: nomadFacetSelectors
      });
  }

  function getProposedOwnableFacetCut(address _proposedOwnableFacet)
    internal
    pure
    returns (IDiamondCut.FacetCut memory)
  {
    bytes4[] memory proposedOwnableFacetSelectors = new bytes4[](18);
    proposedOwnableFacetSelectors[0] = ProposedOwnableFacet.owner.selector;
    proposedOwnableFacetSelectors[1] = ProposedOwnableFacet.routerWhitelistRemoved.selector;
    proposedOwnableFacetSelectors[2] = ProposedOwnableFacet.assetWhitelistRemoved.selector;
    proposedOwnableFacetSelectors[3] = ProposedOwnableFacet.proposed.selector;
    proposedOwnableFacetSelectors[4] = ProposedOwnableFacet.proposedTimestamp.selector;
    proposedOwnableFacetSelectors[5] = ProposedOwnableFacet.routerWhitelistTimestamp.selector;
    proposedOwnableFacetSelectors[6] = ProposedOwnableFacet.assetWhitelistTimestamp.selector;
    proposedOwnableFacetSelectors[7] = ProposedOwnableFacet.delay.selector;
    proposedOwnableFacetSelectors[8] = ProposedOwnableFacet.proposeRouterWhitelistRemoval.selector;
    proposedOwnableFacetSelectors[9] = ProposedOwnableFacet.removeRouterWhitelist.selector;
    proposedOwnableFacetSelectors[10] = ProposedOwnableFacet.proposeAssetWhitelistRemoval.selector;
    proposedOwnableFacetSelectors[11] = ProposedOwnableFacet.removeAssetWhitelist.selector;
    proposedOwnableFacetSelectors[12] = ProposedOwnableFacet.renounced.selector;
    proposedOwnableFacetSelectors[13] = ProposedOwnableFacet.proposeNewOwner.selector;
    proposedOwnableFacetSelectors[14] = ProposedOwnableFacet.renounceOwnership.selector;
    proposedOwnableFacetSelectors[15] = ProposedOwnableFacet.acceptProposedOwner.selector;
    proposedOwnableFacetSelectors[16] = ProposedOwnableFacet.pause.selector;
    proposedOwnableFacetSelectors[17] = ProposedOwnableFacet.unpause.selector;
    return
      IDiamondCut.FacetCut({
        facetAddress: _proposedOwnableFacet,
        action: IDiamondCut.FacetCutAction.Add,
        functionSelectors: proposedOwnableFacetSelectors
      });
  }

  function getRelayerFacetCut(address _relayerFacet) internal pure returns (IDiamondCut.FacetCut memory) {
    bytes4[] memory relayerFacetSelectors = new bytes4[](8);
    relayerFacetSelectors[0] = RelayerFacet.transferRelayer.selector;
    relayerFacetSelectors[1] = RelayerFacet.approvedRelayers.selector;
    relayerFacetSelectors[2] = RelayerFacet.relayerFeeRouter.selector;
    relayerFacetSelectors[3] = RelayerFacet.setRelayerFeeRouter.selector;
    relayerFacetSelectors[4] = RelayerFacet.addRelayer.selector;
    relayerFacetSelectors[5] = RelayerFacet.removeRelayer.selector;
    relayerFacetSelectors[6] = RelayerFacet.initiateClaim.selector;
    relayerFacetSelectors[7] = RelayerFacet.claim.selector;
    return
      IDiamondCut.FacetCut({
        facetAddress: _relayerFacet,
        action: IDiamondCut.FacetCutAction.Add,
        functionSelectors: relayerFacetSelectors
      });
  }

  function getRoutersFacetCut(address _routersFacet) internal pure returns (IDiamondCut.FacetCut memory) {
    bytes4[] memory routersFacetSelectors = new bytes4[](23);
    routersFacetSelectors[0] = RoutersFacet.LIQUIDITY_FEE_NUMERATOR.selector;
    routersFacetSelectors[1] = RoutersFacet.LIQUIDITY_FEE_DENOMINATOR.selector;
    routersFacetSelectors[2] = RoutersFacet.getRouterApproval.selector;
    routersFacetSelectors[3] = RoutersFacet.getRouterRecipient.selector;
    routersFacetSelectors[4] = RoutersFacet.getRouterOwner.selector;
    routersFacetSelectors[5] = RoutersFacet.getProposedRouterOwner.selector;
    routersFacetSelectors[6] = RoutersFacet.getProposedRouterOwnerTimestamp.selector;
    routersFacetSelectors[7] = RoutersFacet.maxRoutersPerTransfer.selector;
    routersFacetSelectors[8] = RoutersFacet.routerBalances.selector;
    routersFacetSelectors[9] = RoutersFacet.getRouterApprovalForPortal.selector;
    routersFacetSelectors[10] = RoutersFacet.setupRouter.selector;
    routersFacetSelectors[11] = RoutersFacet.removeRouter.selector;
    routersFacetSelectors[12] = RoutersFacet.setMaxRoutersPerTransfer.selector;
    routersFacetSelectors[13] = RoutersFacet.setLiquidityFeeNumerator.selector;
    routersFacetSelectors[14] = RoutersFacet.approveRouterForPortal.selector;
    routersFacetSelectors[15] = RoutersFacet.unapproveRouterForPortal.selector;
    routersFacetSelectors[16] = RoutersFacet.setRouterRecipient.selector;
    routersFacetSelectors[17] = RoutersFacet.proposeRouterOwner.selector;
    routersFacetSelectors[18] = RoutersFacet.acceptProposedRouterOwner.selector;
    routersFacetSelectors[19] = RoutersFacet.addRouterLiquidityFor.selector;
    routersFacetSelectors[20] = RoutersFacet.addRouterLiquidity.selector;
    routersFacetSelectors[21] = RoutersFacet.removeRouterLiquidityFor.selector;
    routersFacetSelectors[22] = RoutersFacet.removeRouterLiquidity.selector;
    return
      IDiamondCut.FacetCut({
        facetAddress: _routersFacet,
        action: IDiamondCut.FacetCutAction.Add,
        functionSelectors: routersFacetSelectors
      });
  }

  function getStableSwapFacetCut(address _stableSwapFacet) internal pure returns (IDiamondCut.FacetCut memory) {
    bytes4[] memory stableSwapFacetSelectors = new bytes4[](20);
    stableSwapFacetSelectors[0] = StableSwapFacet.getSwapStorage.selector;
    stableSwapFacetSelectors[1] = StableSwapFacet.getSwapLPToken.selector;
    stableSwapFacetSelectors[2] = StableSwapFacet.getSwapA.selector;
    stableSwapFacetSelectors[3] = StableSwapFacet.getSwapAPrecise.selector;
    stableSwapFacetSelectors[4] = StableSwapFacet.getSwapToken.selector;
    stableSwapFacetSelectors[5] = StableSwapFacet.getSwapTokenIndex.selector;
    stableSwapFacetSelectors[6] = StableSwapFacet.getSwapTokenBalance.selector;
    stableSwapFacetSelectors[7] = StableSwapFacet.getSwapVirtualPrice.selector;
    stableSwapFacetSelectors[8] = StableSwapFacet.calculateSwap.selector;
    stableSwapFacetSelectors[9] = StableSwapFacet.calculateSwapTokenAmount.selector;
    stableSwapFacetSelectors[10] = StableSwapFacet.calculateRemoveSwapLiquidity.selector;
    stableSwapFacetSelectors[11] = StableSwapFacet.calculateRemoveSwapLiquidityOneToken.selector;
    stableSwapFacetSelectors[12] = StableSwapFacet.getSwapAdminBalance.selector;
    stableSwapFacetSelectors[13] = StableSwapFacet.swap.selector;
    stableSwapFacetSelectors[14] = StableSwapFacet.swapExact.selector;
    stableSwapFacetSelectors[15] = StableSwapFacet.swapExactOut.selector;
    stableSwapFacetSelectors[16] = StableSwapFacet.addSwapLiquidity.selector;
    stableSwapFacetSelectors[17] = StableSwapFacet.removeSwapLiquidity.selector;
    stableSwapFacetSelectors[18] = StableSwapFacet.removeSwapLiquidityOneToken.selector;
    stableSwapFacetSelectors[19] = StableSwapFacet.removeSwapLiquidityImbalance.selector;
    return
      IDiamondCut.FacetCut({
        facetAddress: _stableSwapFacet,
        action: IDiamondCut.FacetCutAction.Add,
        functionSelectors: stableSwapFacetSelectors
      });
  }

  function getSwapAdminFacetCut(address _swapAdminFacet) internal pure returns (IDiamondCut.FacetCut memory) {
    bytes4[] memory adminFacetSelectors = new bytes4[](6);
    adminFacetSelectors[0] = SwapAdminFacet.initializeSwap.selector;
    adminFacetSelectors[1] = SwapAdminFacet.withdrawSwapAdminFees.selector;
    adminFacetSelectors[2] = SwapAdminFacet.setSwapAdminFee.selector;
    adminFacetSelectors[3] = SwapAdminFacet.setSwapFee.selector;
    adminFacetSelectors[4] = SwapAdminFacet.rampA.selector;
    adminFacetSelectors[5] = SwapAdminFacet.stopRampA.selector;
    return
      IDiamondCut.FacetCut({
        facetAddress: _swapAdminFacet,
        action: IDiamondCut.FacetCutAction.Add,
        functionSelectors: adminFacetSelectors
      });
  }

  function getPortalFacetCut(address _portalFacet) internal pure returns (IDiamondCut.FacetCut memory) {
    bytes4[] memory portalFacetSelectors = new bytes4[](8);
    portalFacetSelectors[0] = PortalFacet.getAavePortalDebt.selector;
    portalFacetSelectors[1] = PortalFacet.getAavePortalFeeDebt.selector;
    portalFacetSelectors[2] = PortalFacet.aavePool.selector;
    portalFacetSelectors[3] = PortalFacet.aavePortalFee.selector;
    portalFacetSelectors[4] = PortalFacet.setAavePool.selector;
    portalFacetSelectors[5] = PortalFacet.setAavePortalFee.selector;
    portalFacetSelectors[6] = PortalFacet.repayAavePortal.selector;
    portalFacetSelectors[7] = PortalFacet.repayAavePortalFor.selector;

    return
      IDiamondCut.FacetCut({
        facetAddress: _portalFacet,
        action: IDiamondCut.FacetCutAction.Add,
        functionSelectors: portalFacetSelectors
      });
  }

  function getVersionFacetCut(address _versionFacet) internal pure returns (IDiamondCut.FacetCut memory) {
    bytes4[] memory versionFacetSelectors = new bytes4[](1);
    versionFacetSelectors[0] = VersionFacet.VERSION.selector;
    return
      IDiamondCut.FacetCut({
        facetAddress: _versionFacet,
        action: IDiamondCut.FacetCutAction.Add,
        functionSelectors: versionFacetSelectors
      });
  }

  function getTestSetterFacetCut(address _testSetterFacetFacet) internal pure returns (IDiamondCut.FacetCut memory) {
    bytes4[] memory testSetterFacetSelectors = new bytes4[](10);
    testSetterFacetSelectors[0] = TestSetterFacet.setTestRelayerFees.selector;
    testSetterFacetSelectors[1] = TestSetterFacet.setTestTransferRelayer.selector;
    testSetterFacetSelectors[2] = TestSetterFacet.setTestApproveRouterForPortal.selector;
    testSetterFacetSelectors[3] = TestSetterFacet.setTestApprovedRelayer.selector;
    testSetterFacetSelectors[4] = TestSetterFacet.setTestRouterBalances.selector;
    testSetterFacetSelectors[5] = TestSetterFacet.setTestApprovedRouter.selector;
    testSetterFacetSelectors[6] = TestSetterFacet.setTestCanonicalToAdopted.selector;
    testSetterFacetSelectors[7] = TestSetterFacet.setTestAavePortalDebt.selector;
    testSetterFacetSelectors[8] = TestSetterFacet.setTestAavePortalFeeDebt.selector;
    testSetterFacetSelectors[9] = TestSetterFacet.setTestRoutedTransfers.selector;
    return
      IDiamondCut.FacetCut({
        facetAddress: _testSetterFacetFacet,
        action: IDiamondCut.FacetCutAction.Add,
        functionSelectors: testSetterFacetSelectors
      });
  }

  function deployFacets() internal {
    diamondCutFacet = new DiamondCutFacet();
    diamondLoupeFacet = new DiamondLoupeFacet();
    diamondInit = new DiamondInit();
    assetFacet = new AssetFacet();
    bridgeFacet = new BridgeFacet();
    nomadFacet = new NomadFacet();
    proposedOwnableFacet = new ProposedOwnableFacet();
    relayerFacet = new RelayerFacet();
    routersFacet = new RoutersFacet();
    stableSwapFacet = new StableSwapFacet();
    swapAdminFacet = new SwapAdminFacet();
    portalFacet = new PortalFacet();
    versionFacet = new VersionFacet();
    testSetterFacet = new TestSetterFacet();
  }

  function getFacetCuts() internal view returns (IDiamondCut.FacetCut[] memory) {
    IDiamondCut.FacetCut[] memory facetCuts = new IDiamondCut.FacetCut[](13);
    facetCuts[0] = getTestSetterFacetCut(address(testSetterFacet));
    facetCuts[1] = getDiamondCutFacetCut(address(diamondCutFacet));
    facetCuts[2] = getDiamondLoupeFacetCut(address(diamondLoupeFacet));
    facetCuts[3] = getAssetFacetCut(address(assetFacet));
    facetCuts[4] = getBridgeFacetCut(address(bridgeFacet));
    facetCuts[5] = getNomadFacetCut(address(nomadFacet));
    facetCuts[6] = getProposedOwnableFacetCut(address(proposedOwnableFacet));
    facetCuts[7] = getRelayerFacetCut(address(relayerFacet));
    facetCuts[8] = getRoutersFacetCut(address(routersFacet));
    facetCuts[9] = getStableSwapFacetCut(address(stableSwapFacet));
    facetCuts[10] = getSwapAdminFacetCut(address(swapAdminFacet));
    facetCuts[11] = getPortalFacetCut(address(portalFacet));
    facetCuts[12] = getVersionFacetCut(address(versionFacet));

    return facetCuts;
  }

  function deployConnext(
    uint256 domain,
    address xAppConnectionManager,
    address tokenRegistry,
    address relayerFeeRouter,
    uint256 acceptanceDelay
  ) internal returns (address) {
    bytes memory initCallData = abi.encodeWithSelector(
      DiamondInit.init.selector,
      domain,
      tokenRegistry,
      relayerFeeRouter,
      acceptanceDelay
    );

    deployFacets();

    connextDiamondProxy = new Connext(address(this), address(diamondInit), initCallData, getFacetCuts());
    return address(connextDiamondProxy);
  }

  function getSelector(bytes memory fnSig) internal pure returns (bytes4) {
    return bytes4(keccak256(fnSig));
  }
}<|MERGE_RESOLUTION|>--- conflicted
+++ resolved
@@ -91,46 +91,23 @@
   }
 
   function getBridgeFacetCut(address _bridgeFacet) internal pure returns (IDiamondCut.FacetCut memory) {
-<<<<<<< HEAD
-    bytes4[] memory bridgeFacetSelectors = new bytes4[](15);
-=======
-    bytes4[] memory bridgeFacetSelectors = new bytes4[](17);
->>>>>>> 48835230
+    bytes4[] memory bridgeFacetSelectors = new bytes4[](13);
     // getters
     bridgeFacetSelectors[0] = BridgeFacet.relayerFees.selector;
     bridgeFacetSelectors[1] = BridgeFacet.routedTransfers.selector;
     bridgeFacetSelectors[2] = BridgeFacet.reconciledTransfers.selector;
     bridgeFacetSelectors[3] = BridgeFacet.connextion.selector;
     bridgeFacetSelectors[4] = BridgeFacet.domain.selector;
-<<<<<<< HEAD
-    bridgeFacetSelectors[5] = BridgeFacet.executor.selector;
-    bridgeFacetSelectors[6] = BridgeFacet.nonce.selector;
+    bridgeFacetSelectors[5] = BridgeFacet.nonce.selector;
     // admin
-    bridgeFacetSelectors[7] = BridgeFacet.setExecutor.selector;
-    bridgeFacetSelectors[8] = BridgeFacet.addConnextion.selector;
-    bridgeFacetSelectors[9] = BridgeFacet.addSequencer.selector;
-    bridgeFacetSelectors[10] = BridgeFacet.removeSequencer.selector;
+    bridgeFacetSelectors[6] = BridgeFacet.addConnextion.selector;
+    bridgeFacetSelectors[7] = BridgeFacet.addSequencer.selector;
+    bridgeFacetSelectors[8] = BridgeFacet.removeSequencer.selector;
     // public
-    bridgeFacetSelectors[11] = BridgeFacet.xcall.selector;
-    bridgeFacetSelectors[12] = BridgeFacet.execute.selector;
-    bridgeFacetSelectors[13] = BridgeFacet.bumpTransfer.selector;
-    bridgeFacetSelectors[14] = BridgeFacet.forceReceiveLocal.selector;
-=======
-    bridgeFacetSelectors[5] = BridgeFacet.nonce.selector;
-    bridgeFacetSelectors[6] = BridgeFacet.sponsorVault.selector;
-    bridgeFacetSelectors[7] = BridgeFacet.promiseRouter.selector;
-    // admin
-    bridgeFacetSelectors[8] = BridgeFacet.setPromiseRouter.selector;
-    bridgeFacetSelectors[9] = BridgeFacet.setSponsorVault.selector;
-    bridgeFacetSelectors[10] = BridgeFacet.addConnextion.selector;
-    bridgeFacetSelectors[11] = BridgeFacet.addSequencer.selector;
-    bridgeFacetSelectors[12] = BridgeFacet.removeSequencer.selector;
-    // public
-    bridgeFacetSelectors[13] = BridgeFacet.xcall.selector;
-    bridgeFacetSelectors[14] = BridgeFacet.execute.selector;
-    bridgeFacetSelectors[15] = BridgeFacet.bumpTransfer.selector;
-    bridgeFacetSelectors[16] = BridgeFacet.forceReceiveLocal.selector;
->>>>>>> 48835230
+    bridgeFacetSelectors[9] = BridgeFacet.xcall.selector;
+    bridgeFacetSelectors[10] = BridgeFacet.execute.selector;
+    bridgeFacetSelectors[11] = BridgeFacet.bumpTransfer.selector;
+    bridgeFacetSelectors[12] = BridgeFacet.forceReceiveLocal.selector;
     return
       IDiamondCut.FacetCut({
         facetAddress: _bridgeFacet,
