// SPDX-License-Identifier: UNLICENSED
pragma solidity 0.8.17;

import {MockSpokeConnector} from "../../utils/Mock.sol";
import {SpokeConnector} from "../../../contracts/messaging/connectors/SpokeConnector.sol";
import {WatcherManager} from "../../../contracts/messaging/WatcherManager.sol";
import {MerkleTreeManager} from "../../../contracts/messaging/MerkleTreeManager.sol";
import {Message} from "../../../contracts/messaging/libraries/Message.sol";
import {RateLimited} from "../../../contracts/messaging/libraries/RateLimited.sol";

import "../../utils/ForgeHelper.sol";

contract SpokeConnectorTest is ForgeHelper {
<<<<<<< HEAD
  event MessageSent(bytes data, bytes encodedData, address caller);
=======
  using stdStorage for StdStorage;
  event MessageSent(bytes data, address caller);
>>>>>>> b1af101b

  // ============ Storage ============
  SpokeConnector spokeConnector;
  address owner = address(1);

  // ============ config
  uint32 _originDomain = uint32(123);
  address _originAMB = address(123);

  uint32 _destinationDomain = uint32(456);
  address _destinationAMB = address(456);

  uint32 _mainnetDomain = uint32(345);
  address _destinationMainnetAMB = address(456456);
  address _originMainnetAMB = address(123123);
  address _rootManager = address(121212);
  WatcherManager _watcherManager;
  MerkleTreeManager _merkle;

  uint256 PROCESS_GAS = 850_000;
  uint256 RESERVE_GAS = 15_000;

  // ============ Setup ============
  function setUp() public {
    utils_deployAndSetup();
  }

  // ============ utils ============
  function utils_deployAndSetup() public {
    vm.startPrank(owner);

    _watcherManager = new WatcherManager();
    _merkle = new MerkleTreeManager();

    spokeConnector = new MockSpokeConnector(
      _originDomain, // uint32 _domain,
      _mainnetDomain, // uint32 _mirrorDomain
      _originAMB, // address _amb,
      _rootManager, // address _rootManager,
      address(_merkle), // address _merkle
      address(0), // address _mirrorConnector
      PROCESS_GAS, // uint256 _processGas,
      RESERVE_GAS, // uint256 _reserveGas
      0, // uint256 _delayBlocks
      address(_watcherManager)
    );
    vm.stopPrank();
  }

  // mock call to get watcher so all addresses are watchers
  function utils_mockIsWatcher_true(address watcher) public {
    vm.prank(owner);
    _watcherManager.addWatcher(watcher);
  }

  function test_SpokeConnector__setRateLimitBlocks_works() public {
    // Is 0 (disabled) by default.
    assertEq(spokeConnector.rateLimitBlocks(), 0);

    vm.prank(owner);
    spokeConnector.setRateLimitBlocks(123);

    assertEq(spokeConnector.rateLimitBlocks(), 123);
  }

  function test_SpokeConnector__setWatcherPaused_failsIfNotWatcher(address caller) public {
    vm.expectRevert("!watcher");
    // no watchers so every address should fail
    vm.prank(caller);
    spokeConnector.pause();
  }

  function test_SpokeConnector__setWatcherPaused_worksIfWatcher(address watcher) public {
    utils_mockIsWatcher_true(watcher);
    vm.prank(watcher);
    spokeConnector.pause();
    assertTrue(spokeConnector.paused());
  }

  function test_SpokeConnector__send_works() public {
    bytes32 root = bytes32(bytes("test123"));
    vm.mockCall(address(_merkle), abi.encodeWithSelector(MerkleTreeManager.root.selector), abi.encode(root));
    bytes memory data = abi.encodePacked(root);
    bytes memory encodedData = abi.encode("");

    vm.expectEmit(true, true, true, true);
    emit MessageSent(data, encodedData, address(this));

    spokeConnector.send(encodedData);

    assertEq(MockSpokeConnector(payable(address(spokeConnector))).lastOutbound(), keccak256(data));
  }

  function test_SpokeConnector__send_failsIfPaused() public {
    address caller = address(123);

    utils_mockIsWatcher_true(caller);

    vm.prank(caller);
    spokeConnector.pause();
    assertTrue(spokeConnector.paused());

    vm.expectRevert("Pausable: paused");
    spokeConnector.send(abi.encode(""));
  }

  function test_SpokeConnector__send_failsIfRateLimitExceeded() public {
    vm.prank(owner);
    spokeConnector.setRateLimitBlocks(10);

    vm.expectRevert(RateLimited.RateLimited__rateLimited_messageSendRateExceeded.selector);
    spokeConnector.send(abi.encode(""));
  }

  function test_SpokeConnector__send_failsIfRootAlreadySent() public {
    bytes32 root = bytes32(bytes("test123"));
    vm.mockCall(address(_merkle), abi.encodeWithSelector(MerkleTreeManager.root.selector), abi.encode(root));
    bytes memory data = abi.encodePacked(root);
    bytes memory encodedData = abi.encode("");

    spokeConnector.send(encodedData);
    assertEq(MockSpokeConnector(payable(address(spokeConnector))).lastOutbound(), keccak256(data));

    vm.expectRevert("root already sent");
    spokeConnector.send(encodedData);
    assertEq(MockSpokeConnector(payable(address(spokeConnector))).lastOutbound(), keccak256(data));
  }

  function test_SpokeConnector__proveAndProcess_failsIfPaused() public {
    address caller = address(123);
    utils_mockIsWatcher_true(caller);

    vm.prank(caller);
    spokeConnector.pause();
    assertTrue(spokeConnector.paused());

    bytes32[32] memory proof;
    bytes32 _destinationRouter;
    bytes memory body = abi.encode(_destinationDomain * _originDomain);
    bytes memory message = Message.formatMessage(
      _originDomain,
      bytes32(uint256(uint160(address(this)))), // TODO necessary?
      0,
      _destinationDomain,
      _destinationRouter,
      body
    );
    vm.expectRevert("Pausable: paused");
    SpokeConnector.Proof[] memory proofs = new SpokeConnector.Proof[](1);
    proofs[0] = SpokeConnector.Proof(message, proof, 0);
    spokeConnector.proveAndProcess(proofs, bytes32(""), proof, 0);
  }
}<|MERGE_RESOLUTION|>--- conflicted
+++ resolved
@@ -11,12 +11,9 @@
 import "../../utils/ForgeHelper.sol";
 
 contract SpokeConnectorTest is ForgeHelper {
-<<<<<<< HEAD
   event MessageSent(bytes data, bytes encodedData, address caller);
-=======
+
   using stdStorage for StdStorage;
-  event MessageSent(bytes data, address caller);
->>>>>>> b1af101b
 
   // ============ Storage ============
   SpokeConnector spokeConnector;
