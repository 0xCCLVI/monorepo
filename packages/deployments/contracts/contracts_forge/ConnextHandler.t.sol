// SPDX-License-Identifier: UNLICENSED
pragma solidity 0.8.11;

import "@openzeppelin/contracts/token/ERC20/IERC20.sol";
import "@openzeppelin/contracts/proxy/ERC1967/ERC1967Proxy.sol";

import "./ForgeHelper.sol";

import "../contracts/nomad-xapps/contracts/connext/ConnextHandler.sol";
import {AssetLogic} from "../contracts/lib/Connext/AssetLogic.sol";
import {ProposedOwnableUpgradeable} from "../contracts/ProposedOwnableUpgradeable.sol";
import {TestERC20} from "../contracts/test/TestERC20.sol";
import {WETH} from "../contracts/test/TestWeth.sol";

import {MockHome, MockRelayerFeeRouter, MockPromiseRouter, MockCallback} from "./Mock.sol";

// running tests (with logging on failure):
// yarn workspace @connext/nxtp-contracts test:forge -vvv
// run a single test:
// yarn workspace @connext/nxtp-contracts test:forge -m testAddRouterAlreadyApproved -vvv

// other forge commands: yarn workspace @connext/nxtp-contracts forge <CMD>
// see docs here: https://onbjerg.github.io/foundry-book/index.html

contract ConnextHandlerTest is ForgeHelper {
  // ============ Libraries ============
  using stdStorage for StdStorage;

  event MaxRoutersPerTransferUpdated(uint256 maxRouters, address caller);
  event InitiatedClaim(uint32 indexed domain, address indexed recipient, address caller, bytes32[] transferIds);
  event Claimed(address indexed recipient, uint256 total, bytes32[] transferIds);
  event XCalled(
    bytes32 indexed transferId,
    IConnextHandler.XCallArgs xcallArgs,
    ConnextLogic.XCalledEventArgs args,
    uint256 nonce,
    bytes message,
    address caller
  );
  event TransferRelayerFeesUpdated(bytes32 indexed transferId, uint256 relayerFee, address caller);

  // ============ Storage ============

  ERC1967Proxy proxy;
  ConnextHandler connextImpl;
  ConnextHandler connext;

  uint32 domain = 1;
  uint32 destinationDomain = 2;
  address internal xAppConnectionManager = address(1);
  address internal home;
  address tokenRegistry = address(2);
  address kakaroto = address(3);
  bytes32 internal remote = "remote";

  MockRelayerFeeRouter relayerFeeRouter;
  MockPromiseRouter promiseRouter;
  MockCallback callback;
  WETH wrapper;
  address canonical = address(4);
  TestERC20 originAdopted;
  address stableSwap = address(5);

  // ============ Test set up ============

  function setUp() public {
    relayerFeeRouter = new MockRelayerFeeRouter();
    originAdopted = new TestERC20();
    wrapper = new WETH();
    home = address(new MockHome());
    promiseRouter = new MockPromiseRouter();
    callback = new MockCallback();

    connextImpl = new ConnextHandler();

    proxy = new ERC1967Proxy(
      address(connextImpl),
      abi.encodeWithSelector(
        ConnextHandler.initialize.selector,
        uint256(domain),
        xAppConnectionManager,
        tokenRegistry,
        address(wrapper),
        address(relayerFeeRouter),
        address(promiseRouter)
      )
    );

    connext = ConnextHandler(payable(address(proxy)));

    // Setup asset
    connext.setupAsset(
      ConnextMessage.TokenId(domain, bytes32(abi.encodePacked(canonical))),
      address(originAdopted),
      stableSwap
    );

    // Setup asset wrapper
    connext.setupAsset(
      ConnextMessage.TokenId(domain, bytes32(abi.encodePacked(address(wrapper)))),
      address(wrapper),
      stableSwap
    );

    connext.enrollRemoteRouter(destinationDomain, remote);

    // Mocks
    vm.mockCall(address(originAdopted), abi.encodeWithSelector(IERC20.balanceOf.selector), abi.encode(0));
    vm.mockCall(address(originAdopted), abi.encodeWithSelector(IERC20.transferFrom.selector), abi.encode(true));
    vm.mockCall(
      address(tokenRegistry),
      abi.encodeWithSelector(ITokenRegistry.getLocalAddress.selector),
      abi.encode(address(originAdopted))
    );
    vm.mockCall(
      address(tokenRegistry),
      abi.encodeWithSelector(ITokenRegistry.isLocalOrigin.selector),
      abi.encode(bool(true))
    );
    vm.mockCall(
      address(tokenRegistry),
      abi.encodeWithSelector(ITokenRegistry.getTokenId.selector),
      abi.encode(domain, bytes32(uint256(uint160(address(originAdopted)))))
    );
    vm.mockCall(xAppConnectionManager, abi.encodeWithSignature("home()"), abi.encode(home));
  }

  // ============ Utils ============
  // https://github.com/brockelmore/forge-std
  // specifically here with overriding mappings: https://github.com/brockelmore/forge-std/blob/99107e3e39f27339d224575756d4548c08639bc0/src/test/StdStorage.t.sol#L189-L192

  function setRelayerFees(bytes32 _transferId, uint256 _fee) internal {
    // stdstore does not work correctly with proxies to set a value directly with checked_write()
    // use impl to find the storage slot
    uint256 slot = stdstore
      .target(address(connextImpl))
      .sig(connextImpl.relayerFees.selector)
      .with_key(_transferId)
      .find();
    // update the proxy storage
    vm.store(address(connext), bytes32(slot), bytes32(_fee));
  }

  function setTransferRelayer(bytes32 _transferId, address _relayer) internal {
    // stdstore does not work correctly with proxies to set a value directly with checked_write()
    // use impl to find the storage slot
    uint256 slot = stdstore
      .target(address(connextImpl))
      .sig(connextImpl.transferRelayer.selector)
      .with_key(_transferId)
      .find();
    // update the proxy storage
    vm.store(address(connext), bytes32(slot), bytes32(uint256(uint160(_relayer))));
  }

  // ============ setMaxRouters ============

  // Should work
  function test_ConnextHandler__setMaxRouters_works() public {
    require(connext.maxRoutersPerTransfer() != 10);

    vm.expectEmit(true, true, true, true);
    emit MaxRoutersPerTransferUpdated(10, address(this));

    connext.setMaxRoutersPerTransfer(10);
    assertEq(connext.maxRoutersPerTransfer(), 10);
  }

  // Fail if not called by owner
  function test_ConnextHandler__setMaxRouters_failsIfNotOwner() public {
    vm.prank(address(0));
    vm.expectRevert(
      abi.encodeWithSelector(ProposedOwnableUpgradeable.ProposedOwnableUpgradeable__onlyOwner_notOwner.selector)
    );
    connext.setMaxRoutersPerTransfer(10);
  }

  // Fail maxRouters is 0
  function test_ConnextHandler__setMaxRouters_failsIfEmpty() public {
    vm.expectRevert(
      abi.encodeWithSelector(ConnextLogic.ConnextLogic__setMaxRoutersPerTransfer_invalidMaxRoutersPerTransfer.selector)
    );
    connext.setMaxRoutersPerTransfer(0);
  }

  // ============ initiateClaim ============

  // Fail if any of the transaction id was not executed by relayer
  function test_ConnextHandler__initiateClaim_failsIfTransferNotRelayedByCaller() public {
    bytes32[] memory transactionIds = new bytes32[](2);
    transactionIds[0] = "AAA";
    transactionIds[1] = "BBB";

    setTransferRelayer("AAA", kakaroto);
    vm.prank(kakaroto);

    vm.expectRevert(
      abi.encodeWithSelector(ConnextLogic.ConnextLogic__initiateClaim_notRelayer.selector, bytes32("BBB"))
    );

    connext.initiateClaim(uint32(1), kakaroto, transactionIds);
  }

  // Should work
  function test_ConnextHandler__initiateClaim_works() public {
    bytes32[] memory transactionIds = new bytes32[](2);
    transactionIds[0] = "AAA";
    transactionIds[1] = "BBB";

    setTransferRelayer(bytes32("AAA"), kakaroto);
    setTransferRelayer(bytes32("BBB"), kakaroto);
    vm.prank(kakaroto);

    vm.expectCall(
      address(relayerFeeRouter),
      abi.encodeWithSelector(MockRelayerFeeRouter.send.selector, uint32(domain), kakaroto, transactionIds)
    );

    vm.expectEmit(true, true, true, true);
    emit InitiatedClaim(uint32(domain), kakaroto, kakaroto, transactionIds);

    connext.initiateClaim(uint32(domain), kakaroto, transactionIds);
  }

  // ============ claim ============

  // Fail if the caller isn't RelayerFeeRouter
  function test_ConnextHandler__claim_failsIfNotRelayerFeeRouter() public {
    bytes32[] memory transactionIds = new bytes32[](2);
    transactionIds[0] = "AAA";
    transactionIds[1] = "BBB";

    vm.prank(address(20));
    vm.expectRevert(
      abi.encodeWithSelector(ConnextHandler.ConnextHandler__onlyRelayerFeeRouter_notRelayerFeeRouter.selector)
    );

    connext.claim(kakaroto, transactionIds);
  }

  // Should work
  function test_ConnextHandler__claim_works() public {
    bytes32[] memory transactionIds = new bytes32[](2);
    transactionIds[0] = "AAA";
    transactionIds[1] = "BBB";

    uint256 aaaFee = 123;
    uint256 bbbFee = 456;

    setRelayerFees(bytes32("AAA"), aaaFee);
    setRelayerFees(bytes32("BBB"), bbbFee);

    address(connext).call{value: (aaaFee + bbbFee)}("");

    vm.prank(address(relayerFeeRouter));

    uint256 balanceBefore = kakaroto.balance;

    vm.expectEmit(true, true, true, true);
    emit Claimed(kakaroto, aaaFee + bbbFee, transactionIds);

    connext.claim(kakaroto, transactionIds);

    assertEq(kakaroto.balance, balanceBefore + aaaFee + bbbFee);
    assertEq(connext.relayerFees(bytes32("AAA")), 0);
    assertEq(connext.relayerFees(bytes32("BBB")), 0);
  }

  // ============ xCall ============

  // Update relayerFees mapping
  function test_ConnextHandler__xcall_increasesRelayerFees() public {
    address to = address(100);
    uint256 amount = 1 ether;
    uint256 relayerFee = 0.01 ether;
    address transactingAssetId = address(originAdopted);

    IConnextHandler.CallParams memory callParams = IConnextHandler.CallParams(
      to,
      bytes("0x"),
      domain,
      destinationDomain,
<<<<<<< HEAD
      address(0),
      0
=======
      false,
      false
>>>>>>> 28e0e817
    );
    IConnextHandler.XCallArgs memory args = IConnextHandler.XCallArgs(
      callParams,
      transactingAssetId,
      amount,
      relayerFee
    );

    bytes32 id = keccak256(
      abi.encode(0, callParams, address(this), bytes32(abi.encodePacked(canonical)), domain, amount)
    );

    assertEq(connext.relayerFees(id), 0);

    connext.xcall{value: relayerFee}(args);

    assertEq(connext.relayerFees(id), relayerFee);
  }

  // Emit relayerFees in XCalled event
  function test_ConnextHandler__xcall_emitsRelayerFeeInXCalled() public {
    address to = address(100);
    uint256 amount = 1 ether;
    uint256 relayerFee = 0.01 ether;
    address transactingAssetId = address(originAdopted);

    IConnextHandler.CallParams memory callParams = IConnextHandler.CallParams(
      to,
      bytes(""),
      domain,
      destinationDomain,
<<<<<<< HEAD
      address(0),
      0
=======
      false,
      false
>>>>>>> 28e0e817
    );
    IConnextHandler.XCallArgs memory args = IConnextHandler.XCallArgs(
      callParams,
      transactingAssetId,
      amount,
      relayerFee
    );

    bytes32 id = keccak256(
      abi.encode(0, callParams, address(this), bytes32(abi.encodePacked(canonical)), domain, amount)
    );

    // TODO Correctly calculate the message
    // Harcoded the message from the emitted event since here we are only testing that relayerFee is included
    bytes
      memory message = hex"00000001000000000000000000000000c94cf1a6d4b8a25e424b3ed8792eed1f1b95b86e030000000000000000000000000000000000000000000000000000000000000064000000000000000000000000000000000000000000000000000000000000000020b4b2eeb4ea213a5e7d1e1d2a3a1a437fbe7c8b3490898b0474b0fe66dda70a747136416651ffe40851fbe308e045079987fc3f10ccfe4b215867a350d94d4e";

    // NOTE: the `amount` and `bridgedAmt` are 0 because `.balanceOf` of the origin asset returns
    // 0 always via setup function
    ConnextLogic.XCalledEventArgs memory eventArg = ConnextLogic.XCalledEventArgs({
      transactingAssetId: address(originAdopted),
      amount: 0,
      bridgedAmt: 0,
      bridged: address(originAdopted)
    });

    vm.expectEmit(true, true, true, true);
    emit XCalled(id, args, eventArg, 0, message, address(this));
    connext.xcall{value: relayerFee}(args);
  }

  // Works if relayerFee is set to 0
  function test_ConnextHandler__xcall_zeroRelayerFeeWorks() public {
    address to = address(100);
    uint256 amount = 1 ether;
    uint256 relayerFee = 0;
    address transactingAssetId = address(originAdopted);

    IConnextHandler.CallParams memory callParams = IConnextHandler.CallParams(
      to,
      bytes("0x"),
      domain,
      destinationDomain,
<<<<<<< HEAD
      address(0),
      0
=======
      false,
      false
>>>>>>> 28e0e817
    );
    IConnextHandler.XCallArgs memory args = IConnextHandler.XCallArgs(
      callParams,
      transactingAssetId,
      amount,
      relayerFee
    );

    bytes32 id = keccak256(
      abi.encode(0, callParams, address(this), bytes32(abi.encodePacked(canonical)), domain, amount)
    );

    assertEq(connext.relayerFees(id), 0);

    connext.xcall{value: relayerFee}(args);

    assertEq(connext.relayerFees(id), 0);
  }

  // Correctly account for relayerFee in token transfer
  function test_ConnextHandler__xcall_considersRelayerFeeValueInTokenTransfer() public {
    address to = address(100);
    uint256 amount = 1 ether;
    uint256 relayerFee = 0.01 ether;
    address transactingAssetId = address(originAdopted);

    IConnextHandler.CallParams memory callParams = IConnextHandler.CallParams(
      to,
      bytes("0x"),
      domain,
      destinationDomain,
<<<<<<< HEAD
      address(0),
      0
=======
      false,
      false
>>>>>>> 28e0e817
    );
    IConnextHandler.XCallArgs memory args = IConnextHandler.XCallArgs(
      callParams,
      transactingAssetId,
      amount,
      relayerFee
    );

    bytes32 id = keccak256(
      abi.encode(0, callParams, address(this), bytes32(abi.encodePacked(canonical)), domain, amount)
    );

    connext.xcall{value: relayerFee}(args);

    assertEq(connext.relayerFees(id), relayerFee);
  }

  // Correctly account for relayerFee in native transfer
  function test_ConnextHandler__xcall_considersRelayerFeeValueInNativeTransfer() public {
    address to = address(100);
    uint256 amount = 1 ether;
    uint256 relayerFee = 0.01 ether;
    address transactingAssetId = address(0);

    IConnextHandler.CallParams memory callParams = IConnextHandler.CallParams(
      to,
      bytes("0x"),
      domain,
      destinationDomain,
<<<<<<< HEAD
      address(0),
      0
=======
      false,
      false
>>>>>>> 28e0e817
    );
    IConnextHandler.XCallArgs memory args = IConnextHandler.XCallArgs(
      callParams,
      transactingAssetId,
      amount,
      relayerFee
    );

    bytes32 id = keccak256(
      abi.encode(0, callParams, address(this), bytes32(abi.encodePacked(wrapper)), domain, amount)
    );

    vm.mockCall(
      address(tokenRegistry),
      abi.encodeWithSelector(ITokenRegistry.getLocalAddress.selector),
      abi.encode(address(wrapper))
    );

    connext.xcall{value: amount + relayerFee}(args);

    assertEq(connext.relayerFees(id), relayerFee);
  }

  // Fail if relayerFee in param and value does not match in token transfer
  function test_ConnextHandler__xcall_failsIfDifferentRelayerFeeValueAndParamInTokenTransfer() public {
    address to = address(100);
    uint256 amount = 1 ether;
    uint256 relayerFee = 0.01 ether;
    address transactingAssetId = address(originAdopted);

    IConnextHandler.CallParams memory callParams = IConnextHandler.CallParams(
      to,
      bytes("0x"),
      domain,
      destinationDomain,
<<<<<<< HEAD
      address(0),
      0
=======
      false,
      false
>>>>>>> 28e0e817
    );
    IConnextHandler.XCallArgs memory args = IConnextHandler.XCallArgs(
      callParams,
      transactingAssetId,
      amount,
      relayerFee
    );

    vm.expectRevert(abi.encodeWithSelector(AssetLogic.AssetLogic__handleIncomingAsset_ethWithErcTransfer.selector));
    connext.xcall{value: 0}(args);

    vm.expectRevert(abi.encodeWithSelector(AssetLogic.AssetLogic__handleIncomingAsset_ethWithErcTransfer.selector));
    connext.xcall{value: relayerFee - 1}(args);

    vm.expectRevert(abi.encodeWithSelector(AssetLogic.AssetLogic__handleIncomingAsset_ethWithErcTransfer.selector));
    connext.xcall{value: relayerFee + 1}(args);
  }

  // Fail if relayerFee in param and value does not match in native transfer
  function test_ConnextHandler__xcall_failsIfDifferentRelayerFeeValueAndParamInNativeTransfer() public {
    address to = address(100);
    uint256 amount = 1 ether;
    uint256 relayerFee = 0.01 ether;
    address transactingAssetId = address(0);

    IConnextHandler.CallParams memory callParams = IConnextHandler.CallParams(
      to,
      bytes("0x"),
      domain,
      destinationDomain,
<<<<<<< HEAD
      address(0),
      0
=======
      false,
      false
>>>>>>> 28e0e817
    );
    IConnextHandler.XCallArgs memory args = IConnextHandler.XCallArgs(
      callParams,
      transactingAssetId,
      amount,
      relayerFee
    );

    vm.mockCall(
      address(tokenRegistry),
      abi.encodeWithSelector(ITokenRegistry.getLocalAddress.selector),
      abi.encode(address(wrapper))
    );

    vm.expectRevert(abi.encodeWithSelector(AssetLogic.AssetLogic__handleIncomingAsset_notAmount.selector));
    connext.xcall{value: amount}(args);

    vm.expectRevert(abi.encodeWithSelector(AssetLogic.AssetLogic__handleIncomingAsset_notAmount.selector));
    connext.xcall{value: amount + relayerFee - 1}(args);

    vm.expectRevert(abi.encodeWithSelector(AssetLogic.AssetLogic__handleIncomingAsset_notAmount.selector));
    connext.xcall{value: amount + relayerFee + 1}(args);
  }

  // Fail if callbackFee in param and value does not match in native transfer
  function test_ConnextHandler__xcall_failsIfDifferentCallbackFeeValueAndParamInNativeTransfer() public {
    address to = address(100);
    address callbackAddr = address(callback);
    uint256 amount = 1 ether;
    uint256 relayerFee = 0.01 ether;
    uint256 callbackFee = 0.02 ether;
    address transactingAssetId = address(0);

    IConnextHandler.CallParams memory callParams = IConnextHandler.CallParams(
      to,
      bytes("0x"),
      domain,
      destinationDomain,
      callbackAddr,
      callbackFee
    );
    IConnextHandler.XCallArgs memory args = IConnextHandler.XCallArgs(
      callParams,
      transactingAssetId,
      amount,
      relayerFee
    );

    vm.mockCall(
      address(tokenRegistry),
      abi.encodeWithSelector(ITokenRegistry.getLocalAddress.selector),
      abi.encode(address(wrapper))
    );

    vm.expectRevert(abi.encodeWithSelector(AssetLogic.AssetLogic__handleIncomingAsset_notAmount.selector));
    connext.xcall{value: amount}(args);

    vm.expectRevert(abi.encodeWithSelector(AssetLogic.AssetLogic__handleIncomingAsset_notAmount.selector));
    connext.xcall{value: amount + relayerFee + callbackFee - 1}(args);

    vm.expectRevert(abi.encodeWithSelector(AssetLogic.AssetLogic__handleIncomingAsset_notAmount.selector));
    connext.xcall{value: amount + relayerFee + callbackFee + 1}(args);
  }

  // Fail if callback address is not contract and callback fee is not zero
  function test_ConnextHandler__xcall_failsIfNonZeroCallbackFeeForNonContractCallback() public {
    address to = address(100);
    address callbackAddr = address(0);
    uint256 amount = 1 ether;
    uint256 relayerFee = 0.01 ether;
    uint256 callbackFee = 0.02 ether;
    address transactingAssetId = address(0);

    IConnextHandler.CallParams memory callParams = IConnextHandler.CallParams(
      to,
      bytes("0x"),
      domain,
      destinationDomain,
      callbackAddr,
      callbackFee
    );
    IConnextHandler.XCallArgs memory args = IConnextHandler.XCallArgs(
      callParams,
      transactingAssetId,
      amount,
      relayerFee
    );

    vm.mockCall(
      address(tokenRegistry),
      abi.encodeWithSelector(ITokenRegistry.getLocalAddress.selector),
      abi.encode(address(wrapper))
    );

    vm.expectRevert(
      abi.encodeWithSelector(ConnextLogic.ConnextLogic__xcall_nonZeroCallbackFeeForNonContractCallback.selector)
    );
    connext.xcall{value: amount + relayerFee + callbackFee}(args);
  }

  // Should work with callback address and callback fee
  function test_ConnextHandler__xcall_callbackFeeBumpWorks() public {
    address to = address(100);
    uint256 amount = 1 ether;
    uint256 relayerFee = 0.01 ether;
    uint256 callbackFee = 0.01 ether;
    address callbackAddr = address(callback);
    address transactingAssetId = address(originAdopted);
    address promiseRouterAddr = address(connext.promiseRouter());

    IConnextHandler.CallParams memory callParams = IConnextHandler.CallParams(
      to,
      bytes(""),
      domain,
      destinationDomain,
      callbackAddr,
      callbackFee
    );
    IConnextHandler.XCallArgs memory args = IConnextHandler.XCallArgs(
      callParams,
      transactingAssetId,
      amount,
      relayerFee
    );

    bytes32 id = keccak256(
      abi.encode(0, callParams, address(this), bytes32(abi.encodePacked(canonical)), domain, amount)
    );

    uint256 beforePromiseRouterBalance = promiseRouterAddr.balance;

    assertEq(beforePromiseRouterBalance, 0);

    vm.expectCall(promiseRouterAddr, abi.encodeWithSelector(PromiseRouter.bumpCallbackFee.selector, id));

    connext.xcall{value: relayerFee + callbackFee}(args);

    assertEq(promiseRouterAddr.balance, callbackFee);
  }

  // ============ bumpTransfer ============

  // Increases relayerFees set by xcall
  function test_ConnextHandler__bumpTransfer_increasesXCallRelayerFees() public {
    address to = address(100);
    uint256 amount = 1 ether;
    uint256 relayerFee = 0.01 ether;
    address transactingAssetId = address(originAdopted);

    IConnextHandler.CallParams memory callParams = IConnextHandler.CallParams(
      to,
      bytes(""),
      domain,
      destinationDomain,
<<<<<<< HEAD
      address(0),
      0
=======
      false,
      false
>>>>>>> 28e0e817
    );
    IConnextHandler.XCallArgs memory args = IConnextHandler.XCallArgs(
      callParams,
      transactingAssetId,
      amount,
      relayerFee
    );

    bytes32 id = keccak256(
      abi.encode(0, callParams, address(this), bytes32(abi.encodePacked(canonical)), domain, amount)
    );

    assertEq(connext.relayerFees(id), 0);

    connext.xcall{value: relayerFee}(args);

    assertEq(connext.relayerFees(id), relayerFee);

    uint256 relayerFeeBump = 0.3 ether;
    connext.bumpTransfer{value: relayerFeeBump}(id);

    assertEq(connext.relayerFees(id), relayerFee + relayerFeeBump);
  }

  // Increases relayerFees for the transfer
  function test_ConnextHandler__bumpTransfer_increasesRelayerFees() public {
    bytes32 transferId = bytes32("0x123");

    uint256 initialFee = 0.01 ether;
    setRelayerFees(transferId, initialFee);

    assertEq(connext.relayerFees(transferId), initialFee);

    uint256 amount1 = 1 ether;
    connext.bumpTransfer{value: amount1}(transferId);

    assertEq(connext.relayerFees(transferId), initialFee + amount1);

    uint256 amount2 = 2 ether;
    connext.bumpTransfer{value: amount2}(transferId);

    assertEq(connext.relayerFees(transferId), initialFee + amount1 + amount2);
  }

  // Emits TransferRelayerFeesUpdated with updated relayerFees
  function test_ConnextHandler__bumpTransfer_emitsEvent() public {
    bytes32 transferId = bytes32("0x123");

    uint256 initialFee = 0.01 ether;
    setRelayerFees(transferId, initialFee);

    uint256 bump1 = 1 ether;
    uint256 bump2 = 2 ether;

    vm.expectEmit(true, false, false, true);
    emit TransferRelayerFeesUpdated(transferId, initialFee + bump1, address(this));
    connext.bumpTransfer{value: bump1}(transferId);

    vm.expectEmit(true, false, false, true);
    emit TransferRelayerFeesUpdated(transferId, initialFee + bump1 + bump2, address(this));
    connext.bumpTransfer{value: bump2}(transferId);
  }

  // Fail if zero value
  function test_ConnextHandler__bumpTransfer_failsIfZeroValue() public {
    bytes32 transferId = bytes32("0x123");

    uint256 initialFee = 0.01 ether;
    setRelayerFees(transferId, initialFee);

    vm.expectRevert(abi.encodeWithSelector(ConnextLogic.ConnextLogic__bumpTransfer_valueIsZero.selector));
    connext.bumpTransfer{value: 0}(transferId);
  }

  // Works if initial relayerFees is zero
  function test_ConnextHandler__bumpTransfer_initialFeeZeroWorks() public {
    bytes32 transferId = bytes32("0x123");

    assertEq(connext.relayerFees(transferId), 0);

    uint256 newFee = 0.01 ether;
    connext.bumpTransfer{value: newFee}(transferId);
    assertEq(connext.relayerFees(transferId), newFee);
  }
}<|MERGE_RESOLUTION|>--- conflicted
+++ resolved
@@ -280,13 +280,10 @@
       bytes("0x"),
       domain,
       destinationDomain,
-<<<<<<< HEAD
       address(0),
       0
-=======
       false,
       false
->>>>>>> 28e0e817
     );
     IConnextHandler.XCallArgs memory args = IConnextHandler.XCallArgs(
       callParams,
@@ -318,13 +315,10 @@
       bytes(""),
       domain,
       destinationDomain,
-<<<<<<< HEAD
       address(0),
       0
-=======
       false,
       false
->>>>>>> 28e0e817
     );
     IConnextHandler.XCallArgs memory args = IConnextHandler.XCallArgs(
       callParams,
@@ -368,13 +362,10 @@
       bytes("0x"),
       domain,
       destinationDomain,
-<<<<<<< HEAD
       address(0),
       0
-=======
       false,
       false
->>>>>>> 28e0e817
     );
     IConnextHandler.XCallArgs memory args = IConnextHandler.XCallArgs(
       callParams,
@@ -406,13 +397,10 @@
       bytes("0x"),
       domain,
       destinationDomain,
-<<<<<<< HEAD
       address(0),
       0
-=======
       false,
       false
->>>>>>> 28e0e817
     );
     IConnextHandler.XCallArgs memory args = IConnextHandler.XCallArgs(
       callParams,
@@ -442,13 +430,10 @@
       bytes("0x"),
       domain,
       destinationDomain,
-<<<<<<< HEAD
       address(0),
       0
-=======
       false,
       false
->>>>>>> 28e0e817
     );
     IConnextHandler.XCallArgs memory args = IConnextHandler.XCallArgs(
       callParams,
@@ -484,13 +469,10 @@
       bytes("0x"),
       domain,
       destinationDomain,
-<<<<<<< HEAD
       address(0),
       0
-=======
       false,
       false
->>>>>>> 28e0e817
     );
     IConnextHandler.XCallArgs memory args = IConnextHandler.XCallArgs(
       callParams,
@@ -521,13 +503,10 @@
       bytes("0x"),
       domain,
       destinationDomain,
-<<<<<<< HEAD
       address(0),
       0
-=======
       false,
       false
->>>>>>> 28e0e817
     );
     IConnextHandler.XCallArgs memory args = IConnextHandler.XCallArgs(
       callParams,
@@ -682,13 +661,10 @@
       bytes(""),
       domain,
       destinationDomain,
-<<<<<<< HEAD
       address(0),
       0
-=======
       false,
       false
->>>>>>> 28e0e817
     );
     IConnextHandler.XCallArgs memory args = IConnextHandler.XCallArgs(
       callParams,
