// SPDX-License-Identifier: UNLICENSED
pragma solidity 0.8.17;

import {IERC20} from "@openzeppelin/contracts/token/ERC20/IERC20.sol";

import {LibDiamond} from "../../../../contracts/core/connext/libraries/LibDiamond.sol";
import {IStableSwap} from "../../../../contracts/core/connext/interfaces/IStableSwap.sol";
import {RoutersFacet, BaseConnextFacet} from "../../../../contracts/core/connext/facets/RoutersFacet.sol";
import {TestERC20} from "../../../../contracts/test/TestERC20.sol";

import "../../../utils/FacetHelper.sol";

contract RoutersFacetTest is RoutersFacet, FacetHelper {
  // ============ storage ============
  // owner
  address _owner = address(12345);

  // sample data
  uint32 _domain = _originDomain;

  address _routerAgent0 = address(222000111); // 0x000000000000000000000000000000000d3b73ef
  address _routerRecipient0 = address(222000222); // 0x000000000000000000000000000000000d3b745e
  address _routerOwner0 = address(222000333); // 0x000000000000000000000000000000000d3b74cd

  address _routerAgent1 = address(222001111);
  address _routerRecipient1 = address(222001222);
  address _routerOwner1 = address(222001333);

  address _routerAgent2 = address(222002111);
  address _routerRecipient2 = address(222002222);
  address _routerOwner2 = address(222002333);

  address _asset0 = address(333000111);
  address _asset1 = address(333001111);

  bytes32 _key;

  // ============ Test set up ============
  function setUp() public {
    setOwner(_owner);
    utils_deployAssetContracts();
    utils_setupAsset(true, false);
    _key = keccak256(abi.encode(_canonicalId, _canonicalDomain));
  }

  // ============ Utils ==============
  // Set diamond storage owner
  function setOwner(address owner) internal {
    LibDiamond.DiamondStorage storage ds = LibDiamond.diamondStorage();
    ds.contractOwner = owner;
  }

  // ============ Test methods ============

  // TODO: test modifiers? onlyRouterOwner, onlyProposedRouterOwner, etc.

  // ============ Getters ==============

  function test_RoutersFacet__LIQUIDITY_FEE_NUMERATOR_success() public {
    assertEq(this.LIQUIDITY_FEE_NUMERATOR(), s.LIQUIDITY_FEE_NUMERATOR);
  }

  function test_RoutersFacet__LIQUIDITY_FEE_NUMERATOR_notFound() public {
    assertEq(this.LIQUIDITY_FEE_NUMERATOR(), 0);
  }

  function test_RoutersFacet__LIQUIDITY_FEE_DENOMINATOR_success() public {
    assertEq(this.LIQUIDITY_FEE_DENOMINATOR(), 10_000);
  }

  function test_RoutersFacet__getRouterApproval_success() public {
    s.routerConfigs[_routerAgent0].approved = true;
    assertEq(this.getRouterApproval(_routerAgent0), true);
  }

  function test_RoutersFacet__getRouterApproval_notFound() public {
    assertEq(this.getRouterApproval(_routerAgent0), false);
  }

  function test_RoutersFacet__getRouterRecipient_success() public {
    s.routerConfigs[_routerAgent0].recipient = _routerRecipient0;
    assertEq(this.getRouterRecipient(_routerAgent0), _routerRecipient0);
  }

  function test_RoutersFacet__getRouterRecipient_notFound() public {
    assertEq(this.getRouterRecipient(_routerAgent0), address(0));
  }

  function test_RoutersFacet__getRouterOwner_success() public {
    s.routerConfigs[_routerAgent0].owner = _routerOwner0;
    assertEq(this.getRouterOwner(_routerAgent0), _routerOwner0);
  }

  function test_RoutersFacet__getRouterOwner_notFound() public {
    assertEq(s.routerConfigs[_routerAgent0].owner, address(0));
    assertEq(this.getRouterOwner(_routerAgent0), address(0));
  }

  function test_RoutersFacet__getProposedRouterOwner_success() public {
    s.routerConfigs[_routerAgent0].proposed = _routerOwner0;
    assertEq(this.getProposedRouterOwner(_routerAgent0), _routerOwner0);
  }

  function test_RoutersFacet__getProposedRouterOwner_notFound() public {
    assertEq(this.getProposedRouterOwner(_routerAgent0), address(0));
  }

  function test_RoutersFacet__getProposedRouterOwnerTimestamp() public {
    s.routerConfigs[_routerAgent0].proposedTimestamp = 12345;
    assertEq(this.getProposedRouterOwnerTimestamp(_routerAgent0), 12345);
  }

  function test_RoutersFacet__maxRoutersPerTransfer_success() public {
    s.maxRoutersPerTransfer = 12345;
    assertEq(this.maxRoutersPerTransfer(), 12345);
  }

  function test_RoutersFacet__maxRoutersPerTransfer_notFound() public {
    assertEq(this.maxRoutersPerTransfer(), 0);
  }

  function test_RoutersFacet__routerBalances_success() public {
    s.routerBalances[_routerAgent0][_asset0] = 12345;
    s.routerBalances[_routerAgent0][_asset1] = 5678;
    assertEq(this.routerBalances(_routerAgent0, _asset0), 12345);
    assertEq(this.routerBalances(_routerAgent0, _asset1), 5678);
  }

  function test_RoutersFacet__routerBalances_notFound() public {
    assertEq(this.routerBalances(_routerAgent0, _asset0), 0);
  }

  // ============ Admin methods ==============

  // ============ addRouter

  function test_RoutersFacet__addRouter_failsIfNotOwnerOrRouter() public {
    vm.expectRevert(BaseConnextFacet.BaseConnextFacet__onlyOwnerOrRouter_notOwnerOrRouter.selector);
    vm.prank(address(123456123));
    this.approveRouter(address(0));
  }

  function test_RoutersFacet__addRouter_failsIfRouterAddressIsZero() public {
    vm.expectRevert(RoutersFacet.RoutersFacet__approveRouter_routerEmpty.selector);
    vm.prank(_owner);
    this.approveRouter(address(0));
  }

  function test_RoutersFacet__addRouter_failsIfRouterAlreadyApproved() public {
    s.routerConfigs[_routerAgent0].approved = true;
    vm.expectRevert(RoutersFacet.RoutersFacet__approveRouter_alreadyAdded.selector);
    vm.prank(_owner);
    this.approveRouter(_routerAgent0);
  }

  // addRouter -- set approval
  function test_RoutersFacet__addRouter_success() public {
    assertEq(s.routerConfigs[_routerAgent0].approved, false);

    vm.expectEmit(true, true, false, true);
    emit RouterAdded(_routerAgent0, _owner);

    vm.prank(_owner);
    this.approveRouter(_routerAgent0);

    assertEq(s.routerConfigs[_routerAgent0].approved, true);

    // Should never touch these values:
    assertEq(s.routerConfigs[_routerAgent0].owner, address(0));
    assertEq(s.routerConfigs[_routerAgent0].proposed, address(0));
    assertEq(s.routerConfigs[_routerAgent0].proposedTimestamp, 0);
    assertEq(s.routerConfigs[_routerAgent0].portalApproved, false);
    assertEq(s.routerConfigs[_routerAgent0].recipient, address(0));
  }

  // ============ initializeRouter

  function test_RoutersFacet__initializeRouter_failsIfOwnerSet() public {
    s.routerConfigs[_routerAgent0].owner = _routerOwner0;
    vm.expectRevert(RoutersFacet.RoutersFacet__initializeRouter_configNotEmpty.selector);

    vm.prank(_routerAgent0);
    this.initializeRouter(_routerOwner0, _routerRecipient0);
  }

  function test_RoutersFacet__initializeRouter_failsIfRecipientSet() public {
    s.routerConfigs[_routerAgent0].recipient = _routerOwner0;
    vm.expectRevert(RoutersFacet.RoutersFacet__initializeRouter_configNotEmpty.selector);

    vm.prank(_routerAgent0);
    this.initializeRouter(_routerOwner0, _routerRecipient0);
  }

  function test_RoutersFacet__initializeRouter_failsIfProposedSet() public {
    s.routerConfigs[_routerAgent0].proposed = _routerOwner0;
    vm.expectRevert(RoutersFacet.RoutersFacet__initializeRouter_configNotEmpty.selector);

    vm.prank(_routerAgent0);
    this.initializeRouter(_routerOwner0, _routerRecipient0);
  }

  function test_RoutersFacet__initializeRouter_failsIfProposedTimestampSet() public {
    s.routerConfigs[_routerAgent0].proposedTimestamp = 1;
    vm.expectRevert(RoutersFacet.RoutersFacet__initializeRouter_configNotEmpty.selector);

    vm.prank(_routerAgent0);
    this.initializeRouter(_routerOwner0, _routerRecipient0);
  }

  function test_RoutersFacet__initializeRouter_shouldHandleNoOwner() public {
    vm.expectEmit(true, true, true, true);
    emit RouterOwnerAccepted(_routerAgent0, address(0), _routerAgent0);

    vm.expectEmit(true, true, true, true);
    emit RouterRecipientSet(_routerAgent0, address(0), _routerRecipient0);

    vm.expectEmit(true, true, true, true);
    emit RouterInitialized(_routerAgent0);

    vm.prank(_routerAgent0);
    this.initializeRouter(address(0), _routerRecipient0);

    assertEq(s.routerConfigs[_routerAgent0].owner, _routerAgent0);
    assertEq(s.routerConfigs[_routerAgent0].recipient, _routerRecipient0);

    // no updates to these values
    assertEq(s.routerConfigs[_routerAgent0].approved, false);
    assertEq(s.routerConfigs[_routerAgent0].portalApproved, false);
    assertEq(s.routerConfigs[_routerAgent0].proposed, address(0));
    assertEq(s.routerConfigs[_routerAgent0].proposedTimestamp, 0);
  }

  function test_RoutersFacet__initializeRouter_shouldHandleNoRecipient() public {
    vm.expectEmit(true, true, true, true);
    emit RouterOwnerAccepted(_routerAgent0, address(0), _routerOwner0);

    vm.expectEmit(true, true, true, true);
    emit RouterInitialized(_routerAgent0);

    vm.prank(_routerAgent0);
    this.initializeRouter(_routerOwner0, address(0));

    assertEq(s.routerConfigs[_routerAgent0].owner, _routerOwner0);

    // no updates to these values
    assertEq(s.routerConfigs[_routerAgent0].recipient, address(0));
    assertEq(s.routerConfigs[_routerAgent0].approved, false);
    assertEq(s.routerConfigs[_routerAgent0].portalApproved, false);
    assertEq(s.routerConfigs[_routerAgent0].proposed, address(0));
    assertEq(s.routerConfigs[_routerAgent0].proposedTimestamp, 0);
  }

  // removeRouter
  function test_RoutersFacet__removeRouter_success() public {
    s.routerConfigs[_routerAgent0].approved = true;
    s.routerConfigs[_routerAgent0].owner = _routerOwner0;
    s.routerConfigs[_routerAgent0].recipient = _routerRecipient0;
    // Should also remove these values, if they were previously set.
    s.routerConfigs[_routerAgent0].proposed = _routerOwner1;
    s.routerConfigs[_routerAgent0].proposedTimestamp = 12345;

    vm.expectEmit(true, true, false, true);
    emit RouterRemoved(_routerAgent0, _owner);

    vm.prank(_owner);
    this.unapproveRouter(_routerAgent0);

    assertEq(s.routerConfigs[_routerAgent0].approved, false);
    assertEq(s.routerConfigs[_routerAgent0].portalApproved, false);
    // Config untouched
    assertEq(s.routerConfigs[_routerAgent0].owner, _routerOwner0);
    assertEq(s.routerConfigs[_routerAgent0].recipient, _routerRecipient0);
    assertEq(s.routerConfigs[_routerAgent0].proposed, _routerOwner1);
    assertEq(s.routerConfigs[_routerAgent0].proposedTimestamp, 12345);
  }

  function test_RoutersFacet__removeRouter_failsIfNotOwnerOrRouter() public {
    vm.expectRevert(BaseConnextFacet.BaseConnextFacet__onlyOwnerOrRouter_notOwnerOrRouter.selector);
    vm.prank(address(123456123));
    this.unapproveRouter(address(0));
  }

  function test_RoutersFacet__removeRouter_failsIfRouterAddressIsZero() public {
    vm.expectRevert(RoutersFacet.RoutersFacet__removeRouter_routerEmpty.selector);
    vm.prank(_owner);
    this.unapproveRouter(address(0));
  }

  function test_RoutersFacet__removeRouter_failsIfRouterNotApproved() public {
    vm.expectRevert(RoutersFacet.RoutersFacet__removeRouter_notAdded.selector);
    vm.prank(_owner);
    this.unapproveRouter(_routerAgent0);
  }

  // setMaxRoutersPerTransfer
  function test_RoutersFacet__setMaxRoutersPerTransfer_success() public {
    // Change from zero.
    vm.expectEmit(true, true, false, true);
    emit MaxRoutersPerTransferUpdated(123, _owner);

    s.maxRoutersPerTransfer = 0;
    vm.prank(_owner);
    this.setMaxRoutersPerTransfer(123);
    assertEq(s.maxRoutersPerTransfer, 123);

    // Increasable.
    vm.expectEmit(true, true, false, true);
    emit MaxRoutersPerTransferUpdated(9999999, _owner);

    s.maxRoutersPerTransfer = 777;
    vm.prank(_owner);
    this.setMaxRoutersPerTransfer(9999999);
    assertEq(s.maxRoutersPerTransfer, 9999999);

    // Decreasable.
    vm.expectEmit(true, true, false, true);
    emit MaxRoutersPerTransferUpdated(1, _owner);

    s.maxRoutersPerTransfer = 777;
    vm.prank(_owner);
    this.setMaxRoutersPerTransfer(1);
    assertEq(s.maxRoutersPerTransfer, 1);
  }

  function test_RoutersFacet__setMaxRoutersPerTransfer_failsIfNotOwner() public {
    vm.expectRevert(BaseConnextFacet.BaseConnextFacet__onlyOwnerOrAdmin_notOwnerOrAdmin.selector);
    vm.prank(address(123456654321));
    this.setMaxRoutersPerTransfer(10);
  }

  function test_RoutersFacet__setMaxRoutersPerTransfer_failsIfZero() public {
    s.maxRoutersPerTransfer = 10;
    vm.expectRevert(RoutersFacet.RoutersFacet__setMaxRoutersPerTransfer_invalidMaxRoutersPerTransfer.selector);
    vm.prank(_owner);
    this.setMaxRoutersPerTransfer(0);
    assertEq(s.maxRoutersPerTransfer, 10);
  }

  function test_RoutersFacet__setMaxRoutersPerTransfer_failsIfRedundant() public {
    s.maxRoutersPerTransfer = 10;
    vm.expectRevert(RoutersFacet.RoutersFacet__setMaxRoutersPerTransfer_invalidMaxRoutersPerTransfer.selector);
    vm.prank(_owner);
    this.setMaxRoutersPerTransfer(10);

    assertEq(s.maxRoutersPerTransfer, 10);
  }

  // setLiquidityFeeNumerator
  function test_RoutersFacet__setLiquidityFeeNumerator_success() public {
    s.LIQUIDITY_FEE_NUMERATOR = 9995; // Fee is currently 5 basis points.

    vm.expectEmit(true, true, false, true);
    emit LiquidityFeeNumeratorUpdated(9970, _owner);

    vm.prank(_owner);
    this.setLiquidityFeeNumerator(9970); // Set fee to 30 basis points.
    assertEq(s.LIQUIDITY_FEE_NUMERATOR, 9970);
  }

  function test_RoutersFacet__setLiquidityFeeNumerator_failsIfNotOwner() public {
    vm.expectRevert(BaseConnextFacet.BaseConnextFacet__onlyOwnerOrAdmin_notOwnerOrAdmin.selector);
    vm.prank(address(123456654321));
    this.setLiquidityFeeNumerator(9995);
  }

  function test_RoutersFacet__setLiquidityFeeNumerator_failsIfTooSmall() public {
    s.LIQUIDITY_FEE_NUMERATOR = 9995; // Fee is currently 5 basis points.

    vm.expectRevert(RoutersFacet.RoutersFacet__setLiquidityFeeNumerator_tooSmall.selector);
    vm.prank(_owner);
    // Set fee to 600 basis points, which is over the 5% limit.
    this.setLiquidityFeeNumerator(9400);
    assertEq(s.LIQUIDITY_FEE_NUMERATOR, 9995);
  }

  function test_RoutersFacet__setLiquidityFeeNumerator_failsIfTooLarge() public {
    s.LIQUIDITY_FEE_NUMERATOR = 9995; // Fee is currently 5 basis points.

    vm.expectRevert(RoutersFacet.RoutersFacet__setLiquidityFeeNumerator_tooLarge.selector);
    vm.prank(_owner);
    // Set fee to -100 basis points, literally making the routers give users free money.
    this.setLiquidityFeeNumerator(10100);
    assertEq(s.LIQUIDITY_FEE_NUMERATOR, 9995);
  }

  // approveRouterForPortal
  // fails if not approved and ownership not renounced
  function test_RoutersFacet__approveRouterForPortal_failsIfNotApproved() public {
    vm.expectRevert(RoutersFacet.RoutersFacet__approveRouterForPortal_notAdded.selector);
    vm.prank(_owner);
    this.approveRouterForPortal(_routerAgent0);
  }

  // fails if already approved for portals
  function test_RoutersFacet__approveRouterForPortal_failsIfAlreadyApproved() public {
    s._routerWhitelistRemoved = true;
    s.routerConfigs[_routerAgent0].portalApproved = true;
    vm.expectRevert(RoutersFacet.RoutersFacet__approveRouterForPortal_alreadyApproved.selector);
    vm.prank(_owner);
    this.approveRouterForPortal(_routerAgent0);
  }

  // works
  function test_RoutersFacet__approveRouterForPortal_success() public {
    s._routerWhitelistRemoved = true;
    vm.expectEmit(true, true, true, true);
    emit RouterApprovedForPortal(_routerAgent0, _owner);

    vm.prank(_owner);
    this.approveRouterForPortal(_routerAgent0);
    assertTrue(s.routerConfigs[_routerAgent0].portalApproved);
  }

  // works if router is not whitelisted, but router ownership renounced
  function test_RoutersFacet__approveRouterForPortal_successWhenWhitelistRemoved() public {
    // ensure router ownership renounced and not whitelited
    s.routerConfigs[_routerAgent0].portalApproved = false;
    s._routerWhitelistRemoved = true;

    vm.expectEmit(true, true, true, true);
    emit RouterApprovedForPortal(_routerAgent0, _owner);

    vm.prank(_owner);
    this.approveRouterForPortal(_routerAgent0);
    assertTrue(s.routerConfigs[_routerAgent0].portalApproved);
  }

  // unapproveRouterForPortal
  // fails if already unapproved for portals
  function test_RoutersFacet__unapproveRouterForPortal_failsIfNotApproved() public {
    s.routerConfigs[_routerAgent0].portalApproved = false;
    vm.expectRevert(RoutersFacet.RoutersFacet__unapproveRouterForPortal_notApproved.selector);
    vm.prank(_owner);
    this.unapproveRouterForPortal(_routerAgent0);
  }

  // works
  function test_RoutersFacet__unapproveRouterForPortal_success() public {
    s.routerConfigs[_routerAgent0].portalApproved = true;
    vm.expectEmit(true, true, true, true);
    emit RouterUnapprovedForPortal(_routerAgent0, _owner);

    vm.prank(_owner);
    this.unapproveRouterForPortal(_routerAgent0);
    assertTrue(!s.routerConfigs[_routerAgent0].portalApproved);
  }

  // ============ Public methods ==============
  // setRouterRecipient
  function test_RoutersFacet__setRouterRecipient_success() public {
    s.routerConfigs[_routerAgent0].approved = true;
    s.routerConfigs[_routerAgent0].owner = _routerOwner0;
    s.routerConfigs[_routerAgent0].recipient = _routerRecipient0;

    vm.expectEmit(true, true, true, true);
    emit RouterRecipientSet(_routerAgent0, _routerRecipient0, _routerRecipient1);

    // Call must come from router owner.
    vm.prank(_routerOwner0);
    this.setRouterRecipient(_routerAgent0, _routerRecipient1);

    assertEq(s.routerConfigs[_routerAgent0].recipient, _routerRecipient1);

    // Shouldn't change any of these values:
    assertEq(s.routerConfigs[_routerAgent0].approved, true);
    assertEq(s.routerConfigs[_routerAgent0].owner, _routerOwner0);
    assertEq(s.routerConfigs[_routerAgent0].proposedTimestamp, 0);
  }

  // Should fail if owner == address(0) && msg.sender == router
  function test_RoutersFacet__setRouterRecipient_failsIfOwnerEmpty() public {
    s.routerConfigs[_routerAgent0].approved = true;
    s.routerConfigs[_routerAgent0].owner = address(0);
    s.routerConfigs[_routerAgent0].recipient = _routerRecipient0;

    vm.prank(_routerAgent0);
    vm.expectRevert(RoutersFacet.RoutersFacet__onlyRouterOwner_notRouterOwner.selector);
    this.setRouterRecipient(_routerAgent0, _routerRecipient1);
  }

  // Should work if msg.sender == owner
  function test_RoutersFacet__setRouterRecipient_successIfOwnerSet() public {
    s.routerConfigs[_routerAgent0].approved = true;
    s.routerConfigs[_routerAgent0].owner = _routerOwner0;
    s.routerConfigs[_routerAgent0].recipient = _routerRecipient0;

    vm.prank(_routerOwner0);
    this.setRouterRecipient(_routerAgent0, _routerRecipient1);
    assertEq(s.routerConfigs[_routerAgent0].recipient, _routerRecipient1);
  }

  // Fail if setting a duplicate recipient
  function test_RoutersFacet__setRouterRecipient_failsIfRedundantRecipient() public {
    s.routerConfigs[_routerAgent0].approved = true;
    s.routerConfigs[_routerAgent0].owner = _routerOwner0;
    s.routerConfigs[_routerAgent0].recipient = _routerRecipient0;

    vm.expectRevert(RoutersFacet.RoutersFacet__setRouterRecipient_notNewRecipient.selector);
    vm.prank(_routerOwner0);
    this.setRouterRecipient(_routerAgent0, _routerRecipient0);

    assertEq(s.routerConfigs[_routerAgent0].recipient, _routerRecipient0);
  }

  // Fail if owner == address(0) && msg.sender != router
  function test_RoutersFacet__setRouterRecipient_failsIfEmptyOwnerSenderNotRouter() public {
    vm.prank(address(2));
    vm.expectRevert(abi.encodeWithSelector(RoutersFacet.RoutersFacet__onlyRouterOwner_notRouterOwner.selector));
    this.setRouterRecipient(_routerAgent0, address(0));
  }

  // Fail if owner != address(0) && msg.sender != owner
  function test_RoutersFacet__setRouterRecipient_failsIfNotOwner() public {
    s.routerConfigs[_routerAgent0].approved = true;
    s.routerConfigs[_routerAgent0].owner = _routerOwner0;
    s.routerConfigs[_routerAgent0].recipient = _routerRecipient0;

    vm.prank(_routerOwner1);
    vm.expectRevert(abi.encodeWithSelector(RoutersFacet.RoutersFacet__onlyRouterOwner_notRouterOwner.selector));
    this.setRouterRecipient(_routerAgent0, address(0));
  }

  // proposeRouterOwner

  // Fails if owner != address(0), msg.sender != owner
  function test_RoutersFacet__proposeRouterOwner_failIfNotOwnerWithOwnerSet() public {
    s.routerConfigs[_routerAgent0].approved = true;
    s.routerConfigs[_routerAgent0].owner = _routerOwner0;
    s.routerConfigs[_routerAgent0].recipient = _routerRecipient0;

    vm.expectRevert(RoutersFacet.RoutersFacet__onlyRouterOwner_notRouterOwner.selector);
    vm.prank(address(123456654321));
    this.proposeRouterOwner(_routerAgent0, _routerOwner1);
  }

  // Fails if owner == address(0), msg.sender != router
  function test_RoutersFacet__proposeRouterOwner_failIfNotOwnerWithoutSet() public {
    s.routerConfigs[_routerAgent0].approved = true;
    s.routerConfigs[_routerAgent0].owner = address(0);
    s.routerConfigs[_routerAgent0].recipient = _routerRecipient0;

    vm.expectRevert(RoutersFacet.RoutersFacet__onlyRouterOwner_notRouterOwner.selector);
    vm.prank(address(123456654321));
    this.proposeRouterOwner(_routerAgent0, _routerOwner1);
  }

  // Fail if propose current owner
  function test_RoutersFacet__proposeRouterOwner_failsIfAlreadyOwner() public {
    s.routerConfigs[_routerAgent0].approved = true;
    s.routerConfigs[_routerAgent0].owner = _routerOwner0;
    s.routerConfigs[_routerAgent0].recipient = _routerRecipient0;

    vm.prank(_routerOwner0);
    vm.expectRevert(abi.encodeWithSelector(RoutersFacet.RoutersFacet__proposeRouterOwner_notNewOwner.selector));
    this.proposeRouterOwner(_routerAgent0, _routerOwner0);
  }

  // Fail if proposed owner is same as the previous proposed
  function test_RoutersFacet__proposeRouterOwner_failsIfAlreadyProposed() public {
    s.routerConfigs[_routerAgent0].approved = true;
    s.routerConfigs[_routerAgent0].owner = _routerOwner0;
    s.routerConfigs[_routerAgent0].recipient = _routerRecipient0;
    s.routerConfigs[_routerAgent0].proposed = _routerOwner1;

    vm.prank(_routerOwner0);
    vm.expectRevert(abi.encodeWithSelector(RoutersFacet.RoutersFacet__proposeRouterOwner_badRouter.selector));
    this.proposeRouterOwner(_routerAgent0, _routerOwner1);
  }

  // Should work
  function test_RoutersFacet__proposeRouterOwner_success() public {
    s.routerConfigs[_routerAgent0].approved = true;
    s.routerConfigs[_routerAgent0].owner = _routerOwner0;
    s.routerConfigs[_routerAgent0].recipient = _routerRecipient0;

    vm.prank(_routerOwner0);
    this.proposeRouterOwner(_routerAgent0, _routerOwner1);
    assertEq(this.getProposedRouterOwner(_routerAgent0), _routerOwner1);
  }

  // acceptProposedRouterOwner
  // Should work if proposed == address(0)
  function test_RoutersFacet__acceptProposedRouterOwner_successWhenProposedEmpty() public {
    s.routerConfigs[_routerAgent0].approved = true;
    s.routerConfigs[_routerAgent0].owner = _routerOwner0;
    s.routerConfigs[_routerAgent0].recipient = _routerRecipient0;
    s.routerConfigs[_routerAgent0].proposed = address(0);
    s.routerConfigs[_routerAgent0].proposedTimestamp = block.timestamp;

    vm.expectEmit(true, true, true, true);
    emit RouterOwnerAccepted(_routerAgent0, _routerOwner0, address(0));

    // If the proposed owner is not set and no current owner is set, the router itself must be the caller.
    vm.prank(_routerOwner0);
    vm.warp(block.timestamp + 8 days);
    this.acceptProposedRouterOwner(_routerAgent0);
    // Empty
    assertEq(s.routerConfigs[_routerAgent0].owner, address(0));
    assertEq(s.routerConfigs[_routerAgent0].proposed, address(0));
    assertEq(s.routerConfigs[_routerAgent0].proposedTimestamp, 0);
  }

  // Should work if proposed != address(0)  &&  msg.sender == _proposed
  function test_RoutersFacet__acceptProposedRouterOwner_successWhenProposedIsSet() public {
    s.routerConfigs[_routerAgent0].approved = true;
    s.routerConfigs[_routerAgent0].owner = _routerOwner0;
    s.routerConfigs[_routerAgent0].recipient = _routerRecipient0;
    s.routerConfigs[_routerAgent0].proposed = _routerOwner1;
    s.routerConfigs[_routerAgent0].proposedTimestamp = block.timestamp;

    vm.prank(_routerOwner1);
    vm.warp(block.timestamp + 8 days);

    this.acceptProposedRouterOwner(_routerAgent0);
    assertEq(s.routerConfigs[_routerAgent0].owner, _routerOwner1);
    // Should have cleared the proposed owner.
    assertEq(s.routerConfigs[_routerAgent0].proposed, address(0));
    // Should have cleared the proposed owner timestamp.
    assertEq(s.routerConfigs[_routerAgent0].proposedTimestamp, 0);
  }

  // Fail if proposed == address(0) && _owner != msg.sender
  function test_RoutersFacet__acceptProposedRouterOwner_failsIfNotOwnerRenouncing() public {
    address _router = address(1);

    vm.expectRevert(abi.encodeWithSelector(RoutersFacet.RoutersFacet__acceptProposedRouterOwner_badCaller.selector));
    vm.prank(address(2));
    vm.warp(block.timestamp + 8 days);
    this.acceptProposedRouterOwner(_router);
  }

  // Fail if proposed == address(0) && (_owner != address(0) && msg.sender != router) || _owner != msg.sender
  function test_RoutersFacet__acceptProposedRouterOwner_failsIfNotOwnerWhenOwnerSet() public {
    s.routerConfigs[_routerAgent0].approved = true;
    s.routerConfigs[_routerAgent0].owner = _routerOwner0;
    s.routerConfigs[_routerAgent0].recipient = _routerRecipient0;

    vm.prank(address(2));
    vm.warp(block.timestamp + 8 days);
    vm.expectRevert(abi.encodeWithSelector(RoutersFacet.RoutersFacet__acceptProposedRouterOwner_badCaller.selector));
    this.acceptProposedRouterOwner(_routerAgent0);
  }

  // Fail if proposed != address(0) && msg.sender != _proposed
  function test_RoutersFacet__acceptProposedRouterOwner_failsIfNotProposedWhenProposedSet() public {
    s.routerConfigs[_routerAgent0].approved = true;
    s.routerConfigs[_routerAgent0].owner = _routerOwner0;
    s.routerConfigs[_routerAgent0].recipient = _routerRecipient0;
    s.routerConfigs[_routerAgent0].proposed = _routerOwner1;
    s.routerConfigs[_routerAgent0].proposedTimestamp = block.timestamp;

    vm.prank(_routerOwner2);
    vm.warp(block.timestamp + 8 days);
    vm.expectRevert(abi.encodeWithSelector(RoutersFacet.RoutersFacet__acceptProposedRouterOwner_badCaller.selector));
    this.acceptProposedRouterOwner(_routerAgent0);
  }

  // addLiquidityForRouter
  function test_RoutersFacet__addLiquidityForRouter_failsIfNoRouter() public {
    uint256 amount = 10;
    vm.expectRevert(RoutersFacet.RoutersFacet__addLiquidityForRouter_routerEmpty.selector);
    this.addRouterLiquidityFor(amount, _local, address(0));
  }

<<<<<<< HEAD
  function test_RoutersFacet__addLiquidityForRouter_failsIfHitsCap() public {
    uint256 amount = 10;
    utils_setupAsset(true, true);
    s.routerConfigs[_routerAgent0].approved = true;
    s.caps[utils_calculateCanonicalHash()] = 11;
    s.custodied[_local] = 3;
    s.representationToCanonical[_local] = TokenId(_domain, _canonicalId);
    vm.expectRevert(RoutersFacet.RoutersFacet__addLiquidityForRouter_capReached.selector);
    this.addRouterLiquidityFor(amount, _local, _routerAgent0);
  }

=======
>>>>>>> 80c2cdf5
  function test_RoutersFacet__addLiquidityForRouter_failsIfNoAmount() public {
    uint256 amount = 0;
    vm.expectRevert(RoutersFacet.RoutersFacet__addLiquidityForRouter_amountIsZero.selector);
    this.addRouterLiquidityFor(amount, _local, _routerAgent0);
  }

  function test_RoutersFacet__addLiquidityForRouter_failsIfRouterUnapproved() public {
    s.routerConfigs[_routerAgent0].approved = false;
    uint256 amount = 10000;
    vm.expectRevert(RoutersFacet.RoutersFacet__addLiquidityForRouter_badRouter.selector);
    this.addRouterLiquidityFor(amount, _local, _routerAgent0);
  }

  function test_RoutersFacet__addLiquidityForRouter_failsIfAssetUnapproved() public {
    s.routerConfigs[_routerAgent0].approved = true;
    s.approvedAssets[utils_calculateCanonicalHash()] = false;
    uint256 amount = 10000;
    vm.expectRevert(BaseConnextFacet.BaseConnextFacet__getApprovedCanonicalId_notWhitelisted.selector);
    this.addRouterLiquidityFor(amount, _local, _routerAgent0);
  }

  function test_RoutersFacet__addLiquidityForRouter_worksForToken() public {
    s.routerConfigs[_routerAgent0].approved = true;
    s.approvedAssets[_canonicalKey] = true;
    address caller = address(1233422312);
    TestERC20(_local).mint(caller, 10 ether);

    uint256 amount = 10000;

    uint256 initCaller = IERC20(_local).balanceOf(caller);
    uint256 initLiquidity = this.routerBalances(_routerAgent0, _local);

    vm.prank(caller);
    IERC20(_local).approve(address(this), amount);

    vm.expectEmit(true, true, true, true);
    emit RouterLiquidityAdded(_routerAgent0, _local, _canonicalKey, amount, caller);
    vm.prank(caller);
    this.addRouterLiquidityFor(amount, _local, _routerAgent0);

    assertEq(IERC20(_local).balanceOf(caller), initCaller - amount);
    assertEq(this.routerBalances(_routerAgent0, _local), initLiquidity + amount);
  }

  // addLiquidity
  function test_RoutersFacet__addLiquidity_routerIsSender() public {
    s.routerConfigs[_routerAgent0].approved = true;
    s.approvedAssets[_canonicalKey] = true;
    TestERC20(_local).mint(_routerAgent0, 10 ether);

    uint256 amount = 10000;

    uint256 initCaller = IERC20(_local).balanceOf(_routerAgent0);
    uint256 initLiquidity = this.routerBalances(_routerAgent0, _local);

    vm.prank(_routerAgent0);
    IERC20(_local).approve(address(this), amount);

    vm.expectEmit(true, true, true, true);
    emit RouterLiquidityAdded(_routerAgent0, address(_local), _canonicalKey, amount, _routerAgent0);
    vm.prank(_routerAgent0);
    this.addRouterLiquidity(amount, _local);

    assertEq(IERC20(_local).balanceOf(_routerAgent0), initCaller - amount);
    assertEq(this.routerBalances(_routerAgent0, _local), initLiquidity + amount);
  }

  // removeRouterLiquidityFor
  function test_RoutersFacet__removeRouterLiquidityFor_failsIfNotRouterOwner() public {
    s.routerConfigs[_routerAgent0].recipient = address(0);
    s.routerConfigs[_routerAgent0].owner = address(0);
    address to = address(0);
    uint256 amount = 100;
    vm.expectRevert(RoutersFacet.RoutersFacet__removeRouterLiquidityFor_notOwner.selector);
    vm.prank(address(123567));
    this.removeRouterLiquidityFor(TokenId(_canonicalDomain, _canonicalId), amount, payable(to), _routerAgent0);
  }

  function test_RoutersFacet__removeRouterLiquidityFor_works() public {
    s.routerConfigs[_routerAgent0].recipient = address(0);
    s.routerConfigs[_routerAgent0].owner = address(0);
    s.routerBalances[_routerAgent0][_local] = 10 ether;

    address to = address(12);
    uint256 amount = 100;

    uint256 initLiquidity = this.routerBalances(_routerAgent0, _local);
    uint256 initBalance = IERC20(_local).balanceOf(to);

    vm.expectEmit(true, true, true, true);
    emit RouterLiquidityRemoved(_routerAgent0, to, _local, _key, amount, _routerAgent0);
    vm.prank(_routerAgent0);
    this.removeRouterLiquidityFor(TokenId(_canonicalDomain, _canonicalId), amount, payable(to), _routerAgent0);

    assertEq(this.routerBalances(_routerAgent0, _local), initLiquidity - amount);
    assertEq(IERC20(_local).balanceOf(to), initBalance + amount);
  }

  // removeRouterLiquidity
  function test_RoutersFacet__removeRouterLiquidity_failsIfNoRecipient() public {
    s.routerConfigs[_routerAgent0].recipient = address(0);
    s.routerConfigs[_routerAgent0].owner = address(0);
    address to = address(0);
    uint256 amount = 100;
    vm.expectRevert(RoutersFacet.RoutersFacet__removeRouterLiquidity_recipientEmpty.selector);
    vm.prank(_routerAgent0);
    this.removeRouterLiquidity(TokenId(_canonicalDomain, _canonicalId), amount, payable(to));
  }

  function test_RoutersFacet__removeRouterLiquidity_failsIfNoAmount() public {
    s.routerConfigs[_routerAgent0].recipient = address(0);
    s.routerConfigs[_routerAgent0].owner = address(0);
    address to = address(12345);
    uint256 amount = 0;
    vm.expectRevert(RoutersFacet.RoutersFacet__removeRouterLiquidity_amountIsZero.selector);
    vm.prank(_routerAgent0);
    this.removeRouterLiquidity(TokenId(_canonicalDomain, _canonicalId), amount, payable(to));
  }

  function test_RoutersFacet__removeRouterLiquidity_failsIfNotEnoughFunds() public {
    s.routerConfigs[_routerAgent0].recipient = address(0);
    s.routerConfigs[_routerAgent0].owner = address(0);
    s.routerBalances[_routerAgent0][_local] = 0;
    address to = address(12345);
    uint256 amount = 10000;
    vm.expectRevert(RoutersFacet.RoutersFacet__removeRouterLiquidity_insufficientFunds.selector);
    vm.prank(_routerAgent0);
    this.removeRouterLiquidity(TokenId(_canonicalDomain, _canonicalId), amount, payable(to));
  }

  // removeLiquidity
  function test_RoutersFacet__removeRouterLiquidity_worksWithRecipientSet() public {
    s.routerConfigs[_routerAgent0].recipient = _routerRecipient0;
    s.routerConfigs[_routerAgent0].owner = address(0);
    s.routerBalances[_routerAgent0][_canonical] = 10 ether;
    s.domain = _canonicalDomain;
    s.representationToCanonical[_canonical] = TokenId(_canonicalDomain, _canonicalId);

    address to = address(1234);
    uint256 amount = 100;

    uint256 initLiquidity = this.routerBalances(_routerAgent0, _canonical);
    uint256 initBalance = IERC20(_canonical).balanceOf(_routerRecipient0);

    vm.expectEmit(true, true, true, true);
    emit RouterLiquidityRemoved(_routerAgent0, _routerRecipient0, _canonical, _key, amount, _routerAgent0);
    vm.prank(_routerAgent0);
    this.removeRouterLiquidity(TokenId(_canonicalDomain, _canonicalId), amount, payable(to));

    assertEq(this.routerBalances(_routerAgent0, _canonical), initLiquidity - amount);
    assertEq(IERC20(_canonical).balanceOf(_routerRecipient0), initBalance + amount);
  }

  function test_RoutersFacet__removeRouterLiquidity_worksWithToken() public {
    s.routerConfigs[_routerAgent0].recipient = address(0);
    s.routerConfigs[_routerAgent0].owner = address(0);
    s.routerBalances[_routerAgent0][_local] = 10 ether;

    address to = address(1234);
    uint256 amount = 100;

    uint256 initLiquidity = this.routerBalances(_routerAgent0, _local);
    uint256 initBalance = IERC20(_local).balanceOf(to);

    vm.expectEmit(true, true, true, true);
    emit RouterLiquidityRemoved(_routerAgent0, to, _local, _key, amount, _routerAgent0);
    vm.prank(_routerAgent0);
    this.removeRouterLiquidity(TokenId(_canonicalDomain, _canonicalId), amount, payable(to));

    assertEq(this.routerBalances(_routerAgent0, _local), initLiquidity - amount);
    assertEq(IERC20(_local).balanceOf(to), initBalance + amount);
    assertEq(s.custodied[_local], 10 ether);
  }

  function test_RoutersFacet__removeRouterLiquidity_worksOnCanonical() public {
    utils_setupAsset(true, true);
    s.routerConfigs[_routerAgent0].recipient = address(0);
    s.routerConfigs[_routerAgent0].owner = address(0);
    s.routerBalances[_routerAgent0][_local] = 10 ether;
    s.custodied[_local] = 10 ether;

    address to = address(1234);
    uint256 amount = 100;

    uint256 initLiquidity = this.routerBalances(_routerAgent0, _local);
    uint256 initBalance = IERC20(_local).balanceOf(to);

    vm.expectEmit(true, true, true, true);
    emit RouterLiquidityRemoved(_routerAgent0, to, _local, _key, amount, _routerAgent0);
    vm.prank(_routerAgent0);
    this.removeRouterLiquidity(TokenId(_canonicalDomain, _canonicalId), amount, payable(to));

    assertEq(this.routerBalances(_routerAgent0, _local), initLiquidity - amount);
    assertEq(IERC20(_local).balanceOf(to), initBalance + amount);
  }
}<|MERGE_RESOLUTION|>--- conflicted
+++ resolved
@@ -662,20 +662,6 @@
     this.addRouterLiquidityFor(amount, _local, address(0));
   }
 
-<<<<<<< HEAD
-  function test_RoutersFacet__addLiquidityForRouter_failsIfHitsCap() public {
-    uint256 amount = 10;
-    utils_setupAsset(true, true);
-    s.routerConfigs[_routerAgent0].approved = true;
-    s.caps[utils_calculateCanonicalHash()] = 11;
-    s.custodied[_local] = 3;
-    s.representationToCanonical[_local] = TokenId(_domain, _canonicalId);
-    vm.expectRevert(RoutersFacet.RoutersFacet__addLiquidityForRouter_capReached.selector);
-    this.addRouterLiquidityFor(amount, _local, _routerAgent0);
-  }
-
-=======
->>>>>>> 80c2cdf5
   function test_RoutersFacet__addLiquidityForRouter_failsIfNoAmount() public {
     uint256 amount = 0;
     vm.expectRevert(RoutersFacet.RoutersFacet__addLiquidityForRouter_amountIsZero.selector);
