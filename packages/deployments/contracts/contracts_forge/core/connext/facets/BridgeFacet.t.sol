// SPDX-License-Identifier: UNLICENSED
pragma solidity 0.8.15;

import {ECDSA} from "@openzeppelin/contracts/utils/cryptography/ECDSA.sol";
import {IERC20} from "@openzeppelin/contracts/token/ERC20/IERC20.sol";
import {Address} from "@openzeppelin/contracts/utils/Address.sol";

import {TypeCasts} from "../../../../contracts/shared/libraries/TypeCasts.sol";
import {TypedMemView} from "../../../../contracts/shared/libraries/TypedMemView.sol";

import {IAavePool} from "../../../../contracts/core/connext/interfaces/IAavePool.sol";
import {IStableSwap} from "../../../../contracts/core/connext/interfaces/IStableSwap.sol";
import {ITokenRegistry} from "../../../../contracts/core/connext/interfaces/ITokenRegistry.sol";
import {IBridgeRouter} from "../../../../contracts/core/connext/interfaces/IBridgeRouter.sol";
import {IWeth} from "../../../../contracts/core/connext/interfaces/IWeth.sol";
import {RelayerFeeMessage} from "../../../../contracts/core/relayer-fee/libraries/RelayerFeeMessage.sol";
import {AssetLogic} from "../../../../contracts/core/connext/libraries/AssetLogic.sol";
import {CallParams, ExecuteArgs, XCallArgs, TokenId, TransferIdInformation, UserFacingCallParams} from "../../../../contracts/core/connext/libraries/LibConnextStorage.sol";
import {LibDiamond} from "../../../../contracts/core/connext/libraries/LibDiamond.sol";
import {BridgeFacet} from "../../../../contracts/core/connext/facets/BridgeFacet.sol";
import {BaseConnextFacet} from "../../../../contracts/core/connext/facets/BaseConnextFacet.sol";
import {TestERC20} from "../../../../contracts/test/TestERC20.sol";
import {TokenRegistry} from "../../../../contracts/test/TokenRegistry.sol";
import {BridgeMessage} from "../../../../contracts/test/BridgeMessage.sol";
import "../../../utils/Mock.sol";
import "../../../utils/FacetHelper.sol";

import "forge-std/console.sol";

contract BridgeFacetTest is BridgeFacet, FacetHelper {
  // ============ Libs ============
  using TypedMemView for bytes29;
  using TypedMemView for bytes;
  // ============ Constants ============

  bytes32 constant TEST_MESSAGE = bytes32("test message");

  // ============ Storage ============
  // diamond storage contract owner
  address _ds_owner = address(987654321);

  // mock xapp contract
  address _xapp;
  // mock bridge router
  address _bridgeRouter;

  // agents
  address _agent = address(123456654321);

  // sequencer
  uint256 _sequencerPKey = 0xA11CE;
  address _sequencer = vm.addr(_sequencerPKey);

  // default origin sender
  address _originSender = address(4);

  // aave pool details
  address _aavePool;

  // relayer fee
  uint256 _relayerFee = 0.1 ether;

  // default amount
  uint256 _amount = 1.1 ether;

  // default nonce on xcall
  uint256 _nonce = 1;

  // default CallParams
  CallParams _params =
    CallParams(
      address(11), // to
      bytes(""), // callData
      _originDomain, // origin domain
      _destinationDomain, // destination domain
      _agent, // agent
      false, // receiveLocal
      1 ether // destinationMinOut
    );

  // ============ Test set up ============
  function setUp() public {
    // Deploy any needed contracts.
    utils_deployContracts();

    utils_setFees();

    // Set up asset context. By default, local is the adopted asset - the one the 'user'
    // is using - and is representational (meaning canonically it belongs to another chain).
    utils_setupAsset(true, false);

    // Other context setup: configuration, storage, etc.
    s.approvedRelayers[address(this)] = true;
    s.approvedSequencers[_sequencer] = true;
    s.maxRoutersPerTransfer = 5;
    s._routerWhitelistRemoved = true;
    s.bridgeRouter = IBridgeRouter(_bridgeRouter);

    s.connextions[_destinationDomain] = TypeCasts.addressToBytes32(address(this));
    s.connextions[_originDomain] = TypeCasts.addressToBytes32(address(this));
    s.connextions[_canonicalDomain] = TypeCasts.addressToBytes32(address(this));

    vm.prank(address(this));
    LibDiamond.DiamondStorage storage ds = LibDiamond.diamondStorage();
    ds.contractOwner = _ds_owner;
  }

  // ============ Utils ============
  // Utils used in the following tests (as well as setup).

  // Used in set up for deploying any needed peripheral contracts.
  function utils_deployContracts() public {
    utils_deployAssetContracts();
    // Deploy a mock xapp consumer.
    _xapp = address(new MockXApp());

    // Deploy a mock bridge router.
    _bridgeRouter = address(new MockBridgeRouter());

    // setup aave pool
    _aavePool = address(new MockPool(false));
    s.aavePool = _aavePool;
  }

  // Meant to mimic the corresponding `_getTransferId` method in the BridgeFacet contract.
  function utils_getTransferIdFromXCallArgs(
    XCallArgs memory _args,
    address sender,
    bytes32 canonicalId,
    uint32 canonicalDomain,
    uint256 bridigedAmt
  ) public returns (bytes32) {
    return
      keccak256(
        abi.encode(s.nonce, utils_getCallParams(_args.params), sender, canonicalId, canonicalDomain, bridigedAmt)
      );
  }

  // Meant to mimic the corresponding `_getTransferId` method in the BridgeFacet contract.
  function utils_getTransferIdFromExecuteArgs(ExecuteArgs memory _args) public returns (bytes32) {
    return
      keccak256(
        abi.encode(_args.nonce, _args.params, _args.originSender, _canonicalId, _canonicalDomain, _args.amount)
      );
  }

  function utils_getUserFacingParams() public returns (UserFacingCallParams memory) {
    return
      UserFacingCallParams(
        _params.to,
        _params.callData,
        _params.destinationDomain, // destination domain
        _params.agent, // agent
        _params.receiveLocal,
        _params.destinationMinOut
      );
  }

  // Makes some mock xcall arguments using params set in storage.
  function utils_makeXCallArgs(uint256 bridged) public returns (bytes32, XCallArgs memory) {
    s.domain = _originDomain;
    // get args
    XCallArgs memory args = XCallArgs(utils_getUserFacingParams(), _adopted, _amount, (_amount * 9990) / 10000);
    // generate transfer id
    bytes32 transferId = utils_getTransferIdFromXCallArgs(args, _originSender, _canonicalId, _canonicalDomain, bridged);

    return (transferId, args);
  }

  function utils_makeXCallArgs(address assetId, uint256 bridged) public returns (bytes32, XCallArgs memory) {
    s.domain = _originDomain;
    // get args
    XCallArgs memory args = XCallArgs(
      utils_getUserFacingParams(),
      assetId, // assetId : could be adopted, local, or wrapped.
      _amount,
      (_amount * 9990) / 10000
    );
    if (assetId == address(0)) {
      _canonicalId = bytes32(0);
      _canonicalDomain = 0;
    }
    // generate transfer id
    bytes32 transferId = utils_getTransferIdFromXCallArgs(args, _originSender, _canonicalId, _canonicalDomain, bridged);

    return (transferId, args);
  }

  function utils_makeSequencerSignature(
    bytes32 transferId,
    address[] memory routers,
    address sequencer,
    uint256 key
  ) public returns (bytes memory) {
    bytes32 preImage = keccak256(abi.encode(transferId, routers));
    bytes32 toSign = ECDSA.toEthSignedMessageHash(preImage);
    (uint8 v, bytes32 r, bytes32 _s) = vm.sign(key, toSign);
    return abi.encodePacked(r, _s, v);
  }

  // Makes some mock router signatures.
  function utils_makeRouterSignatures(
    bytes32 _transferId,
    address[] memory _routers,
    uint256[] memory _keys
  ) public returns (bytes[] memory) {
    uint256 pathLen = _routers.length;
    bytes[] memory signatures = new bytes[](pathLen);
    if (pathLen == 0) {
      return signatures;
    }
    bytes32 preImage = keccak256(abi.encode(_transferId, pathLen));
    bytes32 toSign = ECDSA.toEthSignedMessageHash(preImage);
    for (uint256 i; i < pathLen; i++) {
      (uint8 v, bytes32 r, bytes32 _s) = vm.sign(_keys[i], toSign);
      signatures[i] = abi.encodePacked(r, _s, v);
    }
    return signatures;
  }

  // Makes some mock execute arguments with given router/key pairs.
  function utils_makeExecuteArgs(address[] memory routers, uint256[] memory keys)
    public
    returns (bytes32, ExecuteArgs memory)
  {
    s.domain = _destinationDomain;
    // get args
    bytes[] memory empty = new bytes[](0);
    ExecuteArgs memory args = ExecuteArgs(
      _params,
      _local,
      routers,
      empty,
      address(0),
      bytes(""),
      _amount,
      _nonce,
      _originSender
    );
    // generate transfer id
    bytes32 transferId = utils_getTransferIdFromExecuteArgs(args);
    // generate router signatures if applicable
    if (routers.length != 0) {
      args.routerSignatures = utils_makeRouterSignatures(transferId, routers, keys);
      args.sequencer = _sequencer;
      args.sequencerSignature = utils_makeSequencerSignature(transferId, routers, _sequencer, _sequencerPKey);
    }
    return (transferId, args);
  }

  // Make execute args, fill in a number of router/key pairs.
  // Specifically input 0 to make execute arguments with no routers/keys for slow liq simulation.
  function utils_makeExecuteArgs(uint256 num) public returns (bytes32, ExecuteArgs memory) {
    if (num == 0) {
      address[] memory routers;
      uint256[] memory keys;
      return utils_makeExecuteArgs(routers, keys);
    }
    address[] memory routers = new address[](num);
    uint256[] memory keys = new uint256[](num);
    for (uint256 i; i < num; i++) {
      routers[i] = vm.addr(777 + i);
      keys[i] = 777 + i;
    }
    return utils_makeExecuteArgs(routers, keys);
  }

  // Intended to mock the fast transfer amount calculation in the target contract.
  function utils_getFastTransferAmount(uint256 _amount) public returns (uint256) {
    // This is the method used internally to get the amount of tokens to transfer after liquidity
    // fees are taken.
    return (_amount * s.LIQUIDITY_FEE_NUMERATOR) / BPS_FEE_DENOMINATOR;
  }

  // ============== Helpers ==================
  // Helpers used for executing target methods with given params that assert expected base behavior.
  function helpers_setupSuccessfulXcallCallAssertions(
    bytes32 transferId,
    XCallArgs memory args,
    uint256 bridgedAmt,
    bool shouldSwap
  ) public {
    // bridged is either local or canonical, depending on domain xcall originates on
    address bridged = args.asset == address(0) ? address(0) : _canonicalDomain == s.domain ? _canonical : _local;
    vm.expectEmit(true, true, true, true);
    emit XCalled(
      transferId,
      s.nonce,
      MockBridgeRouter(_bridgeRouter).MESSAGE_HASH(),
      args,
      bridged,
      bridgedAmt,
      _originSender
    );

    // assert swap if expected
    if (shouldSwap && bridgedAmt != 0) {
      // Transacting asset shouldve been approved for amount in
      vm.expectCall(args.asset, abi.encodeWithSelector(IERC20.approve.selector, _stableSwap, args.amount));

      // swapExact on pool should have been called
      vm.expectCall(
        _stableSwap,
        abi.encodeWithSelector(IStableSwap.swapExact.selector, args.amount, args.asset, _local, args.originMinOut)
      );
    }

    // Assert approval call
    if (bridgedAmt > 0) {
      vm.expectCall(bridged, abi.encodeWithSelector(IERC20.approve.selector, _bridgeRouter, bridgedAmt));
    }

    // Assert bridge router call
    vm.expectCall(
      _bridgeRouter,
      abi.encodeWithSelector(
        IBridgeRouter.sendToHook.selector,
        bridged,
        bridgedAmt,
        args.params.destinationDomain,
        s.connextions[args.params.destinationDomain], // always use this as remote connext
        abi.encode(TransferIdInformation(utils_getCallParams(args.params), s.nonce, _originSender))
      )
    );
  }

  // Calls `xcall` with given args and handles standard assertions.
  function helpers_xcallAndAssert(
    bytes32 transferId,
    XCallArgs memory args,
    uint256 dealTokens,
    uint256 bridgedAmt,
    bytes4 expectedError,
    bool shouldSwap
  ) public {
    bool shouldSucceed = keccak256(abi.encode(expectedError)) == keccak256(abi.encode(bytes4("")));
    bool isCanonical = _canonicalDomain == s.domain;

    // Deal the user required eth for transfer.
    vm.deal(_originSender, 100 ether);

    uint256 initialUserBalance;
    uint256 initialContractBalance;
    {
      if (args.asset != address(0)) {
        TestERC20 tokenIn = TestERC20(args.asset);
        TestERC20 localToken = TestERC20(_local);

        // Mint the specified amount of tokens for the user.
        tokenIn.mint(_originSender, dealTokens);

        initialUserBalance = tokenIn.balanceOf(_originSender);
        initialContractBalance = localToken.balanceOf(address(this));

        // Approve the target contract to spend the specified amount of tokens.
        vm.prank(_originSender);
        tokenIn.approve(address(this), dealTokens);
      } else {
        initialUserBalance = address(_originSender).balance;
        initialContractBalance = address(this).balance;
      }
    }

    if (shouldSwap) {
      // Setup the expected swap mock (adopted <> local)
      vm.mockCall(_stableSwap, abi.encodeWithSelector(IStableSwap.swapExact.selector), abi.encode(bridgedAmt, _local));
    }

    uint256 initialRelayerFees = s.relayerFees[transferId];

    if (shouldSucceed) {
      helpers_setupSuccessfulXcallCallAssertions(transferId, args, bridgedAmt, shouldSwap);
    } else {
      vm.expectRevert(expectedError);
    }

    vm.prank(_originSender);
    this.xcall{value: _relayerFee}(args);

    if (shouldSucceed) {
      // User should have been debited fees... but also tx cost?
      // assertEq(payable(_originSender).balance, initialUserBalance - fees);

      // Check that the user has been debited the correct amount of tokens.
      if (args.asset != address(0)) {
        assertEq(TestERC20(args.asset).balanceOf(_originSender), initialUserBalance - args.amount);
      } else {
        // User should have been debited fees
        assertEq(_originSender.balance, (initialUserBalance - _relayerFee));
      }

      // Check that the contract has been credited the correct amount of tokens.
      // NOTE: Because the tokens are a representational local asset, they are burnt. The contract
      // should NOT be holding any additional tokens after xcall completes.
      if (args.asset == address(0)) {
        // No balance change
        assertEq(address(this).balance, initialContractBalance + _relayerFee);
      } else if (isCanonical) {
        // This should be a canonical asset transfer
        assertEq(TestERC20(_canonical).balanceOf(address(this)), initialContractBalance);
      } else {
        // NOTE: Normally the adopted asset would be swapped into the local asset and then
        // the local asset would be burned. Because the swap increases the contracts balance
        // the prod difference in balance is net 0. However, because the swap here is mocked,
        // when a swap occurrs no balance increase of local happens (i.e. if swap needed, the
        // balance will decrease by bridgedAmt / what is burned)
        uint256 expected = args.asset == _local ? initialContractBalance : initialContractBalance - bridgedAmt;
        assertEq(TestERC20(_local).balanceOf(address(this)), expected);
      }

      // Should have updated relayer fees mapping.
      assertEq(this.relayerFees(transferId), _relayerFee + initialRelayerFees);
    } else {
      // Should have reverted.
      assertEq(this.relayerFees(transferId), initialRelayerFees);
    }
  }

  // Shortcut for the main fn. Generates args within this method.
  function helpers_xcallAndAssert(
    bytes4 expectedError,
    uint256 bridged,
    bool swaps
  ) public {
    (bytes32 transferId, XCallArgs memory args) = utils_makeXCallArgs(bridged);
    uint256 dealTokens = (args.asset == address(0)) ? 0 : args.amount;
    helpers_xcallAndAssert(transferId, args, dealTokens, bridged, expectedError, swaps);
  }

  function helpers_xcallAndAssert(bytes4 expectedError) public {
    (bytes32 transferId, XCallArgs memory args) = utils_makeXCallArgs(_amount);
    uint256 dealTokens = (args.asset == address(0)) ? 0 : args.amount;
    helpers_xcallAndAssert(transferId, args, dealTokens, 0, expectedError, false);
  }

  // Shortcut for the above fn, with no expected error.
  function helpers_xcallAndAssert(uint256 bridged, bool swaps) public {
    helpers_xcallAndAssert(bytes4(""), bridged, swaps);
  }

  // Shortcut for the above fn, no expected error, specified transacting asset
  function helpers_xcallAndAssert(
    uint256 bridged,
    address transacting,
    bool swaps
  ) public {
    (bytes32 transferId, XCallArgs memory args) = utils_makeXCallArgs(transacting, bridged);
    helpers_xcallAndAssert(transferId, args, args.amount, bridged, bytes4(""), swaps);
  }

  // Shortcut for the main fn.
  function helpers_xcallAndAssert(
    uint256 dealTokens,
    uint256 bridged,
    bool swaps
  ) public {
    (bytes32 transferId, XCallArgs memory args) = utils_makeXCallArgs(bridged);
    helpers_xcallAndAssert(transferId, args, dealTokens, bridged, bytes4(""), swaps);
  }

  struct ExecuteBalances {
    uint256 bridge;
    uint256 to;
    uint256 debt;
    uint256 feeDebt;
  }

  struct ExecuteTestInputs {
    uint256 expectedAmt;
    uint256 routerAmt;
    address token;
    bool callsExternal;
    bool externalCallSucceeds;
    bool shouldSwap; // Whether the `to` address should receive the tokens.
    bool isSlow;
    bool usesPortals;
    bool useAgent;
  }

  function utils_getExecuteBalances(
    bytes32 transferId,
    address asset,
    address _to
  ) public returns (ExecuteBalances memory) {
    uint256 debt = s.portalDebt[transferId];
    uint256 fee = s.portalFeeDebt[transferId];
    uint256 bridge = _local == address(0) ? address(this).balance : IERC20(_local).balanceOf(address(this));
    uint256 to = asset == address(0) ? _to.balance : IERC20(asset).balanceOf(_to);
    return ExecuteBalances(bridge, to, debt, fee);
  }

  function helpers_setupExecuteAssertions(
    bytes32 transferId,
    ExecuteArgs memory _args,
    ExecuteTestInputs memory _inputs
  ) public {
    // ----- register expected calls

    // expects portal
    if (_inputs.usesPortals) {
      // mint position
      vm.expectCall(
        _aavePool,
        abi.encodeWithSelector(IAavePool.mintUnbacked.selector, _adopted, _inputs.routerAmt, address(this), 0)
      );

      // withdraw
      vm.expectCall(
        _aavePool,
        abi.encodeWithSelector(IAavePool.withdraw.selector, _adopted, _inputs.routerAmt, address(this))
      );
    }

    // expected swap
    if (_inputs.shouldSwap) {
      // register expected approval
      vm.expectCall(_local, abi.encodeWithSelector(IERC20.approve.selector, _stableSwap, _inputs.routerAmt));
      // register expected swap amount
      vm.expectCall(
        _stableSwap,
        abi.encodeWithSelector(
          IStableSwap.swapExact.selector,
          _inputs.routerAmt,
          _local,
          _adopted,
          _args.params.destinationMinOut
        )
      );
    }

    // expected transfer out of contract
    if (_args.amount != 0) {
      // token transfer
      vm.expectCall(
        _inputs.token,
        abi.encodeWithSelector(IERC20.transfer.selector, _args.params.to, _inputs.expectedAmt)
      );
    }

    // expected external call
    if (_inputs.callsExternal) {
      vm.expectCall(
        _args.params.to,
        abi.encodeWithSelector(
          IXReceiver.xReceive.selector,
          transferId,
          _inputs.expectedAmt,
          _inputs.token,
          _inputs.isSlow ? _args.originSender : address(0),
          _args.params.originDomain,
          _args.params.callData
        )
      );
    }
<<<<<<< HEAD
=======

    // expected promise router call
    if (_args.params.callback != address(0)) {
      console.log("expecting:");
      console.log("- originDomain", _args.params.originDomain);
      console.log("- callback", _args.params.callback);
      console.log("- success", _inputs.externalCallSucceeds);
      console.log("- transferId");
      console.logBytes32(transferId);
      console.log("- return");
      console.logBytes(bytes("xReceive"));

      vm.expectCall(
        _promiseRouter,
        abi.encodeWithSelector(
          PromiseRouter.send.selector,
          _args.params.originDomain,
          transferId,
          _args.params.callback,
          _inputs.externalCallSucceeds,
          bytes("xReceive")
        )
      );
    }
>>>>>>> 48835230
  }

  // Calls `execute` on the target method with the given args and asserts expected behavior.
  function helpers_executeAndAssert(
    bytes32 transferId,
    ExecuteArgs memory _args,
    ExecuteTestInputs memory _inputs
  ) public {
    // get pre-execute liquidity in local
    uint256 pathLen = _args.routers.length;
    uint256[] memory prevLiquidity = new uint256[](pathLen);
    {
      for (uint256 i; i < pathLen; i++) {
        prevLiquidity[i] = s.routerBalances[_args.routers[i]][_local];
      }
    }

    // get pre-execute balance here in local
    IERC20 token = IERC20(_inputs.token);
    ExecuteBalances memory prevBalances = utils_getExecuteBalances(transferId, _inputs.token, _args.params.to);

    // execute
    // expected amount is impacted by (1) fast liquidity fees (2) slippage
    // router debited amount in local is only impacted by fast liquidity
    uint256 routerAmt = _inputs.isSlow ? _args.amount : utils_getFastTransferAmount(_args.amount);

    // setup pool mock if needed
    if (_inputs.shouldSwap) {
      vm.mockCall(
        _stableSwap,
        abi.encodeWithSelector(IStableSwap.swapExact.selector),
        abi.encode(_inputs.expectedAmt, _adopted)
      );
    }

    // register expected calls
    helpers_setupExecuteAssertions(transferId, _args, _inputs);

    if (_inputs.usesPortals) {
      vm.expectEmit(true, true, true, true);
      emit AavePortalMintUnbacked(transferId, _args.routers[0], _inputs.token, _inputs.expectedAmt);
    }

    // register expected emit event
    address sender = _inputs.useAgent ? _args.params.agent : address(this);
    vm.expectEmit(true, true, false, true);
    emit Executed(transferId, _args.params.to, _args, _inputs.token, _inputs.expectedAmt, sender);
    // make call
    vm.prank(sender);
    this.execute(_args);

    // check local balance
    {
      if (pathLen != 0) {
        // should decrement router balance unless using aave
        for (uint256 i; i < pathLen; i++) {
          assertEq(
            s.routerBalances[_args.routers[i]][_args.local],
            _inputs.usesPortals ? prevLiquidity[i] : prevLiquidity[i] - (_inputs.routerAmt / pathLen)
          );
        }
      }
    }

    {
      // assertions
      ExecuteBalances memory finalBalances = utils_getExecuteBalances(transferId, _inputs.token, _args.params.to);

      // NOTE: the balance of the bridge *should* always decrement in local, however that depends on
      // the token executing the `swap` / `withdraw` call when a swap is needed (which we have as mocked).
      // Instead, assert the swap functions on the pool were called correctly
      if (!_inputs.shouldSwap) {
        // NOTE: when using aave would normally send you funds for the position minted,
        // but we are not adding any funds from the pool, so always decrement
        assertEq(
          finalBalances.bridge,
          _inputs.usesPortals ? prevBalances.bridge : prevBalances.bridge - _inputs.routerAmt
        );
      }

      if (_inputs.usesPortals) {
        uint256 fee = (_inputs.routerAmt * _portalFeeNumerator) / _liquidityFeeDenominator;
        assertEq(finalBalances.feeDebt, prevBalances.feeDebt + fee);
        assertEq(finalBalances.debt, prevBalances.debt + _inputs.routerAmt);
      } else {
        assertEq(finalBalances.feeDebt, prevBalances.feeDebt);
        assertEq(finalBalances.debt, prevBalances.debt);
      }

      assertEq(finalBalances.to, prevBalances.to + _inputs.expectedAmt);
    }

    // should mark the transfer as executed
    assertEq(s.transferRelayer[transferId], sender);

    // should have assigned transfer as routed
    address[] memory savedRouters = s.routedTransfers[transferId];
    for (uint256 i; i < savedRouters.length; i++) {
      assertEq(savedRouters[i], _args.routers[i]);
    }
  }

  function helpers_executeAndAssert(
    bytes32 transferId,
    ExecuteArgs memory _args,
    uint256 expectedAmt, // amount out of swap
    bool callsExternal,
    bool externalCallSucceeds,
    bool shouldSwap, // Whether the `to` address should receive the tokens.
    bool usesPortals,
    bool useAgent
  ) public {
    uint256 pathLen = _args.routers.length;
    bool isSlow = pathLen == 0;
    // get pre-execute balance here in local
    uint256 routerAmt = isSlow ? _args.amount : utils_getFastTransferAmount(_args.amount);
    helpers_executeAndAssert(
      transferId,
      _args,
      ExecuteTestInputs(
        expectedAmt,
        routerAmt,
        shouldSwap ? _adopted : _local, // token
        callsExternal,
        externalCallSucceeds,
        shouldSwap,
        isSlow,
        usesPortals,
        useAgent
      )
    );
  }

  function helpers_executeAndAssert(
    bytes32 transferId,
    ExecuteArgs memory _args,
    uint256 expectedAmt, // amount out of swap
    bool callsExternal,
    bool externalCallSucceeds,
    bool shouldSwap // Whether the `to` address should receive the tokens.
  ) public {
    helpers_executeAndAssert(
      transferId,
      _args,
      expectedAmt,
      callsExternal,
      externalCallSucceeds,
      shouldSwap,
      false,
      false
    );
  }

  // ============ execute ============
  // Shortcut for above method:
  // - local == adopted
  // - does not call external
  // - calling on non-canonical domain
  function helpers_executeAndAssert(bytes32 transferId, ExecuteArgs memory _args) public {
    uint256 expected = _args.amount;
    if (_args.routers.length != 0) {
      expected = utils_getFastTransferAmount(_args.amount);
    }
    helpers_executeAndAssert(transferId, _args, expected, false, false, false, false, false);
  }

  // Shortcut where:
  // - local != adopted
  // - does not call external
  // - calling on noncanonical domain
  function helpers_executeAndAssert(
    bytes32 transferId,
    ExecuteArgs memory _args,
    uint256 expected,
    bool shouldSwap
  ) public {
    helpers_executeAndAssert(transferId, _args, expected, false, false, shouldSwap, false, false);
  }

  function helpers_executeAndAssert(
    bytes32 transferId,
    ExecuteArgs memory _args,
    bool useAgent
  ) public {
    uint256 expected = _args.amount;
    if (_args.routers.length != 0) {
      expected = utils_getFastTransferAmount(_args.amount);
    }
    helpers_executeAndAssert(transferId, _args, expected, false, false, false, false, useAgent);
  }

  // ============ Getters ==============

  function test_BridgeFacet_domain_works() public {
    s.domain = 0;
    assertEq(this.domain(), 0);
    s.domain = _destinationDomain;
    assertEq(this.domain(), _destinationDomain);
  }

  function test_BridgeFacet_nonce_works() public {
    s.nonce = 0;
    assertEq(this.nonce(), 0);
    s.nonce = _destinationDomain;
    assertEq(this.nonce(), _destinationDomain);
  }

  // The rest (relayerFees, routedTransfers, reconciledTransfers) are checked on
  // assertions for xcall / reconcile / execute

  // ============ Admin methods ==============
<<<<<<< HEAD
  // setExecutor
  function test_BridgeFacet__setExecutor_failIfNotOwner() public {
=======
  // setPromiseRouter
  // FIXME: move to BaseConnextFacet.t.sol
  function test_BridgeFacet__setPromiseRouter_failIfNotOwner() public {
>>>>>>> 48835230
    // constants
    address old = address(123);
    address updated = address(_local);

    // set storage
<<<<<<< HEAD
    s.executor = IExecutor(payable(old));
=======
    s.promiseRouter = PromiseRouter(payable(old));
>>>>>>> 48835230

    // test revert
    vm.prank(_originSender);
    vm.expectRevert(BaseConnextFacet.BaseConnextFacet__onlyOwner_notOwner.selector);
<<<<<<< HEAD
    this.setExecutor(payable(updated));
  }

  function test_BridgeFacet__setExecutor_failIfNoChange() public {
=======
    this.setPromiseRouter(payable(updated));
  }

  function test_BridgeFacet__setPromiseRouter_failIfNoChange() public {
>>>>>>> 48835230
    // constants
    address old = address(123);
    address updated = old;

    // set storage
<<<<<<< HEAD
    s.executor = IExecutor(payable(old));

    // test revert
    vm.prank(LibDiamond.contractOwner());
    vm.expectRevert(BridgeFacet.BridgeFacet__setExecutor_invalidExecutor.selector);
    this.setExecutor(payable(updated));
  }

  function test_BridgeFacet__setExecutor_failIfNotContract() public {
=======
    s.promiseRouter = PromiseRouter(payable(old));

    // test revert
    vm.prank(LibDiamond.contractOwner());
    vm.expectRevert(BridgeFacet.BridgeFacet__setPromiseRouter_invalidPromiseRouter.selector);
    this.setPromiseRouter(payable(updated));
  }

  function test_BridgeFacet__setPromiseRouter_failIfNotContract() public {
>>>>>>> 48835230
    // constants
    address old = address(123);
    address updated = address(456);

    // set storage
<<<<<<< HEAD
    s.executor = IExecutor(payable(old));

    // test revert
    vm.prank(LibDiamond.contractOwner());
    vm.expectRevert(BridgeFacet.BridgeFacet__setExecutor_invalidExecutor.selector);
    this.setExecutor(payable(updated));
  }

  function test_BridgeFacet__setExecutor_works() public {
=======
    s.promiseRouter = PromiseRouter(payable(old));

    // test revert
    vm.prank(LibDiamond.contractOwner());
    vm.expectRevert(BridgeFacet.BridgeFacet__setPromiseRouter_invalidPromiseRouter.selector);
    this.setPromiseRouter(payable(updated));
  }

  function test_BridgeFacet__setPromiseRouter_works() public {
>>>>>>> 48835230
    // constants
    address old = address(123);
    address updated = address(_local);

    // set storage
<<<<<<< HEAD
    s.executor = IExecutor(payable(old));
=======
    s.promiseRouter = PromiseRouter(payable(old));

    // test success
    vm.prank(LibDiamond.contractOwner());
    vm.expectEmit(true, true, true, true);
    emit PromiseRouterUpdated(old, updated, LibDiamond.contractOwner());
    this.setPromiseRouter(payable(updated));
    assertEq(address(this.promiseRouter()), updated);
  }

  // setSponsorVault
  function test_BridgeFacet__setSponsorVault_failIfNotOwner() public {
    // constants
    address old = address(123);
    address updated = old;

    // set storage
    s.sponsorVault = ISponsorVault(payable(old));

    // test revert
    vm.prank(_originSender);
    vm.expectRevert(BaseConnextFacet.BaseConnextFacet__onlyOwner_notOwner.selector);
    this.setSponsorVault(payable(updated));
  }

  function test_BridgeFacet__setSponsorVault_failIfNoChange() public {
    // constants
    address old = address(123);
    address updated = old;

    // set storage
    s.sponsorVault = ISponsorVault(payable(old));

    // test revert
    vm.prank(LibDiamond.contractOwner());
    vm.expectRevert(BridgeFacet.BridgeFacet__setSponsorVault_invalidSponsorVault.selector);
    this.setSponsorVault(payable(updated));
  }

  function test_BridgeFacet__setSponsorVault_works() public {
    // constants
    address old = address(123);
    address updated = address(_local);

    // set storage
    s.sponsorVault = ISponsorVault(payable(old));
>>>>>>> 48835230

    // test revert
    vm.prank(LibDiamond.contractOwner());
    vm.expectEmit(true, true, true, true);
<<<<<<< HEAD
    emit ExecutorUpdated(old, updated, LibDiamond.contractOwner());
    this.setExecutor(payable(updated));
    assertEq(address(this.executor()), updated);
=======
    emit SponsorVaultUpdated(old, updated, LibDiamond.contractOwner());
    this.setSponsorVault(payable(updated));
    assertEq(address(this.sponsorVault()), updated);
>>>>>>> 48835230
  }

  // addSequencer
  function test_BridgeFacet__addSequencer_failIfNotOwner() public {
    // constants
    address sequencer = address(123);

    // test revert
    vm.prank(_originSender);
    vm.expectRevert(BaseConnextFacet.BaseConnextFacet__onlyOwner_notOwner.selector);
    this.addSequencer(sequencer);
  }

  function test_BridgeFacet__addSequencer_failIfAlreadyApproved() public {
    // constants
    address sequencer = address(123);

    // set storage
    s.approvedSequencers[sequencer] = true;

    // test revert
    vm.prank(LibDiamond.contractOwner());
    vm.expectRevert(BridgeFacet.BridgeFacet__addSequencer_alreadyApproved.selector);
    this.addSequencer(sequencer);
  }

  function test_BridgeFacet__addSequencer_works() public {
    // constants
    address sequencer = address(123);

    // set storage
    s.approvedSequencers[sequencer] = false;

    // test revert
    vm.prank(LibDiamond.contractOwner());
    this.addSequencer(sequencer);

    assertEq(s.approvedSequencers[sequencer], true);
  }

  // removeSequencer
  function test_BridgeFacet__removeSequencer_failIfNotOwner() public {
    // constants
    address sequencer = address(123);

    // test revert
    vm.prank(_originSender);
    vm.expectRevert(BaseConnextFacet.BaseConnextFacet__onlyOwner_notOwner.selector);
    this.removeSequencer(sequencer);
  }

  function test_BridgeFacet__removeSequencer_failIfAlreadyApproved() public {
    // constants
    address sequencer = address(123);

    // set storage
    s.approvedSequencers[sequencer] = false;

    // test revert
    vm.prank(LibDiamond.contractOwner());
    vm.expectRevert(BridgeFacet.BridgeFacet__removeSequencer_notApproved.selector);
    this.removeSequencer(sequencer);
  }

  function test_BridgeFacet__removeSequencer_works() public {
    // constants
    address sequencer = address(123);

    // set storage
    s.approvedSequencers[sequencer] = true;

    // test revert
    vm.prank(LibDiamond.contractOwner());
    this.removeSequencer(sequencer);

    assertEq(s.approvedSequencers[sequencer], false);
  }

  // ============ Public methods ==============

  // ============ xcall ============

  // ============ xcall fail cases
  // fails if paused
  // FIXME: move to BaseConnextFacet.t.sol
  function test_BridgeFacet__xcall_failIfPaused() public {
    // require(false, "not tested");
  }

  function test_BridgeFacet__xcall_failIfDestinationNotSupported() public {
    _params.destinationDomain = 999999;
    helpers_xcallAndAssert(BridgeFacet.BridgeFacet__xcall_destinationNotSupported.selector);
  }

  // TODO: fails if destination domain does not have an xapp router registered
  // FIXME: this should be tested at the integration level (i.e. when we deploy
  // the contracts via Deployer.sol), or on a facet that asserts this

  // fails if recipient `to` not a valid address (i.e. != address(0))
  function test_BridgeFacet__xcall_failIfNoRecipient() public {
    _params.to = address(0);
    helpers_xcallAndAssert(BridgeFacet.BridgeFacet__xcall_emptyTo.selector);
  }

  // fails if asset is not supported (i.e. s.adoptedToCanonical[assetId].id == bytes32(0) and using non-local)
  function test_BridgeFacet__xcall_failIfAssetNotSupported() public {
    // setup asset with local != adopted, not on canonical domain
    utils_setupAsset(false, false);

    s.adoptedToCanonical[_adopted] = TokenId(0, bytes32(0));

    // ensure token registry returns true for local origin
    vm.mockCall(
      address(s.tokenRegistry),
      abi.encodeWithSelector(ITokenRegistry.isLocalOrigin.selector, _adopted),
      abi.encode(true)
    );
    helpers_xcallAndAssert(BridgeFacet.BridgeFacet__xcall_notSupportedAsset.selector);
  }

  // fails if native asset is used && amount > 0
  function test_BridgeFacet__xcall_failIfNativeAsset() public {
    _amount = 1 ether;
    TestERC20 localToken = TestERC20(_local);
    localToken.mint(_originSender, 1 ether);
    vm.prank(_originSender);
    localToken.approve(address(this), 1 ether);

    vm.deal(_originSender, 100 ether);

    (, XCallArgs memory args) = utils_makeXCallArgs(_amount);

    // Set transacting asset to address 0, indicating the user wants to send native token, which
    // isn't supported.
    args.asset = address(0);

    vm.expectRevert(BridgeFacet.BridgeFacet__xcall_nativeAssetNotSupported.selector);
    vm.prank(_originSender);
    this.xcall{value: _relayerFee}(args);
  }

  // fails if user has insufficient tokens
  function test_BridgeFacet__xcall_failInsufficientErc20Tokens() public {
    _amount = 10.1 ether;
    TestERC20 localToken = TestERC20(_local);
    localToken.mint(_originSender, 10 ether);
    vm.prank(_originSender);
    localToken.approve(address(this), 10.1 ether);

    vm.deal(_originSender, 100 ether);

    (, XCallArgs memory args) = utils_makeXCallArgs(_amount);

    vm.expectRevert("ERC20: transfer amount exceeds balance");
    vm.prank(_originSender);
    this.xcall{value: _relayerFee}(args);
  }

  // fails if user has not set enough allowance
  function test_BridgeFacet__xcall_failInsufficientErc20Approval() public {
    _amount = 10.1 ether;
    TestERC20 localToken = TestERC20(_local);
    localToken.mint(_originSender, 10.1 ether);
    vm.prank(_originSender);
    localToken.approve(address(this), 10 ether);

    vm.deal(_originSender, 100 ether);

    (, XCallArgs memory args) = utils_makeXCallArgs(_amount);

    vm.expectRevert("ERC20: insufficient allowance");
    vm.prank(_originSender);
    this.xcall{value: _relayerFee}(args);
  }

  // ============ xcall success cases
  // asset cases:
  // - works on remote domain
  //   - transferring native (local == adopted)
  //   - transferring native (local != adopted)
  //   - transferring asset (local == adopted)
  //   - transferring asset (local != adopted)

  // - works on cannonical domain
  //   - transferring native (local == adopted)
  //   - transferring asset (local == adopted)
  // canonincal token transfer on canonical domain
  function test_BridgeFacet__xcall_canonicalTokenTransferWorks() public {
    utils_setupAsset(true, true);
    helpers_xcallAndAssert(_amount, false);
  }

  // works when transferring 0 value and empty asset
  function test_BridgeFacet__xcall_zeroValueEmptyAssetWorks() public {
    _amount = 0;
    utils_setupAsset(true, true);
    s.adoptedToCanonical[address(0)] = TokenId(0, bytes32(0));
    helpers_xcallAndAssert(0, address(0), false);
  }

  // local token transfer on non-canonical domain (local != adopted)
  function test_BridgeFacet__xcall_localTokenTransferWorksWithAdopted() public {
    uint256 bridged = (_amount * 9995) / _liquidityFeeDenominator;
    utils_setupAsset(false, false);
    helpers_xcallAndAssert(bridged, true);
  }

  // local token transfer on non-canonical domain, local != adopted, send in local
  // (i.e. i should be able to xcall with madEth on optimism)
  function test_BridgeFacet__xcall_localTokenTransferWorksWhenNotAdopted() public {
    // local is not adopted, not on canonical domain, sending in local
    utils_setupAsset(false, false);
    s.adoptedToCanonical[_local] = TokenId(0, bytes32(0));
    (bytes32 transferId, XCallArgs memory args) = utils_makeXCallArgs(_amount);
    vm.mockCall(
      _tokenRegistry,
      abi.encodeWithSelector(ITokenRegistry.isLocalOrigin.selector, _local),
      abi.encode(false)
    );
    args.asset = _local;
    helpers_xcallAndAssert(transferId, args, args.amount, args.amount, bytes4(""), false);
  }

  function test_BridgeFacet__xcall_worksIfPreexistingRelayerFee() public {
    // local is not adopted, not on canonical domain, sending in local
    utils_setupAsset(true, false);
    _relayerFee = 0.1 ether;
    (bytes32 transferId, XCallArgs memory args) = utils_makeXCallArgs(_amount);
    s.relayerFees[transferId] = 2 ether;
    helpers_xcallAndAssert(transferId, args, args.amount, args.amount, bytes4(""), false);
    assertEq(s.relayerFees[transferId], 2.1 ether);
  }

  // local token transfer on non-canonical domain (local == adopted)
  function test_BridgeFacet__xcall_localTokenTransferWorksWithoutAdopted() public {
    utils_setupAsset(true, false);
    helpers_xcallAndAssert(_amount, false);
  }

  // adopted asset transfer
  function test_BridgeFacet__xcall_adoptedTransferWorks() public {
    utils_setupAsset(false, false);
    uint256 bridged = (_amount * 9995) / _liquidityFeeDenominator;
    helpers_xcallAndAssert(bridged, true);
  }

  // should work with positive slippage
  function test_BridgeFacet__xcall_worksWithPositiveSlippage() public {
    utils_setupAsset(false, false);
    uint256 bridged = (_amount * 10005) / _liquidityFeeDenominator;
    helpers_xcallAndAssert(bridged, true);
  }

  // should work with 0 value
  function test_BridgeFacet__xcall_worksWithoutValue() public {
    utils_setupAsset(false, false);
    _amount = 0;
    helpers_xcallAndAssert(0, true);
  }

  // works if relayer fee is set to 0
  function test_BridgeFacet__xcall_zeroRelayerFeeWorks() public {
    _relayerFee = 0;
    helpers_xcallAndAssert(_amount, false);
  }

  // FIXME: move to BaseConnextFacet.t.sol
  // works if swap isnt required and swaps are paused
  function test_BridgeFacet__xcall_worksIfNoSwapAndSwapPaused() public {
    // require(false, "not tested");
  }

  // ============ execute ============
  // ============ execute fail cases

  // FIXME: move to `BaseConnextFacet.t.sol`
  // should fail if paused
  function test_BridgeFacet__execute_failIfPaused() public {
    // set context
    s._paused = true;

    // get args
    (, ExecuteArgs memory args) = utils_makeExecuteArgs(1);

    // expect failure
    vm.expectRevert(BaseConnextFacet.BaseConnextFacet__whenNotPaused_paused.selector);
    this.execute(args);
  }

  // should fail if msg.sender is not an approved relayer && msg.sender != params.agent
  function test_BridgeFacet__execute_failIfSenderNotApproved() public {
    // set context
    s.approvedRelayers[address(this)] = false;

    // get args
    (, ExecuteArgs memory args) = utils_makeExecuteArgs(1);

    // expect failure
    vm.expectRevert(BridgeFacet.BridgeFacet__execute_unapprovedSender.selector);
    this.execute(args);
  }

  // multipath: should fail if pathLength > maxRouters
  function test_BridgeFacet__execute_failIfPathLengthGreaterThanMaxRouters() public {
    (bytes32 transferId, ExecuteArgs memory args) = utils_makeExecuteArgs(s.maxRoutersPerTransfer + 1);

    for (uint256 i; i < args.routers.length; i++) {
      s.routerBalances[args.routers[i]][args.local] += 10 ether;
    }

    vm.expectRevert(BridgeFacet.BridgeFacet__execute_maxRoutersExceeded.selector);
    this.execute(args);
  }

  // should fail if no routers were passed in and not reconciled
  function test_BridgeFacet__execute_failIfNoRoutersAndNotReconciled() public {
    // Setting no routers in the execute call means that the transfer must already be reconciled.
    (bytes32 transferId, ExecuteArgs memory args) = utils_makeExecuteArgs(0);

    vm.expectRevert(BridgeFacet.BridgeFacet__execute_notReconciled.selector);
    this.execute(args);
  }

  // should fail if the router is not approved and ownership is not renounced
  function test_BridgeFacet__execute_failIfRouterNotApproved() public {
    s._routerWhitelistRemoved = false;

    (, ExecuteArgs memory args) = utils_makeExecuteArgs(1);
    s.routerPermissionInfo.approvedRouters[args.routers[0]] = false;

    vm.expectRevert(BridgeFacet.BridgeFacet__execute_notSupportedRouter.selector);
    this.execute(args);
  }

  // should fail if the router signature is invalid
  function test_BridgeFacet__execute_failIfSignatureInvalid() public {
    (bytes32 transferId, ExecuteArgs memory args) = utils_makeExecuteArgs(1);

    s.routerBalances[args.routers[0]][args.local] += 10 ether;

    // Make invalid args based on (slightly) altered params.
    _params.originDomain = 1001;
    (, ExecuteArgs memory invalidArgs) = utils_makeExecuteArgs(4);
    // The signature of the last router in the group will be invalid.
    args.routerSignatures[0] = invalidArgs.routerSignatures[0];

    vm.expectRevert(BridgeFacet.BridgeFacet__execute_invalidRouterSignature.selector);
    this.execute(args);
  }

  // should fail if the sequencer is not approved
  function test_BridgeFacet__execute_failIfSequencerNotApproved() public {
    (, ExecuteArgs memory args) = utils_makeExecuteArgs(1);
    s.approvedSequencers[args.sequencer] = false;

    vm.expectRevert(BridgeFacet.BridgeFacet__execute_notSupportedSequencer.selector);
    this.execute(args);
  }

  // should fail if the sequencer signature is invalid
  function test_BridgeFacet__execute_failIfSequencerSignatureInvalid() public {
    (bytes32 transferId, ExecuteArgs memory args) = utils_makeExecuteArgs(1);

    s.routerBalances[args.routers[0]][args.local] += 10 ether;

    // Make invalid args based on (slightly) altered params (this will make
    // the transfer ID different).
    _params.originDomain = 1001;
    (, ExecuteArgs memory invalidArgs) = utils_makeExecuteArgs(4);
    // The signature of the sequencer will be invalid, as it signed a different transfer ID.
    args.sequencerSignature = invalidArgs.sequencerSignature;

    vm.expectRevert(BridgeFacet.BridgeFacet__execute_invalidSequencerSignature.selector);
    this.execute(args);
  }

  // should fail if the sequencer signature is invalid; for this test, we'll be attempting to replay
  // one of the routers in the array repeatedly.
  function test_BridgeFacet__execute_failIfSequencerSignatureAndRoutersMismatch() public {
    (bytes32 transferId, ExecuteArgs memory args) = utils_makeExecuteArgs(4);

    s.routerBalances[args.routers[0]][args.local] += 100 ether;
    s.routerBalances[args.routers[1]][args.local] += 100 ether;
    s.routerBalances[args.routers[2]][args.local] += 100 ether;
    s.routerBalances[args.routers[3]][args.local] += 100 ether;

    // Imagine a malicious relayer calling `execute` colludes with the first router in the array
    // to replay their address and signature for the other slots in the path.
    args.routers[1] = args.routers[0];
    args.routers[2] = args.routers[0];
    args.routers[3] = args.routers[0];
    args.routerSignatures[1] = args.routerSignatures[0];
    args.routerSignatures[2] = args.routerSignatures[0];
    args.routerSignatures[3] = args.routerSignatures[0];

    // The signature of the sequencer will be invalid, as it signed a different router array.
    vm.expectRevert(BridgeFacet.BridgeFacet__execute_invalidSequencerSignature.selector);
    this.execute(args);
  }

  function test_BridgeFacet__execute_failIfSequencerSignatureAndSequencerAddressMismatch() public {
    (bytes32 transferId, ExecuteArgs memory args) = utils_makeExecuteArgs(1);

    s.routerBalances[args.routers[0]][args.local] += 10 ether;

    address otherSequencer = address(789456123);
    s.approvedSequencers[otherSequencer] = true;

    // The signature of the sequencer will be invalid, because the sig recovery will result in a
    // different address.
    args.sequencer = otherSequencer;

    vm.expectRevert(BridgeFacet.BridgeFacet__execute_invalidSequencerSignature.selector);
    this.execute(args);
  }

  // multipath: should fail if any 1 router's signature is invalid
  function test_BridgeFacet__execute_failIfAnySignatureInvalid() public {
    // Using multipath; this should fail if any 1 router signature is invalid.
    (bytes32 transferId, ExecuteArgs memory args) = utils_makeExecuteArgs(4);

    for (uint256 i; i < args.routers.length; i++) {
      s.routerBalances[args.routers[i]][args.local] += 10 ether;
    }

    // Make invalid args based on (slightly) altered params.
    _params.originDomain = 1001;
    (, ExecuteArgs memory invalidArgs) = utils_makeExecuteArgs(4);
    // The signature of the last router in the group will be invalid.
    args.routerSignatures[3] = invalidArgs.routerSignatures[3];

    vm.expectRevert(BridgeFacet.BridgeFacet__execute_invalidRouterSignature.selector);
    this.execute(args);
  }

  // should fail if it was already executed (s.transferRelayer[transferId] != address(0))
  function test_BridgeFacet__execute_failIfAlreadyExecuted() public {
    (bytes32 transferId, ExecuteArgs memory args) = utils_makeExecuteArgs(1);
    s.transferRelayer[transferId] = address(this);

    s.routerBalances[args.routers[0]][args.local] += 10 ether;

    vm.expectRevert(BridgeFacet.BridgeFacet__execute_alreadyExecuted.selector);
    this.execute(args);
  }

  // should fail if the router does not have sufficient tokens
  function test_BridgeFacet__execute_failIfRouterHasInsufficientFunds() public {
    _amount = 5 ether;

    (bytes32 transferId, ExecuteArgs memory args) = utils_makeExecuteArgs(2);

    s.routerBalances[args.routers[0]][args.local] = 1.5 ether;

    vm.expectRevert(stdError.arithmeticError);
    this.execute(args);
  }

  // multipath: should fail if any 1 router has insufficient tokens
  function test_BridgeFacet__execute_failIfAnyRouterHasInsufficientFunds() public {
    _amount = 5 ether;

    (bytes32 transferId, ExecuteArgs memory args) = utils_makeExecuteArgs(s.maxRoutersPerTransfer);

    uint256 routerAmountSent = _amount / args.routers.length; // The amount each individual router will send.

    // Set the first router's balance to be (slightly) less than the amount that they'd need to send.
    s.routerBalances[args.routers[0]][args.local] = routerAmountSent - 0.1 ether;
    for (uint256 i = 1; i < args.routers.length; i++) {
      // The other routers have plenty of funds.
      s.routerBalances[args.routers[i]][args.local] = 50 ether;
    }

    vm.expectRevert(stdError.arithmeticError);
    this.execute(args);
  }

  function test_BridgeFacet__execute_failsIfRouterNotApprovedForPortal() public {
    _amount = 5 ether;

    (bytes32 _id, ExecuteArgs memory _args) = utils_makeExecuteArgs(1);

    s.routerBalances[_args.routers[0]][_args.local] = 4.5 ether;

    // set aave enabled
    s.aavePool = _aavePool;

    vm.expectRevert(abi.encodeWithSelector(BridgeFacet.BridgeFacet__execute_notApprovedForPortals.selector));
    this.execute(_args);
  }

  // ============ execute success cases
  // should use the local asset if specified (receiveLocal = true)
  function test_BridgeFacet__execute_receiveLocalWorks() public {
    _params.receiveLocal = true;

    (bytes32 transferId, ExecuteArgs memory args) = utils_makeExecuteArgs(1);

    s.routerBalances[args.routers[0]][args.local] += 10 ether;

    // set asset context (local != adopted)
    utils_setupAsset(false, false);

    helpers_executeAndAssert(transferId, args, utils_getFastTransferAmount(args.amount), false);
  }

  // should work with approved router if router ownership is not renounced
  function test_BridgeFacet__execute_worksWithLocalAsAdopted() public {
    (bytes32 transferId, ExecuteArgs memory args) = utils_makeExecuteArgs(1);

    s.routerBalances[args.routers[0]][args.local] += 10 ether;
    s.routerPermissionInfo.approvedRouters[args.routers[0]] = true;

    // set asset context (local == adopted)
    utils_setupAsset(true, false);

    helpers_executeAndAssert(transferId, args);
  }

  // should work with approved router if router ownership is not renounced
  function test_BridgeFacet__execute_worksWithEmptyCanonicalIfZeroValue() public {
    _canonicalId = bytes32(0);
    _canonicalDomain = 0;
    _amount = 0;
    _local = address(0);
    (bytes32 transferId, ExecuteArgs memory args) = utils_makeExecuteArgs(1);

    s.routerBalances[args.routers[0]][args.local] += 10 ether;
    s.routerPermissionInfo.approvedRouters[args.routers[0]] = true;

    // set asset context (local == adopted)
    utils_setupAsset(true, false);

    helpers_executeAndAssert(transferId, args);
  }

  // works when local != adopted
  function test_BridgeFacet__execute_worksWithAdopted() public {
    // set asset context (local != adopted)
    utils_setupAsset(false, false);

    (bytes32 transferId, ExecuteArgs memory args) = utils_makeExecuteArgs(1);

    s.routerBalances[args.routers[0]][args.local] += 10 ether;
    s.routerPermissionInfo.approvedRouters[args.routers[0]] = true;

    helpers_executeAndAssert(transferId, args, utils_getFastTransferAmount(args.amount), true);
  }

  // works when local != adopted, should work with +ve slippage
  function test_BridgeFacet__execute_worksWithPositiveSlippage() public {
    (bytes32 transferId, ExecuteArgs memory args) = utils_makeExecuteArgs(1);

    s.routerBalances[args.routers[0]][args.local] += 10 ether;
    s.routerPermissionInfo.approvedRouters[args.routers[0]] = true;

    // set asset context (local != adopted)
    utils_setupAsset(false, false);

    helpers_executeAndAssert(transferId, args, utils_getFastTransferAmount(args.amount) + 1 ether, true);
  }

  // works when local != adopted, should work with -ve slippage
  function test_BridgeFacet__execute_worksWithNegativeSlippage() public {
    (bytes32 transferId, ExecuteArgs memory args) = utils_makeExecuteArgs(1);

    s.routerBalances[args.routers[0]][args.local] += 10 ether;
    s.routerPermissionInfo.approvedRouters[args.routers[0]] = true;

    // set asset context (local != adopted)
    utils_setupAsset(false, false);

    helpers_executeAndAssert(transferId, args, utils_getFastTransferAmount(args.amount) - 0.01 ether, true);
  }

  // works when on canonical domain
  function test_BridgeFacet__execute_worksOnCanonical() public {
    // set asset context (local == adopted)
    utils_setupAsset(true, true);

    (bytes32 transferId, ExecuteArgs memory args) = utils_makeExecuteArgs(1);

    s.routerBalances[args.routers[0]][args.local] += 10 ether;
    s.routerPermissionInfo.approvedRouters[args.routers[0]] = true;

    helpers_executeAndAssert(transferId, args);
  }

  // should work with unapproved router if router ownership is renounced
  function test_BridgeFacet__execute_worksWithUnapprovedIfNoWhitelist() public {
    s._routerWhitelistRemoved = true;

    (bytes32 transferId, ExecuteArgs memory args) = utils_makeExecuteArgs(1);

    s.routerBalances[args.routers[0]][args.local] += 10 ether;
    s.routerPermissionInfo.approvedRouters[args.routers[0]] = false;

    // set asset context (local == adopted)
    utils_setupAsset(true, false);

    helpers_executeAndAssert(transferId, args);
  }

  // should work with 0 value
  function test_BridgeFacet__execute_worksWith0Value() public {
    _amount = 0;

    (bytes32 transferId, ExecuteArgs memory args) = utils_makeExecuteArgs(1);

    // set asset context (local == adopted)
    utils_setupAsset(true, false);

    helpers_executeAndAssert(transferId, args);
  }

  // should work without calldata
  function test_BridgeFacet__execute_noCalldataWorks() public {
    _params.callData = bytes("");
    (bytes32 transferId, ExecuteArgs memory args) = utils_makeExecuteArgs(1);

    s.routerBalances[args.routers[0]][args.local] += 10 ether;

    // set asset context (local == adopted)
    utils_setupAsset(true, false);

    // With no calldata set, this method call should just send funds directly to the user.
    helpers_executeAndAssert(transferId, args);
  }

  // should work with successful calldata and using fast liquidity
  function test_BridgeFacet__execute_successfulCalldata() public {
    // Set the args.to to the mock xapp address, and args.callData to the `fulfill` fn.
    _params.to = _xapp;
    _params.callData = bytes("zomg");

    (bytes32 transferId, ExecuteArgs memory args) = utils_makeExecuteArgs(1);

    s.routerBalances[args.routers[0]][args.local] += 10 ether;

    // set asset context (local == adopted)
    utils_setupAsset(true, false);

    helpers_executeAndAssert(
      transferId,
      args,
      utils_getFastTransferAmount(args.amount),
      true,
      true,
      false,
      false,
      false
    );
  }

  // should work with failing calldata : contract call failed
  function test_BridgeFacet__execute_calldataFailsLoudlyOnFast() public {
    // Set the args.to to the mock xapp address, and set to fail
    MockXApp(_xapp).setFail(true);
    _params.callData = bytes("zomg");
    _params.to = _xapp;

    (bytes32 transferId, ExecuteArgs memory args) = utils_makeExecuteArgs(1);

    s.routerBalances[args.routers[0]][args.local] += 10 ether;

    // set asset context (local == adopted)
    utils_setupAsset(true, false);

    // get args
    (, ExecuteArgs memory _args) = utils_makeExecuteArgs(1);

    vm.expectRevert("fails");
    this.execute(_args);
  }

  // should work with failing calldata : contract call failed
  function test_BridgeFacet__execute_calldataFailureHandledOnSlow() public {
    // Set the args.to to the mock xapp address, and set to fail
    MockXApp(_xapp).setFail(true);
    _params.callData = bytes("zomg");
    _params.to = _xapp;

    (bytes32 transferId, ExecuteArgs memory args) = utils_makeExecuteArgs(0);

    s.reconciledTransfers[transferId] = true;

    // set asset context (local == adopted)
    utils_setupAsset(true, false);

    helpers_executeAndAssert(transferId, args, args.amount, true, false, false, false, false);
  }

  function test_BridgeFacet__execute_failsIfNoLiquidityAndAaveNotEnabled() public {
    // get args
    (bytes32 _id, ExecuteArgs memory _args) = utils_makeExecuteArgs(1);

    // set liquidity context
    for (uint256 i; i < _args.routers.length; i++) {
      s.routerBalances[_args.routers[i]][_args.local] = 0 ether;
    }

    // set aave not enabled
    s.aavePool = address(0);

    vm.expectRevert(stdError.arithmeticError);
    this.execute(_args);
  }

<<<<<<< HEAD
  // FIXME: move to Executor.t.sol
  // should work with failing calldata : recipient `to` is not a contract (should call _handleFailure)
  function test_BridgeFacet__execute_handleRecipientNotAContract() public {
    // Setting the calldata to be for fulfill... but obviously, that method should never be called.
    // Because `to` is not a valid contract address.
    _params.callData = abi.encodeWithSelector(MockXApp.fulfill.selector, _local, TEST_MESSAGE);
    _params.to = address(42);
=======
  // should work with a callback
  function test_BridgeFacet__execute_worksWithCallback() public {
    // set asset context (local == adopted)
    utils_setupAsset(true, false);

    _params.callback = address(new MockCallback());
    _params.callData = bytes("zomg");
    _params.to = _xapp;
>>>>>>> 48835230

    (bytes32 transferId, ExecuteArgs memory args) = utils_makeExecuteArgs(1);

    s.routerBalances[args.routers[0]][args.local] += 10 ether;

    helpers_executeAndAssert(
      transferId,
      args,
      utils_getFastTransferAmount(args.amount),
      true,
      true,
      false,
      false,
      false
    );
  }

  // should work if already reconciled (happening in slow liquidity mode, uses
  // authenticated data)
  function test_BridgeFacet__execute_handleAlreadyReconciled() public {
    // set asset context (local == adopted)
    utils_setupAsset(true, false);

    // Set the args.to to the mock xapp address, and args.callData to the
    // `fulfillWithProperties` fn. This will check to make sure `originDomain` and
    // `originSender` properties are correctly set.
    MockXApp(_xapp).setPermissions(_originSender, _originDomain);
    _params.callData = bytes("yayaytestsyay");
    _params.to = _xapp;

    // We specify that 0 routers are in the path for this execution.
    (bytes32 transferId, ExecuteArgs memory args) = utils_makeExecuteArgs(0);

    // Transfer has already been reconciled.
    s.reconciledTransfers[transferId] = true;

    helpers_executeAndAssert(transferId, args, args.amount, true, true, false, false, false);
  }

  // multipath: should subtract equally from each router's liquidity
  function test_BridgeFacet__execute_multipath() public {
    _amount = 1 ether;

    // Should work if the pathLength == max routers.
    uint256 pathLength = s.maxRoutersPerTransfer;
    (bytes32 transferId, ExecuteArgs memory args) = utils_makeExecuteArgs(pathLength);

    // Add initial liquiidty
    for (uint256 i = 1; i < args.routers.length; i++) {
      s.routerBalances[args.routers[i]][args.local] = 10 ether;
    }
    // Sanity check: assuming the multipath is > 1, no router should need to have more than half of the
    // transfer amount.
    s.routerBalances[args.routers[0]][args.local] = 0.5 ether;

    uint256 amount = utils_getFastTransferAmount(args.amount);
    uint256 routerAmountSent = amount / pathLength; // The amount each individual router will send.

    // set asset context (local == adopted)
    utils_setupAsset(true, false);

    helpers_executeAndAssert(transferId, args);
  }

  // should work with approved router if router ownership is not renounced
  function test_BridgeFacet__execute_worksWithAgentAsSender() public {
    address agent = address(12345654321);
    _params.agent = agent;
    (bytes32 transferId, ExecuteArgs memory args) = utils_makeExecuteArgs(1);

    s.routerBalances[args.routers[0]][args.local] += 10 ether;
    s.routerPermissionInfo.approvedRouters[args.routers[0]] = true;

    // set asset context (local == adopted)
    utils_setupAsset(true, false);

    s.approvedRelayers[address(this)] = false;
    helpers_executeAndAssert(transferId, args, true);
  }

  // can use liquidity from portals
  function test_BridgeFacet__execute_worksWithAave() public {
    // set asset context (local == adopted)
    utils_setupAsset(true, false);

    (bytes32 transferId, ExecuteArgs memory args) = utils_makeExecuteArgs(1);

    // set liquidity
    s.routerBalances[args.routers[0]][args.local] = 0;

    // set approval
    s.routerPermissionInfo.approvedForPortalRouters[args.routers[0]] = true;

    helpers_executeAndAssert(
      transferId,
      args,
      utils_getFastTransferAmount(args.amount),
      false,
      true,
      false,
      true,
      false
    );
  }

  // ============ bumpTransfer ============
  // ============ bumpTransfer fail cases

  // should work with unapproved router if router-whitelist ownership renouncedcanonicalId
}<|MERGE_RESOLUTION|>--- conflicted
+++ resolved
@@ -552,33 +552,6 @@
         )
       );
     }
-<<<<<<< HEAD
-=======
-
-    // expected promise router call
-    if (_args.params.callback != address(0)) {
-      console.log("expecting:");
-      console.log("- originDomain", _args.params.originDomain);
-      console.log("- callback", _args.params.callback);
-      console.log("- success", _inputs.externalCallSucceeds);
-      console.log("- transferId");
-      console.logBytes32(transferId);
-      console.log("- return");
-      console.logBytes(bytes("xReceive"));
-
-      vm.expectCall(
-        _promiseRouter,
-        abi.encodeWithSelector(
-          PromiseRouter.send.selector,
-          _args.params.originDomain,
-          transferId,
-          _args.params.callback,
-          _inputs.externalCallSucceeds,
-          bytes("xReceive")
-        )
-      );
-    }
->>>>>>> 48835230
   }
 
   // Calls `execute` on the target method with the given args and asserts expected behavior.
@@ -790,161 +763,6 @@
   // assertions for xcall / reconcile / execute
 
   // ============ Admin methods ==============
-<<<<<<< HEAD
-  // setExecutor
-  function test_BridgeFacet__setExecutor_failIfNotOwner() public {
-=======
-  // setPromiseRouter
-  // FIXME: move to BaseConnextFacet.t.sol
-  function test_BridgeFacet__setPromiseRouter_failIfNotOwner() public {
->>>>>>> 48835230
-    // constants
-    address old = address(123);
-    address updated = address(_local);
-
-    // set storage
-<<<<<<< HEAD
-    s.executor = IExecutor(payable(old));
-=======
-    s.promiseRouter = PromiseRouter(payable(old));
->>>>>>> 48835230
-
-    // test revert
-    vm.prank(_originSender);
-    vm.expectRevert(BaseConnextFacet.BaseConnextFacet__onlyOwner_notOwner.selector);
-<<<<<<< HEAD
-    this.setExecutor(payable(updated));
-  }
-
-  function test_BridgeFacet__setExecutor_failIfNoChange() public {
-=======
-    this.setPromiseRouter(payable(updated));
-  }
-
-  function test_BridgeFacet__setPromiseRouter_failIfNoChange() public {
->>>>>>> 48835230
-    // constants
-    address old = address(123);
-    address updated = old;
-
-    // set storage
-<<<<<<< HEAD
-    s.executor = IExecutor(payable(old));
-
-    // test revert
-    vm.prank(LibDiamond.contractOwner());
-    vm.expectRevert(BridgeFacet.BridgeFacet__setExecutor_invalidExecutor.selector);
-    this.setExecutor(payable(updated));
-  }
-
-  function test_BridgeFacet__setExecutor_failIfNotContract() public {
-=======
-    s.promiseRouter = PromiseRouter(payable(old));
-
-    // test revert
-    vm.prank(LibDiamond.contractOwner());
-    vm.expectRevert(BridgeFacet.BridgeFacet__setPromiseRouter_invalidPromiseRouter.selector);
-    this.setPromiseRouter(payable(updated));
-  }
-
-  function test_BridgeFacet__setPromiseRouter_failIfNotContract() public {
->>>>>>> 48835230
-    // constants
-    address old = address(123);
-    address updated = address(456);
-
-    // set storage
-<<<<<<< HEAD
-    s.executor = IExecutor(payable(old));
-
-    // test revert
-    vm.prank(LibDiamond.contractOwner());
-    vm.expectRevert(BridgeFacet.BridgeFacet__setExecutor_invalidExecutor.selector);
-    this.setExecutor(payable(updated));
-  }
-
-  function test_BridgeFacet__setExecutor_works() public {
-=======
-    s.promiseRouter = PromiseRouter(payable(old));
-
-    // test revert
-    vm.prank(LibDiamond.contractOwner());
-    vm.expectRevert(BridgeFacet.BridgeFacet__setPromiseRouter_invalidPromiseRouter.selector);
-    this.setPromiseRouter(payable(updated));
-  }
-
-  function test_BridgeFacet__setPromiseRouter_works() public {
->>>>>>> 48835230
-    // constants
-    address old = address(123);
-    address updated = address(_local);
-
-    // set storage
-<<<<<<< HEAD
-    s.executor = IExecutor(payable(old));
-=======
-    s.promiseRouter = PromiseRouter(payable(old));
-
-    // test success
-    vm.prank(LibDiamond.contractOwner());
-    vm.expectEmit(true, true, true, true);
-    emit PromiseRouterUpdated(old, updated, LibDiamond.contractOwner());
-    this.setPromiseRouter(payable(updated));
-    assertEq(address(this.promiseRouter()), updated);
-  }
-
-  // setSponsorVault
-  function test_BridgeFacet__setSponsorVault_failIfNotOwner() public {
-    // constants
-    address old = address(123);
-    address updated = old;
-
-    // set storage
-    s.sponsorVault = ISponsorVault(payable(old));
-
-    // test revert
-    vm.prank(_originSender);
-    vm.expectRevert(BaseConnextFacet.BaseConnextFacet__onlyOwner_notOwner.selector);
-    this.setSponsorVault(payable(updated));
-  }
-
-  function test_BridgeFacet__setSponsorVault_failIfNoChange() public {
-    // constants
-    address old = address(123);
-    address updated = old;
-
-    // set storage
-    s.sponsorVault = ISponsorVault(payable(old));
-
-    // test revert
-    vm.prank(LibDiamond.contractOwner());
-    vm.expectRevert(BridgeFacet.BridgeFacet__setSponsorVault_invalidSponsorVault.selector);
-    this.setSponsorVault(payable(updated));
-  }
-
-  function test_BridgeFacet__setSponsorVault_works() public {
-    // constants
-    address old = address(123);
-    address updated = address(_local);
-
-    // set storage
-    s.sponsorVault = ISponsorVault(payable(old));
->>>>>>> 48835230
-
-    // test revert
-    vm.prank(LibDiamond.contractOwner());
-    vm.expectEmit(true, true, true, true);
-<<<<<<< HEAD
-    emit ExecutorUpdated(old, updated, LibDiamond.contractOwner());
-    this.setExecutor(payable(updated));
-    assertEq(address(this.executor()), updated);
-=======
-    emit SponsorVaultUpdated(old, updated, LibDiamond.contractOwner());
-    this.setSponsorVault(payable(updated));
-    assertEq(address(this.sponsorVault()), updated);
->>>>>>> 48835230
-  }
-
   // addSequencer
   function test_BridgeFacet__addSequencer_failIfNotOwner() public {
     // constants
@@ -1044,7 +862,7 @@
   // fails if recipient `to` not a valid address (i.e. != address(0))
   function test_BridgeFacet__xcall_failIfNoRecipient() public {
     _params.to = address(0);
-    helpers_xcallAndAssert(BridgeFacet.BridgeFacet__xcall_emptyTo.selector);
+    helpers_xcallAndAssert(BridgeFacet.BridgeFacet__xcall_emptyToOrRecovery.selector);
   }
 
   // fails if asset is not supported (i.e. s.adoptedToCanonical[assetId].id == bytes32(0) and using non-local)
@@ -1651,41 +1469,6 @@
     this.execute(_args);
   }
 
-<<<<<<< HEAD
-  // FIXME: move to Executor.t.sol
-  // should work with failing calldata : recipient `to` is not a contract (should call _handleFailure)
-  function test_BridgeFacet__execute_handleRecipientNotAContract() public {
-    // Setting the calldata to be for fulfill... but obviously, that method should never be called.
-    // Because `to` is not a valid contract address.
-    _params.callData = abi.encodeWithSelector(MockXApp.fulfill.selector, _local, TEST_MESSAGE);
-    _params.to = address(42);
-=======
-  // should work with a callback
-  function test_BridgeFacet__execute_worksWithCallback() public {
-    // set asset context (local == adopted)
-    utils_setupAsset(true, false);
-
-    _params.callback = address(new MockCallback());
-    _params.callData = bytes("zomg");
-    _params.to = _xapp;
->>>>>>> 48835230
-
-    (bytes32 transferId, ExecuteArgs memory args) = utils_makeExecuteArgs(1);
-
-    s.routerBalances[args.routers[0]][args.local] += 10 ether;
-
-    helpers_executeAndAssert(
-      transferId,
-      args,
-      utils_getFastTransferAmount(args.amount),
-      true,
-      true,
-      false,
-      false,
-      false
-    );
-  }
-
   // should work if already reconciled (happening in slow liquidity mode, uses
   // authenticated data)
   function test_BridgeFacet__execute_handleAlreadyReconciled() public {
