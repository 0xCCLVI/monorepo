--- conflicted
+++ resolved
@@ -380,12 +380,7 @@
       balances.callerAsset = tokenIn.balanceOf(params.originSender);
       balances.relayerEth = s.relayerFeeVault.balance;
       balances.contractAsset = tokenIn.balanceOf(address(this));
-<<<<<<< HEAD
       balances.custodied = s.tokenConfigs[_canonicalKey].custodied;
-=======
-      // Adjust token config custodied amount to reflect current balance.
-      s.tokenConfigs[_canonicalKey].custodied = balances.contractAsset;
->>>>>>> 8edb599c
 
       // Debugging logs.
       // console.log("initial balances");
@@ -452,24 +447,10 @@
         // User should have been debited tokens.
         assertEq(tokenIn.balanceOf(params.originSender), balances.callerAsset - amount, "user not debited tokens");
         // The contract should have stored the asset in escrow.
-<<<<<<< HEAD
         assertEq(tokenIn.balanceOf(address(this)), balances.contractAsset + amount);
-        console.log("asserted bridged");
         // Custodied balance should have increased if sending in canonical
         if (s.tokenConfigs[_canonicalKey].cap > 0) {
-          console.log("asserting custodied", balances.contractAsset, s.tokenConfigs[_canonicalKey].custodied, amount);
           assertEq(s.tokenConfigs[_canonicalKey].custodied, balances.custodied + amount);
-          console.log("asserted custodied");
-=======
-        assertEq(tokenIn.balanceOf(address(this)), balances.contractAsset + amount, "contract did not receive tokens");
-        // Custodied balance should have increased if sending in canonical
-        if (s.tokenConfigs[_canonicalKey].cap > 0) {
-          assertEq(
-            s.tokenConfigs[_canonicalKey].custodied,
-            balances.contractAsset + amount,
-            "custodied balance incorrect"
-          );
->>>>>>> 8edb599c
         }
       } else {
         // NOTE: Normally the adopted asset would be swapped into the local asset and then
