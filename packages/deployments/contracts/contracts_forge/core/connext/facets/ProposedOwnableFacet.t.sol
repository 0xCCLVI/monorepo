// SPDX-License-Identifier: UNLICENSED
pragma solidity 0.8.15;

import {ProposedOwnableFacet} from "../../../../contracts/core/connext/facets/ProposedOwnableFacet.sol";
import {LibDiamond} from "../../../../contracts/core/connext/libraries/LibDiamond.sol";
import {Role} from "../../../../contracts/core/connext/libraries/LibConnextStorage.sol";

import "../../../utils/Mock.sol";
import "../../../utils/FacetHelper.sol";

contract ProposedOwnableFacetTest is ProposedOwnableFacet, FacetHelper {
  // ============ Storage ============
  address _owner = address(123123);
  uint256 DELAY = 6 days;

  address _routerAgent1 = address(222001111);
  address _routerAgent2 = address(222002111);

  address _adminAgent1 = address(222001222);
  address _adminAgent2 = address(222002222);

  address _watcherAgent1 = address(222001333);

  // ============ Test set up ============
  function setUp() public {
    LibDiamond.setContractOwner(_owner);
    assertEq(this.owner(), _owner);
    vm.mockCall(address(this), abi.encodeWithSelector(this.delay.selector), abi.encode(DELAY));
  }

  // ============ Utils ============
  function utils_proposeRenounceRouterAndAssert() public {
    assertEq(this.routerWhitelistTimestamp(), 0);

    vm.expectEmit(true, true, true, true);
    emit RouterWhitelistRemovalProposed(block.timestamp);

    vm.prank(this.owner());
    this.proposeRouterWhitelistRemoval();

    assertEq(this.routerWhitelistTimestamp(), block.timestamp);
    assertTrue(!this.routerWhitelistRemoved());
    assertTrue(!this.renounced());
  }

  function utils_renounceRouterAndAssert() public {
    assertTrue(this.routerWhitelistTimestamp() != 0);

    vm.expectEmit(true, true, true, true);
    emit RouterWhitelistRemoved(true);

    vm.prank(this.owner());
    this.removeRouterWhitelist();

    assertEq(this.routerWhitelistTimestamp(), 0);
    assertTrue(this.routerWhitelistRemoved());
    assertTrue(!this.renounced());
  }

  function utils_proposeRenounceAssetAndAssert() public {
    assertEq(this.assetWhitelistTimestamp(), 0);

    vm.expectEmit(true, true, true, true);
    emit AssetWhitelistRemovalProposed(block.timestamp);

    vm.prank(this.owner());
    this.proposeAssetWhitelistRemoval();

    assertEq(this.assetWhitelistTimestamp(), block.timestamp);
    assertTrue(!this.assetWhitelistRemoved());
    assertTrue(!this.renounced());
  }

  function utils_renounceAssetAndAssert() public {
    assertTrue(this.assetWhitelistTimestamp() != 0);

    vm.expectEmit(true, true, true, true);
    emit AssetWhitelistRemoved(true);

    vm.prank(this.owner());
    this.removeAssetWhitelist();

    assertEq(this.assetWhitelistTimestamp(), 0);
    assertTrue(this.assetWhitelistRemoved());
    assertTrue(!this.renounced());
  }

  function utils_proposeNewOwnerAndAssert(address _proposed) public {
    // Assert change
    address current = this.owner();
    assertTrue(_proposed != current);

    // Assert event
    vm.expectEmit(true, true, true, true);
    emit OwnershipProposed(_proposed);

    // Call
    vm.prank(current);
    this.proposeNewOwner(_proposed);

    // Assert changes
    assertEq(this.owner(), current);
    assertEq(this.proposed(), _proposed);
    assertEq(this.proposedTimestamp(), block.timestamp);
  }

  function utils_acceptNewOwnerAndAssert(address _proposed) public {
    // Assert change
    address current = this.owner();
    assertTrue(_proposed != current);

    // Assert event
    vm.expectEmit(true, true, true, true);
    emit OwnershipTransferred(current, _proposed);

    // Call
    bool isRenounce = _proposed == address(0);
    if (isRenounce) {
      vm.prank(current);
      this.renounceOwnership();
    } else {
      vm.prank(_proposed);
      this.acceptProposedOwner();
    }

    // Assert changes
    assertEq(this.owner(), _proposed);
    assertEq(this.proposed(), address(0));
    assertEq(this.proposedTimestamp(), 0);
    assertEq(this.renounced(), isRenounce);
  }

  function utils_transferOwnership(address _proposed) public {
    // Propose new owner
    utils_proposeNewOwnerAndAssert(_proposed);

    // Fast-forward from delay
    vm.warp(block.timestamp + 7 days + 1);

    // Accept new owner
    utils_acceptNewOwnerAndAssert(_proposed);
  }

<<<<<<< HEAD
  function utils_assignRoleRouter(address routerAgent, address caller) public {
    vm.expectEmit(true, true, true, true);
    emit AssignRouterRole(routerAgent);
=======
  function utils_revokeRole(address agent, address caller) public {
    Role revokedRole = this.queryRole(agent);

    vm.expectEmit(true, true, true, true);
    emit RevokeRole(agent, revokedRole);
    vm.prank(caller);
    this.revokeRole(agent);

    if (this.queryRole(agent) == Role.None) {
      assertTrue(true);
    } else {
      assertTrue(false);
    }
  }

  function utils_assignRoleRouter(address routerAgent, address caller) public {
    vm.expectEmit(true, true, true, true);
    emit AssignRoleRouter(routerAgent);
>>>>>>> 6caca7b1
    vm.prank(caller);
    this.assignRoleRouter(routerAgent);

    if (this.queryRole(routerAgent) == Role.Router) {
      assertTrue(true);
    } else {
      assertTrue(false);
    }
  }

  function utils_assignRoleWatcher(address watcherAgent, address caller) public {
    vm.expectEmit(true, true, true, true);
<<<<<<< HEAD
    emit AssignWatcherRole(watcherAgent);
=======
    emit AssignRoleWatcher(watcherAgent);
>>>>>>> 6caca7b1
    vm.prank(caller);
    this.assignRoleWatcher(watcherAgent);

    if (this.queryRole(watcherAgent) == Role.Watcher) {
      assertTrue(true);
    } else {
      assertTrue(false);
    }
  }

  function utils_assignRoleAdmin(address adminAgent, address caller) public {
    vm.expectEmit(true, true, true, true);
<<<<<<< HEAD
    emit AssignAdminRole(adminAgent);
=======
    emit AssignRoleAdmin(adminAgent);
>>>>>>> 6caca7b1
    vm.prank(caller);
    this.assignRoleAdmin(adminAgent);

    if (this.queryRole(adminAgent) == Role.Admin) {
      assertTrue(true);
    } else {
      assertTrue(false);
    }
  }

  // ============ owner ============
  // tested in assertion functions

  // ============ routerWhitelistRemoved ============
  // tested in assertion functions

  // ============ assetWhitelistRemoved ============
  // tested in assertion functions

  // ============ proposed ============
  // tested in assertion functions

  // ============ proposedTimestamp ============
  // tested in assertion functions

  // ============ routerWhitelistTimestamp ============
  // tested in assertion functions

  // ============ assetWhitelistTimestamp ============
  // tested in assertion functions

  // ============ queryRole ============
  // tested in assertion functions

  // ============ delay ============
  function test_ProposedOwnableFacet__delay_works() public {
    assertEq(this.delay(), DELAY);
  }

  // ============ proposeRouterWhitelistRemoval ============
  function test_ProposedOwnableFacet__proposeRouterWhitelistRemoval_failsIfNotOwnerOrAdmin() public {
    vm.expectRevert(BaseConnextFacet__onlyOwnerOrAdmin_notOwnerOrAdmin.selector);
    this.proposeRouterWhitelistRemoval();
  }

  function test_ProposedOwnableFacet__proposeRouterWhitelistRemoval_failsIfAlreadyRenounced() public {
    utils_proposeRenounceRouterAndAssert();
    vm.warp(block.timestamp + this.delay() + 1);
    utils_renounceRouterAndAssert();

    vm.expectRevert(ProposedOwnableFacet__proposeRouterWhitelistRemoval_noOwnershipChange.selector);
    vm.prank(_owner);
    this.proposeRouterWhitelistRemoval();
  }

  function test_ProposedOwnableFacet__proposeRouterWhitelistRemoval_worksIfOwner() public {
    utils_proposeRenounceRouterAndAssert();
  }

  function test_ProposedOwnableFacet__proposeRouterWhitelistRemoval_worksIfAdmin() public {
    vm.prank(_owner);
    this.assignRoleAdmin(_adminAgent1);

    vm.prank(_adminAgent1);
    this.proposeRouterWhitelistRemoval();
  }

  // ============ removeRouterWhitelist ============
  function test_ProposedOwnableFacet__removeRouterWhitelist_failsIfNotOwnerOrAdmin() public {
    utils_proposeRenounceRouterAndAssert();
    vm.expectRevert(BaseConnextFacet__onlyOwnerOrAdmin_notOwnerOrAdmin.selector);
    this.removeRouterWhitelist();
  }

  function test_ProposedOwnableFacet__removeRouterWhitelist_failsIfAlreadyRenounced() public {
    utils_proposeRenounceRouterAndAssert();
    vm.warp(block.timestamp + this.delay() + 1);
    utils_renounceRouterAndAssert();

    vm.prank(this.owner());
    vm.expectRevert(ProposedOwnableFacet__removeRouterWhitelist_noOwnershipChange.selector);
    this.removeRouterWhitelist();
  }

  function test_ProposedOwnableFacet__removeRouterWhitelist_failsIfNotProposed() public {
    vm.prank(this.owner());
    vm.expectRevert(ProposedOwnableFacet__removeRouterWhitelist_noProposal.selector);
    this.removeRouterWhitelist();
  }

  function test_ProposedOwnableFacet__removeRouterWhitelist_failsIfDelayNotElapsed() public {
    utils_proposeRenounceRouterAndAssert();
    vm.prank(this.owner());
    vm.expectRevert(ProposedOwnableFacet__removeRouterWhitelist_delayNotElapsed.selector);
    this.removeRouterWhitelist();
  }

  function test_ProposedOwnableFacet__removeRouterWhitelist_worksIfOwner() public {
    utils_proposeRenounceRouterAndAssert();
    vm.warp(block.timestamp + this.delay() + 1);
    utils_renounceRouterAndAssert();
  }

  function test_ProposedOwnableFacet__removeRouterWhitelist_worksIfAdmin() public {
    utils_proposeRenounceRouterAndAssert();
    vm.warp(block.timestamp + this.delay() + 1);

    vm.prank(_owner);
    this.assignRoleAdmin(_adminAgent1);

    vm.prank(_adminAgent1);
    this.removeRouterWhitelist();
  }

  // ============ proposeAssetWhitelistRemoval ============
  function test_ProposedOwnableFacet__proposeAssetWhitelistRemoval_failsIfNotOwnerOrAdmin() public {
    vm.prank(_adminAgent2);
    vm.expectRevert(BaseConnextFacet__onlyOwnerOrAdmin_notOwnerOrAdmin.selector);
    this.proposeAssetWhitelistRemoval();
  }

  function test_ProposedOwnableFacet__proposeAssetWhitelistRemoval_failsIfAlreadyRenounced() public {
    utils_proposeRenounceAssetAndAssert();
    vm.warp(block.timestamp + this.delay() + 1);
    utils_renounceAssetAndAssert();

    vm.expectRevert(ProposedOwnableFacet__proposeAssetWhitelistRemoval_noOwnershipChange.selector);
    vm.prank(_owner);
    this.proposeAssetWhitelistRemoval();
  }

  function test_ProposedOwnableFacet__proposeAssetWhitelistRemoval_worksIfOwner() public {
    utils_proposeRenounceAssetAndAssert();
  }

  function test_ProposedOwnableFacet__proposeAssetWhitelistRemoval_worksIfAdmin() public {
    vm.prank(_owner);
    this.assignRoleAdmin(_adminAgent1);

    vm.prank(_adminAgent1);
    this.proposeAssetWhitelistRemoval();
  }

  // ============ removeAssetWhitelist ============
  function test_ProposedOwnableFacet__removeAssetWhitelist_failsIfNotOwnerOrAdmin() public {
    utils_proposeRenounceAssetAndAssert();
    vm.expectRevert(BaseConnextFacet__onlyOwnerOrAdmin_notOwnerOrAdmin.selector);
    this.removeAssetWhitelist();
  }

  function test_ProposedOwnableFacet__removeAssetWhitelist_failsIfAlreadyRenounced() public {
    utils_proposeRenounceAssetAndAssert();
    vm.warp(block.timestamp + this.delay() + 1);
    utils_renounceAssetAndAssert();

    vm.prank(this.owner());
    vm.expectRevert(ProposedOwnableFacet__removeAssetWhitelist_noOwnershipChange.selector);
    this.removeAssetWhitelist();
  }

  function test_ProposedOwnableFacet__removeAssetWhitelist_failsIfNotProposed() public {
    vm.prank(this.owner());
    vm.expectRevert(ProposedOwnableFacet__removeAssetWhitelist_noProposal.selector);
    this.removeAssetWhitelist();
  }

  function test_ProposedOwnableFacet__removeAssetWhitelist_failsIfDelayNotElapsed() public {
    utils_proposeRenounceAssetAndAssert();
    vm.prank(this.owner());
    vm.expectRevert(ProposedOwnableFacet__removeAssetWhitelist_delayNotElapsed.selector);
    this.removeAssetWhitelist();
  }

  function test_ProposedOwnableFacet__removeAssetWhitelist_worksIfOwner() public {
    utils_proposeRenounceAssetAndAssert();
    vm.warp(block.timestamp + this.delay() + 1);
    utils_renounceAssetAndAssert();
  }

  function test_ProposedOwnableFacet__removeAssetWhitelist_worksIfAdmin() public {
    utils_proposeRenounceAssetAndAssert();
    vm.warp(block.timestamp + this.delay() + 1);

    vm.prank(_owner);
    this.assignRoleAdmin(_adminAgent1);

    vm.prank(_adminAgent1);
    this.removeAssetWhitelist();
  }

  // ============ renounced ============
  // tested in assertions

  // ============ proposeNewOwner ============
  function test_ProposedOwnableFacet__proposeNewOwner_failsIfNotOwner() public {
    vm.expectRevert(BaseConnextFacet__onlyOwner_notOwner.selector);
    this.proposeNewOwner(address(12));
  }

  function test_ProposedOwnableFacet__proposeNewOwner_failsIfNoChange() public {
    utils_proposeNewOwnerAndAssert(address(12));

    vm.expectRevert(ProposedOwnableFacet__proposeNewOwner_invalidProposal.selector);
    vm.prank(_owner);
    this.proposeNewOwner(address(12));
  }

  function test_ProposedOwnableFacet__proposeNewOwner_failsIfProposingOwner() public {
    vm.expectRevert(ProposedOwnableFacet__proposeNewOwner_noOwnershipChange.selector);
    vm.prank(_owner);
    this.proposeNewOwner(_owner);
  }

  function test_ProposedOwnableFacet__proposeNewOwner_works() public {
    utils_proposeNewOwnerAndAssert(address(12));
  }

  // ============ renounceOwnership ============
  function test_ProposedOwnableFacet__renounceOwnership_failsIfNotOwner() public {
    utils_proposeNewOwnerAndAssert(address(0));

    vm.expectRevert(BaseConnextFacet__onlyOwner_notOwner.selector);
    this.renounceOwnership();
  }

  function test_ProposedOwnableFacet__renounceOwnership_failsIfNoProposal() public {
    vm.expectRevert(ProposedOwnableFacet__renounceOwnership_noProposal.selector);
    vm.prank(_owner);
    this.renounceOwnership();
  }

  function test_ProposedOwnableFacet__renounceOwnership_failsIfDelayNotElapsed() public {
    utils_proposeNewOwnerAndAssert(address(1));

    vm.prank(_owner);
    vm.expectRevert(ProposedOwnableFacet__renounceOwnership_delayNotElapsed.selector);
    this.renounceOwnership();
  }

  function test_ProposedOwnableFacet__renounceOwnership_failsIfProposedNonNull() public {
    utils_proposeNewOwnerAndAssert(address(1));
    vm.warp(block.timestamp + this.delay() + 1);

    vm.prank(_owner);
    vm.expectRevert(ProposedOwnableFacet__renounceOwnership_invalidProposal.selector);
    this.renounceOwnership();
  }

  function test_ProposedOwnableFacet__renounceOwnership_works() public {
    assertTrue(!this.renounced());

    utils_transferOwnership(address(0));
    assertTrue(this.renounced());
  }

  // ============ acceptProposedOwner ============
  function test_ProposedOwnableFacet__acceptProposedOwner_failsIfNotProposed() public {
    address proposed = address(12);
    utils_proposeNewOwnerAndAssert(proposed);

    vm.expectRevert(BaseConnextFacet__onlyProposed_notProposedOwner.selector);
    this.acceptProposedOwner();
  }

  function test_ProposedOwnableFacet__acceptProposedOwner_failsIfProposedIsOwner() public {
    address proposed = address(12);
    utils_proposeNewOwnerAndAssert(proposed);

    LibDiamond.setContractOwner(proposed);

    vm.prank(proposed);
    vm.expectRevert(ProposedOwnableFacet__acceptProposedOwner_noOwnershipChange.selector);
    this.acceptProposedOwner();
  }

  function test_ProposedOwnableFacet__acceptProposedOwner_failsIfDelayNotElapsed() public {
    address proposed = address(12);
    utils_proposeNewOwnerAndAssert(proposed);

    vm.prank(proposed);
    vm.expectRevert(ProposedOwnableFacet__acceptProposedOwner_delayNotElapsed.selector);
    this.acceptProposedOwner();
  }

  function test_ProposedOwnableFacet__acceptProposedOwner_works() public {
    utils_transferOwnership(address(12));
  }

<<<<<<< HEAD
  // ============ assignRoleRouter ============
  function test_ProposedOwnableFacet__assignRoleRouter_failsIfNotOwnerOrRouter() public {
    vm.prank(_routerAgent2);
    vm.expectRevert(BaseConnextFacet__onlyOwnerOrRouter_notOwnerOrRouter.selector);
=======
  // ============ revokeRole ============
  function test_ProposedOwnableFacet__revokeRole_failsIfNotOwnerOrAdmin() public {
    vm.prank(_routerAgent2);
    vm.expectRevert(BaseConnextFacet__onlyOwnerOrAdmin_notOwnerOrAdmin.selector);
    this.revokeRole(_routerAgent1);
  }

  function test_ProposedOwnableFacet__revokeRole_failsIfAlreadyRevoked() public {
    utils_assignRoleRouter(_routerAgent1, _owner);
    utils_revokeRole(_routerAgent1, _owner);

    vm.prank(_owner);
    vm.expectRevert(ProposedOwnableFacet__revokeRole_invalidInput.selector);
    this.revokeRole(_routerAgent1);
  }

  function test_ProposedOwnableFacet__revokeRole_failsIfInputAddressZero() public {
    vm.prank(_owner);
    vm.expectRevert(ProposedOwnableFacet__revokeRole_invalidInput.selector);
    this.revokeRole(address(0));
  }

  function test_ProposedOwnableFacet__revokeRole_worksIfCallerIsOwner() public {
    utils_assignRoleRouter(_routerAgent1, _owner);
    utils_revokeRole(_routerAgent1, _owner);
  }

  function test_ProposedOwnableFacet__revokeRole_worksIfCallerIsAdmin() public {
    utils_assignRoleRouter(_routerAgent1, _owner);
    utils_assignRoleAdmin(_adminAgent1, _owner);

    utils_revokeRole(_routerAgent1, _adminAgent1);
  }

  // ============ assignRoleRouter ============
  function test_ProposedOwnableFacet__assignRoleRouter_failsIfNotOwnerOrAdmin() public {
    vm.prank(_routerAgent2);
    vm.expectRevert(BaseConnextFacet__onlyOwnerOrAdmin_notOwnerOrAdmin.selector);
>>>>>>> 6caca7b1
    this.assignRoleRouter(_routerAgent1);
  }

  function test_ProposedOwnableFacet__assignRoleRouter_failsIfAlreadyAdded() public {
<<<<<<< HEAD
    vm.prank(_owner);
    this.assignRoleRouter(_routerAgent1);
    // assign routerAgent1 for router role

    vm.prank(_owner);
    vm.expectRevert(ProposedOwnableFacet__assignRoleRouter_alreadyAdded.selector);
    this.assignRoleRouter(_routerAgent1);
=======
    utils_assignRoleRouter(_routerAgent1, _owner);

    vm.prank(_owner);
    vm.expectRevert(ProposedOwnableFacet__assignRoleRouter_invalidInput.selector);
    this.assignRoleRouter(_routerAgent1);
  }

  function test_ProposedOwnableFacet__assignRoleRouter_failsIfInputAddressZero() public {
    vm.prank(_owner);
    vm.expectRevert(ProposedOwnableFacet__assignRoleRouter_invalidInput.selector);
    this.assignRoleRouter(address(0));
>>>>>>> 6caca7b1
  }

  function test_ProposedOwnableFacet__assignRoleRouter_worksIfCallerIsOwner() public {
    utils_assignRoleRouter(_routerAgent1, _owner);
  }

<<<<<<< HEAD
  function test_ProposedOwnableFacet__assignRoleRouter_worksIfCallerIsRouter() public {
    utils_assignRoleRouter(_routerAgent1, _owner);

    utils_assignRoleRouter(_routerAgent2, _routerAgent1);
=======
  function test_ProposedOwnableFacet__assignRoleRouter_worksIfCallerIsAdmin() public {
    utils_assignRoleAdmin(_adminAgent1, _owner);

    utils_assignRoleRouter(_routerAgent2, _adminAgent1);
>>>>>>> 6caca7b1
  }

  // ============ assignRoleWatcher ============
  function test_ProposedOwnableFacet__assignRoleWatcher_failsIfNotOwnerOrAdmin() public {
    vm.prank(_watcherAgent1);
    vm.expectRevert(BaseConnextFacet__onlyOwnerOrAdmin_notOwnerOrAdmin.selector);
    this.assignRoleWatcher(_watcherAgent1);
  }

  function test_ProposedOwnableFacet__assignRoleWatcher_failsIfAlreadyAdded() public {
    utils_assignRoleWatcher(_watcherAgent1, _owner);

    vm.prank(_owner);
<<<<<<< HEAD
    vm.expectRevert(ProposedOwnableFacet__assignRoleWatcher_alreadyAdded.selector);
    this.assignRoleWatcher(_watcherAgent1);
  }

=======
    vm.expectRevert(ProposedOwnableFacet__assignRoleWatcher_invalidInput.selector);
    this.assignRoleWatcher(_watcherAgent1);
  }

  function test_ProposedOwnableFacet__assignRoleWatcher_failsIfInputAddressZero() public {
    utils_assignRoleWatcher(_watcherAgent1, _owner);

    vm.prank(_owner);
    vm.expectRevert(ProposedOwnableFacet__assignRoleWatcher_invalidInput.selector);
    this.assignRoleWatcher(address(0));
  }

>>>>>>> 6caca7b1
  function test_ProposedOwnableFacet__assignRoleWatcher_worksIfCallerIsOwner() public {
    utils_assignRoleWatcher(_watcherAgent1, _owner);
  }

  function test_ProposedOwnableFacet__assignRoleWatcher_worksIfCallerIsAdmin() public {
    utils_assignRoleAdmin(_adminAgent1, _owner);

    utils_assignRoleWatcher(_watcherAgent1, _adminAgent1);
  }

  // ============ assignRoleAdmin ============
  function test_ProposedOwnableFacet__assignRoleAdmin_failsIfNotOwnerOrAdmin() public {
    vm.prank(_adminAgent1);
    vm.expectRevert(BaseConnextFacet__onlyOwnerOrAdmin_notOwnerOrAdmin.selector);
    this.assignRoleAdmin(_adminAgent1);
  }

  function test_ProposedOwnableFacet__assignRoleAdmin_failsIfAlreadyAdded() public {
    utils_assignRoleAdmin(_adminAgent1, _owner);

    vm.prank(_owner);
<<<<<<< HEAD
    vm.expectRevert(ProposedOwnableFacet__assignRoleAdmin_alreadyAdded.selector);
    this.assignRoleAdmin(_adminAgent1);
  }

=======
    vm.expectRevert(ProposedOwnableFacet__assignRoleAdmin_invalidInput.selector);
    this.assignRoleAdmin(_adminAgent1);
  }

  function test_ProposedOwnableFacet__assignRoleAdmin_failsIfInputAddressZero() public {
    utils_assignRoleAdmin(_adminAgent1, _owner);

    vm.prank(_owner);
    vm.expectRevert(ProposedOwnableFacet__assignRoleAdmin_invalidInput.selector);
    this.assignRoleAdmin(address(0));
  }

>>>>>>> 6caca7b1
  function test_ProposedOwnableFacet__assignRoleAdmin_worksIfCallerIsOwner() public {
    utils_assignRoleAdmin(_adminAgent1, _owner);
  }

  function test_ProposedOwnableFacet__assignRoleAdmin_worksIfCallerIsAdmin() public {
    utils_assignRoleAdmin(_adminAgent1, _owner);

    utils_assignRoleAdmin(_adminAgent2, _adminAgent1);
  }

  // ============ pause ============
  function test_ProposedOwnableFacet__pause_works() public {
    assertTrue(!s._paused);
    vm.prank(_owner);

    vm.expectEmit(true, true, true, true);
    emit Paused();

    this.pause();

    assertTrue(s._paused);
  }

  // ============ unpause ============
  function test_ProposedOwnableFacet__unpause_works() public {
    vm.prank(_owner);
    this.pause();

    assertTrue(s._paused);
    vm.prank(_owner);

    vm.expectEmit(true, true, true, true);
    emit Unpaused();

    this.unpause();

    assertTrue(!s._paused);
  }
}<|MERGE_RESOLUTION|>--- conflicted
+++ resolved
@@ -141,11 +141,6 @@
     utils_acceptNewOwnerAndAssert(_proposed);
   }
 
-<<<<<<< HEAD
-  function utils_assignRoleRouter(address routerAgent, address caller) public {
-    vm.expectEmit(true, true, true, true);
-    emit AssignRouterRole(routerAgent);
-=======
   function utils_revokeRole(address agent, address caller) public {
     Role revokedRole = this.queryRole(agent);
 
@@ -164,7 +159,6 @@
   function utils_assignRoleRouter(address routerAgent, address caller) public {
     vm.expectEmit(true, true, true, true);
     emit AssignRoleRouter(routerAgent);
->>>>>>> 6caca7b1
     vm.prank(caller);
     this.assignRoleRouter(routerAgent);
 
@@ -177,11 +171,7 @@
 
   function utils_assignRoleWatcher(address watcherAgent, address caller) public {
     vm.expectEmit(true, true, true, true);
-<<<<<<< HEAD
-    emit AssignWatcherRole(watcherAgent);
-=======
     emit AssignRoleWatcher(watcherAgent);
->>>>>>> 6caca7b1
     vm.prank(caller);
     this.assignRoleWatcher(watcherAgent);
 
@@ -194,11 +184,7 @@
 
   function utils_assignRoleAdmin(address adminAgent, address caller) public {
     vm.expectEmit(true, true, true, true);
-<<<<<<< HEAD
-    emit AssignAdminRole(adminAgent);
-=======
     emit AssignRoleAdmin(adminAgent);
->>>>>>> 6caca7b1
     vm.prank(caller);
     this.assignRoleAdmin(adminAgent);
 
@@ -487,12 +473,6 @@
     utils_transferOwnership(address(12));
   }
 
-<<<<<<< HEAD
-  // ============ assignRoleRouter ============
-  function test_ProposedOwnableFacet__assignRoleRouter_failsIfNotOwnerOrRouter() public {
-    vm.prank(_routerAgent2);
-    vm.expectRevert(BaseConnextFacet__onlyOwnerOrRouter_notOwnerOrRouter.selector);
-=======
   // ============ revokeRole ============
   function test_ProposedOwnableFacet__revokeRole_failsIfNotOwnerOrAdmin() public {
     vm.prank(_routerAgent2);
@@ -531,20 +511,10 @@
   function test_ProposedOwnableFacet__assignRoleRouter_failsIfNotOwnerOrAdmin() public {
     vm.prank(_routerAgent2);
     vm.expectRevert(BaseConnextFacet__onlyOwnerOrAdmin_notOwnerOrAdmin.selector);
->>>>>>> 6caca7b1
     this.assignRoleRouter(_routerAgent1);
   }
 
   function test_ProposedOwnableFacet__assignRoleRouter_failsIfAlreadyAdded() public {
-<<<<<<< HEAD
-    vm.prank(_owner);
-    this.assignRoleRouter(_routerAgent1);
-    // assign routerAgent1 for router role
-
-    vm.prank(_owner);
-    vm.expectRevert(ProposedOwnableFacet__assignRoleRouter_alreadyAdded.selector);
-    this.assignRoleRouter(_routerAgent1);
-=======
     utils_assignRoleRouter(_routerAgent1, _owner);
 
     vm.prank(_owner);
@@ -556,24 +526,16 @@
     vm.prank(_owner);
     vm.expectRevert(ProposedOwnableFacet__assignRoleRouter_invalidInput.selector);
     this.assignRoleRouter(address(0));
->>>>>>> 6caca7b1
   }
 
   function test_ProposedOwnableFacet__assignRoleRouter_worksIfCallerIsOwner() public {
     utils_assignRoleRouter(_routerAgent1, _owner);
   }
 
-<<<<<<< HEAD
-  function test_ProposedOwnableFacet__assignRoleRouter_worksIfCallerIsRouter() public {
-    utils_assignRoleRouter(_routerAgent1, _owner);
-
-    utils_assignRoleRouter(_routerAgent2, _routerAgent1);
-=======
   function test_ProposedOwnableFacet__assignRoleRouter_worksIfCallerIsAdmin() public {
     utils_assignRoleAdmin(_adminAgent1, _owner);
 
     utils_assignRoleRouter(_routerAgent2, _adminAgent1);
->>>>>>> 6caca7b1
   }
 
   // ============ assignRoleWatcher ============
@@ -587,12 +549,6 @@
     utils_assignRoleWatcher(_watcherAgent1, _owner);
 
     vm.prank(_owner);
-<<<<<<< HEAD
-    vm.expectRevert(ProposedOwnableFacet__assignRoleWatcher_alreadyAdded.selector);
-    this.assignRoleWatcher(_watcherAgent1);
-  }
-
-=======
     vm.expectRevert(ProposedOwnableFacet__assignRoleWatcher_invalidInput.selector);
     this.assignRoleWatcher(_watcherAgent1);
   }
@@ -605,7 +561,6 @@
     this.assignRoleWatcher(address(0));
   }
 
->>>>>>> 6caca7b1
   function test_ProposedOwnableFacet__assignRoleWatcher_worksIfCallerIsOwner() public {
     utils_assignRoleWatcher(_watcherAgent1, _owner);
   }
@@ -627,12 +582,6 @@
     utils_assignRoleAdmin(_adminAgent1, _owner);
 
     vm.prank(_owner);
-<<<<<<< HEAD
-    vm.expectRevert(ProposedOwnableFacet__assignRoleAdmin_alreadyAdded.selector);
-    this.assignRoleAdmin(_adminAgent1);
-  }
-
-=======
     vm.expectRevert(ProposedOwnableFacet__assignRoleAdmin_invalidInput.selector);
     this.assignRoleAdmin(_adminAgent1);
   }
@@ -645,7 +594,6 @@
     this.assignRoleAdmin(address(0));
   }
 
->>>>>>> 6caca7b1
   function test_ProposedOwnableFacet__assignRoleAdmin_worksIfCallerIsOwner() public {
     utils_assignRoleAdmin(_adminAgent1, _owner);
   }
