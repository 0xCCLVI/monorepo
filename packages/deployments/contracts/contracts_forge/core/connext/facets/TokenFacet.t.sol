// SPDX-License-Identifier: UNLICENSED
pragma solidity 0.8.17;

import {IERC20Metadata} from "@openzeppelin/contracts/interfaces/IERC20Metadata.sol";
import {IERC20} from "@openzeppelin/contracts/interfaces/IERC20.sol";

import {LibDiamond} from "../../../../contracts/core/connext/libraries/LibDiamond.sol";
import {IStableSwap} from "../../../../contracts/core/connext/interfaces/IStableSwap.sol";
import {IBridgeToken} from "../../../../contracts/core/connext/interfaces/IBridgeToken.sol";
import {BaseConnextFacet} from "../../../../contracts/core/connext/facets/BaseConnextFacet.sol";
import {ERC20} from "../../../../contracts/core/connext/helpers/OZERC20.sol";
import {TokenFacet} from "../../../../contracts/core/connext/facets/TokenFacet.sol";
import {TestERC20} from "../../../../contracts/test/TestERC20.sol";
import {TokenId} from "../../../../contracts/core/connext/libraries/TokenId.sol";
import {TokenConfig} from "../../../../contracts/core/connext/libraries/LibConnextStorage.sol";
import {IBridgeToken} from "../../../../contracts/core/connext/interfaces/IBridgeToken.sol";

import "../../../utils/FacetHelper.sol";

contract TokenFacetTest is TokenFacet, FacetHelper {
  // ============ storage ============
  // owner
  address _owner = address(12345);

  // sample data
  uint32 _domain = _originDomain;

  // NOTE: this is pulled from test logs, should calculate what address the
  // TokenFacet deploys to in tests
  address _deployedLocal;

  // ============ Test set up ============
  function setUp() public {
    setOwner(_owner);
    utils_deployAssetContracts();
    utils_setFees();
    _deployedLocal = addressFrom(address(this), vm.getNonce(address(this)));
    _local = _deployedLocal;
  }

  // ============ Utils ==============
  // Set diamond storage owner
  function setOwner(address owner) internal {
    // set owner
    LibDiamond.DiamondStorage storage ds = LibDiamond.diamondStorage();
    ds.contractOwner = owner;
  }

  // Calls setupAsset and asserts state changes/events
  function setupAssetAndAssert(address adoptedInput, bytes4 err) public {
    // Get key
    bytes32 key = utils_calculateCanonicalHash();
    // Get shortcut
    bool isCanonical = s.domain == _canonicalDomain;
    bool success = keccak256(abi.encode(err)) == keccak256(abi.encode(bytes4("")));

    // setup events
    if (!success) {
      vm.expectRevert(err);
    } else {
      // Should emit a token deployed event
      if (!isCanonical) {
        vm.expectEmit(true, true, true, true);
        emit TokenDeployed(_canonicalDomain, _canonicalId, _local);
      }

      // Should emit a pool event if added
      if (_stableSwap != address(0) && !isCanonical) {
        vm.expectEmit(true, true, true, true);
        emit StableSwapAdded(key, _canonicalId, _canonicalDomain, _stableSwap, _owner);
      }

      // Should emit a cap event
      if (_cap > 0 && isCanonical) {
        vm.expectEmit(true, true, true, true);
        emit LiquidityCapUpdated(key, _canonicalId, _canonicalDomain, _cap, _owner);
      }

      // Should emit an AssetAdded event
      vm.expectEmit(true, true, true, true);
      emit AssetAdded(key, _canonicalId, _canonicalDomain, isCanonical ? _canonical : adoptedInput, _local, _owner);
    }
    // Make call
    vm.prank(_owner);
    this.setupAsset(
      TokenId(_canonicalDomain, _canonicalId),
      uint8(18),
      "nextTest",
      "nTST",
      adoptedInput,
      _stableSwap,
      _cap // Will be ignored if not on canonical domain.
    );

    TokenConfig storage config = s.tokenConfigs[_canonicalKey];

    // Check: approval
    assertEq(config.approval, success);

    if (!success) {
      return;
    }

    // Check: adopted <> canonical mappings
    assertEq(s.adoptedToCanonical[isCanonical ? _canonical : adoptedInput].id, _canonicalId);
    assertEq(s.adoptedToCanonical[isCanonical ? _canonical : adoptedInput].domain, _canonicalDomain);

    // Check: the local <> canonical mapping
    assertEq(s.representationToCanonical[isCanonical ? _canonical : _local].domain, isCanonical ? 0 : _canonicalDomain);
    assertEq(
      s.representationToCanonical[isCanonical ? _canonical : _local].id,
      isCanonical ? bytes32(0) : _canonicalId
    );

    // Check: should update the pool if nonzero
    if (isCanonical) {
      // Check: should update liquidity cap if on canonical
      assertEq(config.cap, _cap);
      // Check: no stableswap on canonical
      console.log("checking pool");
      assertEq(config.adoptedToLocalExternalPools, address(0));
      console.log("pool verified");
    } else if (_stableSwap != address(0)) {
      // Check: stableswap configured
      assertEq(config.adoptedToLocalExternalPools, _stableSwap);
    }

    // Check: config is set up as expected
    assertEq(config.adopted, isCanonical ? _canonical : adoptedInput);
    assertEq(config.representationDecimals, 18);
    assertEq(config.adoptedDecimals, 18);
  }

  // Calls removeAsset and asserts state changes/events
  function removeAssetAndAssert(
    bytes32 key,
    address adopted,
    address representation
  ) public {
    // Get previous representation values
    uint8 representationDecimals = s.tokenConfigs[key].representationDecimals;
    address representationStored = s.tokenConfigs[key].representation;
    // Get shortcut
    bool isCanonical = s.domain == _canonicalDomain;

    vm.expectEmit(true, true, false, true);
    emit AssetRemoved(key, _owner);

    vm.prank(_owner);
    this.removeAssetId(key, isCanonical ? _canonical : adopted, representation);
    TokenConfig memory config = s.tokenConfigs[_canonicalKey];
    assertEq(config.approval, false);
    assertEq(config.adopted, address(0));
    console.log("asserted adopted");
    assertEq(config.adoptedDecimals, 0);
    assertEq(config.representation, representationStored);
    console.log("asserted adopted");
    assertEq(config.representationDecimals, representationDecimals);
    assertEq(config.cap, 0);
    assertEq(config.custodied, 0);
    assertEq(config.adoptedToLocalExternalPools, address(0));
    console.log("asserted pool");

    assertEq(s.adoptedToCanonical[isCanonical ? _canonical : adopted].domain, 0);
    assertEq(s.adoptedToCanonical[isCanonical ? _canonical : adopted].id, bytes32(0));
    assertEq(s.representationToCanonical[representation].domain, 0);
    assertEq(s.representationToCanonical[representation].id, bytes32(0));
  }

  // ============ Getters ============
  // canonicalToAdopted
  function test_TokenFacet__canonicalToAdopted_success() public {
    s.tokenConfigs[_canonicalKey].adoptedDecimals = 18;
    s.tokenConfigs[_canonicalKey].adopted = _local;
    assertTrue(this.canonicalToAdopted(_canonicalKey) == _local);
  }

  // if the canonicalToAdopted lookup fails using the helper, we revert: adopted asset not allowlisted
  function test_TokenFacet__canonicalToAdopted_notFound() public {
    s.tokenConfigs[_canonicalKey].adoptedDecimals = 18;
    s.tokenConfigs[_canonicalKey].adopted = address(0);
    vm.expectRevert(BaseConnextFacet.BaseConnextFacet__getAdoptedAsset_assetNotFound.selector);
    this.canonicalToAdopted(_canonicalKey);
  }

  // adoptedToCanonical
  function test_TokenFacet__adoptedToCanonical_success() public {
    s.adoptedToCanonical[_local].domain = _canonicalDomain;
    s.adoptedToCanonical[_local].id = _canonicalId;
    TokenId memory canonical = this.adoptedToCanonical(_local);
    assertEq(canonical.domain, _canonicalDomain);
    assertEq(canonical.id, _canonicalId);
  }

  function test_TokenFacet__adoptedToCanonical_notFound() public {
    TokenId memory canonical = this.adoptedToCanonical(_local);
    assertTrue(canonical.domain == 0);
    assertTrue(canonical.id == bytes32(0));
  }

  // approvedAssets
  function test_TokenFacet__approvedAssets_success() public {
    s.tokenConfigs[_canonicalId].approval = true;
    assertTrue(this.approvedAssets(_canonicalId));
  }

  function test_TokenFacet__approvedAssets_notFound() public {
    assertTrue(this.approvedAssets(_canonicalId) == false);
  }

  // adoptedToLocalExternalPools
  function test_TokenFacet__adoptedToLocalExternalPools_success() public {
    address stableSwap = address(42);
    s.tokenConfigs[_canonicalId].adoptedToLocalExternalPools = stableSwap;
    assertEq(address(this.adoptedToLocalExternalPools(_canonicalId)), stableSwap);
  }

  function test_TokenFacet__adoptedToLocalExternalPools_notFound() public {
    assertEq(address(this.adoptedToLocalExternalPools(_canonicalId)), address(0));
  }

  // ============ Admin functions ============
  // ============ setupAsset ============
  function test_TokenFacet__setupAsset_failsIfInvalidCanonicalConfig() public {
    // local is adopted, on canonical
    s.domain = _canonicalDomain;
    _adopted = _canonical;
    _local = _canonical;

    // revert if nonzero stable swap
    _stableSwap = address(123123);
    setupAssetAndAssert(address(2), TokenFacet.TokenFacet__setupAsset_invalidCanonicalConfiguration.selector);

    // revert if adopted != (address(0), _canonical)
    _stableSwap = address(0);
    setupAssetAndAssert(address(123123), TokenFacet.TokenFacet__setupAsset_invalidCanonicalConfiguration.selector);
  }

  function test_TokenFacet__setupAsset_worksOnCanonical() public {
    // local is adopted, on canonical
    s.domain = _canonicalDomain;
    _adopted = _canonical;
    _local = _canonical;
    _stableSwap = address(0);
    setupAssetAndAssert(address(0), bytes4(""));
  }

  function test_TokenFacet__setupAsset_worksOnRemote() public {
    // local != adopted, on remote
    s.domain = 123123;
    _local = addressFrom(address(this), vm.getNonce(address(this)));
    _stableSwap = address(0);
    setupAssetAndAssert(_adopted, bytes4(""));
  }

  function test_TokenFacet__setupAsset_worksWithCap() public {
    // local is adopted, on canonical
    s.domain = _canonicalDomain;
    _adopted = _canonical;
    _local = _canonical;
    _stableSwap = address(0);
    _cap = 1 ether;
    setupAssetAndAssert(address(0), bytes4(""));
  }

  // ============ setupAssetWithDeployedRepresentation ============

  function test_TokenFacet__setupAssetWithDeployedRepresentation_failOnCanonicalDomain() public {
    address asset = address(999999);
    address stableSwap = address(0);
    address adoptedAssetId = address(1234);

    vm.prank(_owner);
    vm.expectRevert(TokenFacet.TokenFacet__setupAssetWithDeployedRepresentation_onCanonicalDomain.selector);
    this.setupAssetWithDeployedRepresentation(
      // Passing in the current domain as the canonical domain for the asset should result in a revert.
      TokenId(s.domain, _canonicalId),
      asset,
      adoptedAssetId,
      stableSwap
    );
  }

  function test_TokenFacet__setupAssetWithDeployedRepresentation_failWithEmptyRepresentation() public {
    address asset = address(0);
    address stableSwap = address(0);
    address adoptedAssetId = address(1234);

    vm.prank(_owner);
    vm.expectRevert(TokenFacet.TokenFacet__setupAssetWithDeployedRepresentation_invalidRepresentation.selector);
    this.setupAssetWithDeployedRepresentation(
      // Passing in the current domain as the canonical domain for the asset should result in a revert.
      TokenId(s.domain, _canonicalId),
      asset,
      adoptedAssetId,
      stableSwap
    );
  }

  function test_TokenFacet__setupAssetWithDeployedRepresentation_works() public {
    address asset = address(new TestERC20("Test Token", "TEST"));
    address stableSwap = address(0);
    address adoptedAssetId = address(0);
    _cap = 0;

    // Get key
    bytes32 _canonicalKey = utils_calculateCanonicalHash();

    // Setup event calls
    if (stableSwap != address(0)) {
      vm.expectEmit(true, true, true, true);
      emit StableSwapAdded(_canonicalKey, _canonicalId, _canonicalDomain, stableSwap, _owner);
    }

    vm.expectEmit(true, true, true, true);
    emit AssetAdded(
      _canonicalKey,
      _canonicalId,
      _canonicalDomain,
      adoptedAssetId == address(0) ? asset : adoptedAssetId,
      asset,
      _owner
    );

    if (_cap > 0) {
      vm.expectEmit(true, true, true, true);
      emit LiquidityCapUpdated(_canonicalKey, _canonicalId, _canonicalDomain, _cap, _owner);
    }

    vm.prank(_owner);
    this.setupAssetWithDeployedRepresentation(
      TokenId(_canonicalDomain, _canonicalId),
      asset,
      adoptedAssetId,
      stableSwap
    );

    // verification
    TokenConfig memory config = s.tokenConfigs[_canonicalKey];
    assertTrue(config.approval);
    assertEq(config.adoptedDecimals, 18);
    assertEq(s.adoptedToCanonical[asset].domain, _canonicalDomain);
    assertEq(s.adoptedToCanonical[asset].id, _canonicalId);
    assertEq(config.adopted, asset);
    assertEq(config.adoptedToLocalExternalPools, stableSwap);
    if (s.domain != _canonicalDomain) {
      assertEq(config.representationDecimals, 18);
      assertEq(s.representationToCanonical[asset].domain, _canonicalDomain);
      assertEq(s.representationToCanonical[asset].id, _canonicalId);
      assertEq(config.representation, asset);
    }
  }

  // function test_TokenFacet__setupAsset_failIfRedundant() public {
  //   TokenId memory canonical = TokenId(_canonicalDomain, _canonicalId);
  //   address asset = address(new TestERC20("Test Token", "TEST"));
  //   s.tokenConfigs[_canonicalKey].approval = true;

  //   vm.prank(_owner);
  //   vm.expectRevert(TokenFacet.TokenFacet__addAssetId_alreadyAdded.selector);
  //   this.setupAsset(canonical, asset, address(0));
  // }

  function test_TokenFacet__setupAsset_failIfOnRemoteAndRepresentationPresent() public {
    TokenId memory canonical = TokenId(_domain, _canonicalId);
    s.domain = _domain + 1;
    address asset = address(new TestERC20("Test Token", "TEST"));
    s.tokenConfigs[_canonicalKey].representation = asset;

    vm.prank(_owner);
    vm.expectRevert(TokenFacet.TokenFacet__setupAsset_representationListed.selector);
    this.setupAsset(canonical, 18, "nextTest", "nTest", asset, address(0), 0);
  }

  // setupAssetWithDeployedRepresentation
  function test_TokenFacet__setupAssetWithDeployedRepresentation_failIfOnRemoteAndCannotMint() public {
    TokenId memory canonical = TokenId(_domain, _canonicalId);
    s.domain = _domain + 1;
    ERC20 asset = new ERC20(18, "Test Token", "TEST", "1");

    vm.prank(_owner);
    // no error message given bc shouldnt be able to find function
    vm.expectRevert();
    this.setupAssetWithDeployedRepresentation(canonical, address(asset), address(asset), address(0));
  }

  function test_TokenFacet__setupAssetWithDeployedRepresentation_failIfOnRemoteAndCannotMintExactlyOne() public {
    TokenId memory canonical = TokenId(_domain, _canonicalId);
    s.domain = _domain + 1;
    ERC20 asset = new ERC20(18, "Test Token", "TEST", "1");

    // mint should work
    vm.mockCall(address(asset), abi.encodeWithSelector(TestERC20.mint.selector), abi.encode(true));

    // balanceOf should return constant value
    vm.mockCall(address(asset), abi.encodeWithSelector(TestERC20.balanceOf.selector), abi.encode(12321));

    vm.prank(_owner);
    vm.expectRevert(TokenFacet.TokenFacet__addAssetId_badMint.selector);
    this.setupAssetWithDeployedRepresentation(canonical, address(asset), address(asset), address(0));
  }

  function test_TokenFacet__setupAssetWithDeployedRepresentation_failIfOnRemoteAndCannotBurn() public {
    TokenId memory canonical = TokenId(_domain, _canonicalId);
    s.domain = _domain + 1;
    ERC20 asset = new ERC20(18, "Test Token", "TEST", "1");

    // mint should work
    vm.mockCall(address(asset), abi.encodeWithSelector(TestERC20.mint.selector), abi.encode(true));

    vm.prank(_owner);
<<<<<<< HEAD
=======
    // no error message given bc shouldnt be able to find function
>>>>>>> a89d0985
    vm.expectRevert(TokenFacet.TokenFacet__addAssetId_badMint.selector);
    this.setupAssetWithDeployedRepresentation(canonical, address(asset), address(asset), address(0));
  }

  // ============ addStableSwapPool ============
  function test_TokenFacet__addStableSwapPool_success() public {
    address stableSwap = address(65);

    vm.expectEmit(true, true, false, true);
    emit StableSwapAdded(_canonicalKey, _canonicalId, _canonicalDomain, stableSwap, _owner);

    TokenId memory canonical = TokenId(_canonicalDomain, _canonicalId);

    vm.prank(_owner);
    this.addStableSwapPool(canonical, stableSwap);
    assertEq(s.tokenConfigs[_canonicalKey].adoptedToLocalExternalPools, stableSwap);
  }

  function test_TokenFacet__addStableSwapPool_canDelete() public {
    address og = address(65);
    s.tokenConfigs[_canonicalId].adoptedToLocalExternalPools = og;
    address empty = address(0);

    vm.expectEmit(true, true, false, true);
    emit StableSwapAdded(_canonicalKey, _canonicalId, _canonicalDomain, empty, _owner);

    TokenId memory canonical = TokenId(_canonicalDomain, _canonicalId);

    vm.prank(_owner);
    this.addStableSwapPool(canonical, empty);
    assertEq(s.tokenConfigs[_canonicalKey].adoptedToLocalExternalPools, empty);
  }

  // ============ removeAssetId ============
  function test_TokenFacet__removeAssetId_worksOnCanonical() public {
    s.domain = _canonicalDomain;
    _adopted = address(0);
    _local = _canonical;
    _stableSwap = address(0);

    vm.mockCall(_local, abi.encodeWithSelector(IERC20.balanceOf.selector), abi.encode(0));
    vm.mockCall(_adopted, abi.encodeWithSelector(IERC20Metadata.decimals.selector), abi.encode(18));

    setupAssetAndAssert(_adopted, bytes4(""));

    s.tokenConfigs[utils_calculateCanonicalHash()].custodied = 0;
    vm.mockCall(_local, abi.encodeWithSelector(IERC20.balanceOf.selector, address(this)), abi.encode(0));
    removeAssetAndAssert(utils_calculateCanonicalHash(), _canonical, _adopted);
  }

  function test_TokenFacet__removeAssetId_worksOnRemote() public {
    s.domain = _canonicalDomain + 1;
    _adopted = address(12312391263);

    vm.mockCall(_adopted, abi.encodeWithSelector(IERC20Metadata.decimals.selector), abi.encode(18));

    _deployedLocal = addressFrom(address(this), vm.getNonce(address(this)));
    setupAssetAndAssert(_adopted, bytes4(""));

    removeAssetAndAssert(utils_calculateCanonicalHash(), _adopted, _deployedLocal);
  }

  function test_TokenFacet__removeAssetId_failIfNotAlreadyApproved() public {
    vm.expectRevert(TokenFacet.TokenFacet__removeAssetId_notAdded.selector);

    vm.prank(_owner);
    this.removeAssetId(TokenId(_domain, _canonicalId), _local, _local);
  }

  function test_TokenFacet__removeAssetId_failIfNotConsistentPair() public {
    bytes32 key = utils_calculateCanonicalHash();
    s.tokenConfigs[key].approval = true;
    s.tokenConfigs[key].adopted = _local;
    s.tokenConfigs[key].representation = address(123);

    vm.expectRevert(TokenFacet.TokenFacet__removeAssetId_invalidParams.selector);

    vm.prank(_owner);
    this.removeAssetId(TokenId(_domain, _canonicalId), _local, _local);
  }

  function test_TokenFacet__removeAssetId_failIfOnCanonicalAndHasCustodied() public {
    bytes32 key = utils_calculateCanonicalHash();
    s.domain = _domain;
    s.tokenConfigs[key].approval = true;

    // Using canonical asset as adopted (and local) here.
    address adopted = TypeCasts.bytes32ToAddress(_canonicalId);

    s.tokenConfigs[key].adopted = adopted;
    s.tokenConfigs[key].representation = adopted;
    s.tokenConfigs[key].custodied = 123;

    vm.expectRevert(TokenFacet.TokenFacet__removeAssetId_remainsCustodied.selector);

    vm.prank(_owner);
    this.removeAssetId(TokenId(_domain, _canonicalId), adopted, adopted);
  }

  function test_TokenFacet__removeAssetId_failIfOnRemoteAndHasSupply() public {
    bytes32 key = utils_calculateCanonicalHash();
    s.domain = _domain + 1;
    s.tokenConfigs[key].approval = true;
    s.tokenConfigs[key].adopted = _local;
    s.tokenConfigs[key].representation = _local;

    vm.mockCall(_local, abi.encodeWithSelector(IERC20.totalSupply.selector), abi.encode(10));

    vm.expectRevert(TokenFacet.TokenFacet__removeAssetId_remainsCustodied.selector);

    vm.prank(_owner);
    this.removeAssetId(TokenId(_domain, _canonicalId), _local, _local);
  }

  // updateLiquidityCap
  function test_TokenFacet__updateLiquidityCap_failsIfNotCanonicalDomain() public {
    s.domain = 123123;
    vm.prank(_owner);
    vm.expectRevert(TokenFacet.TokenFacet__setLiquidityCap_notCanonicalDomain.selector);
    this.updateLiquidityCap(TokenId(_canonicalDomain, _canonicalId), 0);
  }

  function test_TokenFacet__updateLiquidityCap_worksIfZero() public {
    s.domain = _canonicalDomain;
    bytes32 key = utils_calculateCanonicalHash();
    uint256 updated;
    // If balance is 0, do nothing
    vm.expectEmit(true, true, true, true);
    emit LiquidityCapUpdated(key, _canonicalId, _canonicalDomain, updated, _owner);

    vm.prank(_owner);
    this.updateLiquidityCap(TokenId(_canonicalDomain, _canonicalId), updated);

    // assertEq
    assertEq(s.tokenConfigs[key].custodied, 0);
    assertEq(s.tokenConfigs[key].cap, updated);
  }

  function test_TokenFacet__updateLiquidityCap_works() public {
    s.domain = _canonicalDomain;
    bytes32 key = utils_calculateCanonicalHash();
    uint256 updated = 1 ether;
    uint256 balance = 2 ether;

    // If balance is nonzero, setup balance mock
    vm.mockCall(_canonical, abi.encodeWithSelector(TestERC20.balanceOf.selector, address(this)), abi.encode(balance));

    // Event emitted
    vm.expectEmit(true, true, true, true);
    emit LiquidityCapUpdated(key, _canonicalId, _canonicalDomain, updated, _owner);

    vm.prank(_owner);
    this.updateLiquidityCap(TokenId(_canonicalDomain, _canonicalId), updated);

    // assertEq
    assertEq(s.tokenConfigs[key].custodied, balance);
    assertEq(s.tokenConfigs[key].cap, updated);
  }

  // updateDetails
  function test_TokenFacet__updateDetails_failsIfNoLocal() public {
    s.domain = _canonicalDomain + 2;
    bytes32 key = utils_calculateCanonicalHash();
    s.tokenConfigs[key].representation = address(0);
    s.tokenConfigs[key].adoptedDecimals = 1;

    // Inputs
    string memory updatedName = "asdfkj";
    string memory updatedSymbol = "lkjliji";

    vm.expectRevert(TokenFacet.TokenFacet__updateDetails_localNotFound.selector);
    vm.prank(_owner);
    this.updateDetails(TokenId(_canonicalDomain, _canonicalId), updatedName, updatedSymbol);
  }

  function test_TokenFacet__updateDetails_failsOnCanonical() public {
    s.domain = _canonicalDomain;
    bytes32 key = utils_calculateCanonicalHash();
    s.tokenConfigs[key].representation = _local;
    s.tokenConfigs[key].adoptedDecimals = 1;

    // Inputs
    string memory updatedName = "asdfkj";
    string memory updatedSymbol = "lkjliji";

    vm.expectRevert(TokenFacet.TokenFacet__updateDetails_onlyRemote.selector);
    vm.prank(_owner);
    this.updateDetails(TokenId(_canonicalDomain, _canonicalId), updatedName, updatedSymbol);
  }

  // works
  function test_TokenFacet__updateDetails_works() public {
    _local = address(new TestERC20("Test", "t"));
    s.domain = _canonicalDomain + 2;
    bytes32 key = utils_calculateCanonicalHash();
    s.tokenConfigs[key].adoptedDecimals = 1;
    s.tokenConfigs[key].representation = _local;
    s.tokenConfigs[key].approval = true;

    // Inputs
    string memory updatedName = "asdfkj";
    string memory updatedSymbol = "lkjliji";

    vm.prank(_owner);
    this.updateDetails(TokenId(_canonicalDomain, _canonicalId), updatedName, updatedSymbol);

    // assertEq
    assertEq(IBridgeToken(_local).name(), updatedName);
    assertEq(IBridgeToken(_local).symbol(), updatedSymbol);
  }
}<|MERGE_RESOLUTION|>--- conflicted
+++ resolved
@@ -409,10 +409,7 @@
     vm.mockCall(address(asset), abi.encodeWithSelector(TestERC20.mint.selector), abi.encode(true));
 
     vm.prank(_owner);
-<<<<<<< HEAD
-=======
     // no error message given bc shouldnt be able to find function
->>>>>>> a89d0985
     vm.expectRevert(TokenFacet.TokenFacet__addAssetId_badMint.selector);
     this.setupAssetWithDeployedRepresentation(canonical, address(asset), address(asset), address(0));
   }
