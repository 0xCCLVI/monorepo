// SPDX-License-Identifier: UNLICENSED
pragma solidity 0.8.17;

<<<<<<< HEAD
import {IERC20Metadata} from "@openzeppelin/contracts/interfaces/IERC20Metadata.sol";
=======
import {IERC20} from "@openzeppelin/contracts/token/ERC20/IERC20.sol";
>>>>>>> 08bb691a

import {LibDiamond} from "../../../../contracts/core/connext/libraries/LibDiamond.sol";
import {BaseConnextFacet} from "../../../../contracts/core/connext/facets/BaseConnextFacet.sol";
import {TokenFacet} from "../../../../contracts/core/connext/facets/TokenFacet.sol";
import {TestERC20} from "../../../../contracts/test/TestERC20.sol";
import {TokenId} from "../../../../contracts/core/connext/libraries/TokenId.sol";
import {TokenConfig} from "../../../../contracts/core/connext/libraries/LibConnextStorage.sol";

import "../../../utils/FacetHelper.sol";

contract TokenFacetTest is TokenFacet, FacetHelper {
  // ============ storage ============
  // owner
  address _owner = address(12345);

<<<<<<< HEAD
=======
  // sample data
  uint32 _domain = _originDomain;

  // NOTE: this is pulled from test logs, should calculate what address the
  // TokenFacet deploys to in tests
  address _deployedLocal = 0xf5a2fE45F4f1308502b1C136b9EF8af136141382;

>>>>>>> 08bb691a
  // ============ Test set up ============
  function setUp() public {
    setOwner(_owner);
    utils_deployAssetContracts();
    utils_setFees();
    _local = _deployedLocal;
  }

  // ============ Utils ==============
  // Set diamond storage owner
  function setOwner(address owner) internal {
    // set owner
    LibDiamond.DiamondStorage storage ds = LibDiamond.diamondStorage();
    ds.contractOwner = owner;
  }

  // Calls setupAsset and asserts state changes/events
  function setupAssetAndAssert(address adoptedInput, bytes4 err) public {
    // Get key
    bytes32 key = utils_calculateCanonicalHash();
    // Get shortcut
    bool isCanonical = s.domain == _canonicalDomain;
    bool success = keccak256(abi.encode(err)) == keccak256(abi.encode(bytes4("")));

    // setup events
    if (!success) {
      vm.expectRevert(err);
    } else {
      // Should emit a token deployed event
      if (!isCanonical) {
        vm.expectEmit(true, true, true, true);
        emit TokenDeployed(_canonicalDomain, _canonicalId, _local);
      }

      // Should emit a pool event if added
      if (_stableSwap != address(0) && isCanonical) {
        vm.expectEmit(true, true, true, true);
        emit StableSwapAdded(key, _canonicalId, _canonicalDomain, _stableSwap, _owner);
      }

      // Should emit an AssetAdded event
      vm.expectEmit(true, true, true, true);
      emit AssetAdded(key, _canonicalId, _canonicalDomain, isCanonical ? _canonical : adoptedInput, _local, _owner);

      // Should emit a cap event
      if (_cap > 0 && isCanonical) {
        vm.expectEmit(true, true, true, true);
        emit LiquidityCapUpdated(key, _canonicalId, _canonicalDomain, _cap, _owner);
      }
    }
    // Make call
    vm.prank(_owner);
    this.setupAsset(
      TokenId(_canonicalDomain, _canonicalId),
      uint8(18),
      "nextTest",
      "nTST",
      adoptedInput,
      _stableSwap,
      _cap
    );

    TokenConfig storage config = s.tokenConfigs[_canonicalKey];

    // Check: approval
    assertEq(config.approval, success);

    if (!success) {
      return;
    }
<<<<<<< HEAD

    // Check: adopted <> canonical mappings
    assertEq(s.adoptedToCanonical[_adopted].id, _canonicalId);
    assertEq(s.adoptedToCanonical[_adopted].domain, _canonicalDomain);

    // Check: canonical <> adopted mapping
    assertEq(s.canonicalToAdopted[key], _adopted);
=======
    // Update adopted
    assertEq(s.adoptedToCanonical[isCanonical ? _canonical : adoptedInput].id, _canonicalId);
    assertEq(s.adoptedToCanonical[isCanonical ? _canonical : adoptedInput].domain, _canonicalDomain);

    // Update canonical
    assertEq(s.canonicalToAdopted[key], isCanonical ? _canonical : adoptedInput);
>>>>>>> 08bb691a

    // Check: the local <> canonical mapping
    assertEq(s.representationToCanonical[isCanonical ? _canonical : _local].domain, isCanonical ? 0 : _canonicalDomain);
    assertEq(
      s.representationToCanonical[isCanonical ? _canonical : _local].id,
      isCanonical ? bytes32(0) : _canonicalId
    );
    // Check: the canonical <> local mapping
    assertEq(s.canonicalToRepresentation[key], isCanonical ? address(0) : _local);

    // Check: should update the pool if nonzero
    if (_stableSwap != address(0)) {
      assertEq(address(s.adoptedToLocalExternalPools[key]), _stableSwap);
    }

    // Check: should update liquidity cap if on canonical
    assertEq(s.caps[key], isCanonical ? _cap : 0);

    // Check: config is set up as expected
    assertEq(config.adopted, asset);
    assertEq(config.representationDecimals, 18);
    assertEq(config.adoptedDecimals, 18);
    assertEq(config.adoptedToLocalExternalPools, pool);
  }

  // Calls removeAsset and asserts state changes/events
  function removeAssetAndAssert(
    bytes32 key,
    address adopted,
    address representation
  ) public {
    // Get shortcut
    bool isCanonical = s.domain == _canonicalDomain;

    vm.expectEmit(true, true, false, true);
    emit AssetRemoved(key, _owner);

<<<<<<< HEAD
    this.removeAssetId(key, adopted, representation);
    TokenConfig memory config = s.tokenConfigs[_canonicalKey];
    assertEq(config.approval, false);
    assertEq(s.adoptedToCanonical[adopted].domain, 0);
    assertEq(s.adoptedToCanonical[adopted].id, bytes32(0));
    assertEq(config.adopted, address(0));
    assertEq(config.representationDecimals, 0);
    assertEq(config.adoptedDecimals, 0);

    assertEq(config.adoptedToLocalExternalPools, address(0));
=======
    vm.prank(_owner);
    this.removeAssetId(key, isCanonical ? _canonical : adopted, representation);
    assertEq(s.approvedAssets[key], false);
    assertEq(s.caps[key], 0);
    assertEq(address(s.adoptedToLocalExternalPools[key]), address(0));
    assertEq(s.adoptedToCanonical[isCanonical ? _canonical : adopted].domain, 0);
    assertEq(s.adoptedToCanonical[isCanonical ? _canonical : adopted].id, bytes32(0));
    assertEq(s.representationToCanonical[representation].domain, 0);
    assertEq(s.representationToCanonical[representation].id, bytes32(0));
    assertEq(s.canonicalToAdopted[key], address(0));
    assertEq(s.canonicalToRepresentation[key], address(0));
>>>>>>> 08bb691a
  }

  // ============ Getters ============
  // canonicalToAdopted
  function test_TokenFacet__canonicalToAdopted_success() public {
    s.tokenConfigs[_canonicalKey].adoptedDecimals = 18;
    s.tokenConfigs[_canonicalKey].adopted = _local;
    assertTrue(this.canonicalToAdopted(_canonicalKey) == _local);
  }

  // if the canonicalToAdopted lookup fails using the helper, we revert: adopted asset not allowlisted
  function test_TokenFacet__canonicalToAdopted_notFound() public {
    s.tokenConfigs[_canonicalKey].adoptedDecimals = 18;
    s.tokenConfigs[_canonicalKey].adopted = address(0);
    vm.expectRevert(BaseConnextFacet.BaseConnextFacet__getAdoptedAsset_assetNotFound.selector);
    this.canonicalToAdopted(_canonicalKey);
  }

  // adoptedToCanonical
  function test_TokenFacet__adoptedToCanonical_success() public {
    s.adoptedToCanonical[_local].domain = _canonicalDomain;
    s.adoptedToCanonical[_local].id = _canonicalId;
    TokenId memory canonical = this.adoptedToCanonical(_local);
    assertEq(canonical.domain, _canonicalDomain);
    assertEq(canonical.id, _canonicalId);
  }

  function test_TokenFacet__adoptedToCanonical_notFound() public {
    TokenId memory canonical = this.adoptedToCanonical(_local);
    assertTrue(canonical.domain == 0);
    assertTrue(canonical.id == bytes32(0));
  }

  // approvedAssets
  function test_TokenFacet__approvedAssets_success() public {
    s.tokenConfigs[_canonicalId].approval = true;
    assertTrue(this.approvedAssets(_canonicalId));
  }

  function test_TokenFacet__approvedAssets_notFound() public {
    assertTrue(this.approvedAssets(_canonicalId) == false);
  }

  // adoptedToLocalExternalPools
  function test_TokenFacet__adoptedToLocalExternalPools_success() public {
    address stableSwap = address(42);
    s.tokenConfigs[_canonicalId].adoptedToLocalExternalPools = stableSwap;
    assertEq(address(this.adoptedToLocalExternalPools(_canonicalId)), stableSwap);
  }

  function test_TokenFacet__adoptedToLocalExternalPools_notFound() public {
    assertEq(address(this.adoptedToLocalExternalPools(_canonicalId)), address(0));
  }

  // ============ Admin functions ============
  // ============ setupAsset ============
  function test_TokenFacet__setupAsset_failsIfInvalidCanonicalCofig() public {
    // local is adopted, on canonical
    s.domain = _canonicalDomain;
    _adopted = _canonical;
    _local = _canonical;

    // revert if nonzero stable swap
    _stableSwap = address(123123);
    setupAssetAndAssert(address(0), TokenFacet.TokenFacet__setupAsset_invalidCanonicalConfiguration.selector);

    // revert if adopted != (address(0), _canonical)
    _stableSwap = address(0);
    setupAssetAndAssert(address(123123), TokenFacet.TokenFacet__setupAsset_invalidCanonicalConfiguration.selector);
  }

  function test_TokenFacet__setupAsset_worksOnCanonical() public {
    // local is adopted, on canonical
    s.domain = _canonicalDomain;
    _adopted = _canonical;
    _local = _canonical;
    _stableSwap = address(0);
    setupAssetAndAssert(address(0), bytes4(""));
  }

  function test_TokenFacet__setupAsset_worksOnRemote() public {
    // local != adopted, on remote
    s.domain = 123123;
    // TODO: this was pulled from test logs, ideally calculate
    _local = address(0xf5a2fE45F4f1308502b1C136b9EF8af136141382);
    _stableSwap = address(0);
    setupAssetAndAssert(_adopted, bytes4(""));
  }

  function test_TokenFacet__setupAsset_worksWithCap() public {
    // local is adopted, on canonical
    s.domain = _canonicalDomain;
    _adopted = _canonical;
    _local = _canonical;
    _stableSwap = address(0);
    _cap = 1 ether;
    setupAssetAndAssert(address(0), bytes4(""));
  }

  // ============ setupAssetWithDeployedRepresentation ============

  function test_TokenFacet__setupAssetWithDeployedRepresentation_failOnCanonicalDomain() public {
    address asset = address(999999);
    address stableSwap = address(0);
    address adoptedAssetId = address(1234);

    vm.prank(_owner);
    vm.expectRevert(TokenFacet.TokenFacet__setupAssetWithDeployedRepresentation_onCanonicalDomain.selector);
    this.setupAssetWithDeployedRepresentation(
      // Passing in the current domain as the canonical domain for the asset should result in a revert.
      TokenId(s.domain, _canonicalId),
      asset,
      adoptedAssetId,
      stableSwap,
      100000 ether
    );
  }

  function test_TokenFacet__setupAssetWithDeployedRepresentation_failWithEmptyRepresentation() public {
    address asset = address(0);
    address stableSwap = address(0);
    address adoptedAssetId = address(1234);

    vm.prank(_owner);
    vm.expectRevert(TokenFacet.TokenFacet__setupAssetWithDeployedRepresentation_invalidRepresentation.selector);
    this.setupAssetWithDeployedRepresentation(
      // Passing in the current domain as the canonical domain for the asset should result in a revert.
      TokenId(s.domain, _canonicalId),
      asset,
      adoptedAssetId,
      stableSwap,
      100000 ether
    );
  }

  function test_TokenFacet__setupAssetWithDeployedRepresentation_works() public {
    address asset = address(1234);
    address stableSwap = address(0);
    address adoptedAssetId = address(0);
    _cap = 0;

    // Get key
    bytes32 _canonicalKey = utils_calculateCanonicalHash();

    // Mock call to .decimals()
    vm.mockCall(asset, abi.encodeWithSelector(IERC20Metadata.decimals.selector), abi.encode(18));

    // Setup event calls
    if (stableSwap != address(0)) {
      vm.expectEmit(true, true, true, true);
      emit StableSwapAdded(_canonicalKey, _canonicalId, _canonicalDomain, stableSwap, _owner);
    }

    vm.expectEmit(true, true, true, true);
    emit AssetAdded(
      _canonicalKey,
      _canonicalId,
      _canonicalDomain,
      adoptedAssetId == address(0) ? asset : adoptedAssetId,
      asset,
      _owner
    );

    if (_cap > 0) {
      vm.expectEmit(true, true, true, true);
      emit LiquidityCapUpdated(_canonicalKey, _canonicalId, _canonicalDomain, _cap, _owner);
    }

    vm.prank(_owner);
    this.setupAssetWithDeployedRepresentation(
      TokenId(_canonicalDomain, _canonicalId),
      asset,
      adoptedAssetId,
      stableSwap,
      _cap
    );

    // verification
    TokenConfig memory config = s.tokenConfigs[_canonicalKey];
    assertTrue(config.approval);
    assertEq(config.adoptedDecimals, 18);
    assertEq(s.adoptedToCanonical[asset].domain, _canonicalDomain);
    assertEq(s.adoptedToCanonical[asset].id, _canonicalId);
    assertEq(config.adopted, asset);
    assertEq(config.adoptedToLocalExternalPools, stableSwap);
    if (s.domain != _canonicalDomain) {
      assertEq(config.representationDecimals, 18);
      assertEq(s.representationToCanonical[asset].domain, _canonicalDomain);
      assertEq(s.representationToCanonical[asset].id, _canonicalId);
      assertEq(config.representation, asset);
    }
  }

  // function test_TokenFacet__setupAsset_failIfRedundant() public {
  //   TokenId memory canonical = TokenId(_canonicalDomain, _canonicalId);
  //   address asset = address(new TestERC20("Test Token", "TEST"));
  //   s.tokenConfigs[_canonicalKey].approval = true;

  //   vm.prank(_owner);
  //   vm.expectRevert(TokenFacet.TokenFacet__addAssetId_alreadyAdded.selector);
  //   this.setupAsset(canonical, asset, address(0));
  // }

  // ============ addStableSwapPool ============
  function test_TokenFacet__addStableSwapPool_success() public {
    address stableSwap = address(65);

    vm.expectEmit(true, true, false, true);
    emit StableSwapAdded(_canonicalKey, _canonicalId, _canonicalDomain, stableSwap, _owner);

    TokenId memory canonical = TokenId(_canonicalDomain, _canonicalId);

    vm.prank(_owner);
    this.addStableSwapPool(canonical, stableSwap);
    assertEq(s.tokenConfigs[_canonicalKey].adoptedToLocalExternalPools, stableSwap);
  }

  function test_TokenFacet__addStableSwapPool_canDelete() public {
    address og = address(65);
    s.tokenConfigs[_canonicalId].adoptedToLocalExternalPools = og;
    address empty = address(0);

    vm.expectEmit(true, true, false, true);
    emit StableSwapAdded(_canonicalKey, _canonicalId, _canonicalDomain, empty, _owner);

    TokenId memory canonical = TokenId(_canonicalDomain, _canonicalId);

    vm.prank(_owner);
    this.addStableSwapPool(canonical, empty);
    assertEq(s.tokenConfigs[_canonicalKey].adoptedToLocalExternalPools, empty);
  }

  // ============ removeAssetId ============
  function test_TokenFacet__removeAssetId_worksOnCanonical() public {
    s.domain = _canonicalDomain;
    _adopted = address(0);
    _local = _canonical;
    _stableSwap = address(0);
    setupAssetAndAssert(_adopted, bytes4(""));

    s.custodied[_canonical] = 0;
    removeAssetAndAssert(utils_calculateCanonicalHash(), _deployedLocal, _adopted);
  }

  function test_TokenFacet__removeAssetId_worksOnRemote() public {
    s.domain = _canonicalDomain + 1;
    _adopted = address(12312391263);
    setupAssetAndAssert(_adopted, bytes4(""));

    vm.mockCall(_deployedLocal, abi.encodeWithSelector(IERC20.totalSupply.selector), abi.encode(0));

    removeAssetAndAssert(utils_calculateCanonicalHash(), _adopted, _deployedLocal);
  }

  function test_TokenFacet__removeAssetId_failIfNotAlreadyApproved() public {
    vm.expectRevert(TokenFacet.TokenFacet__removeAssetId_notAdded.selector);

    vm.prank(_owner);
    this.removeAssetId(TokenId(_domain, _canonicalId), _local, _local);
  }

  function test_TokenFacet__removeAssetId_failIfNotConsistentPair() public {
    bytes32 key = utils_calculateCanonicalHash();
    s.approvedAssets[key] = true;
    s.canonicalToAdopted[key] = _local;
    s.canonicalToRepresentation[key] = address(123);

    vm.expectRevert(TokenFacet.TokenFacet__removeAssetId_invalidParams.selector);

    vm.prank(_owner);
    this.removeAssetId(TokenId(_domain, _canonicalId), _local, _local);
  }

  function test_TokenFacet__removeAssetId_failIfOnCanonicalAndHasCustodied() public {
    bytes32 key = utils_calculateCanonicalHash();
    s.domain = _domain;
    s.approvedAssets[key] = true;

    // Using canonical asset as adopted (and local) here.
    address adopted = TypeCasts.bytes32ToAddress(_canonicalId);

    s.canonicalToAdopted[key] = adopted;
    s.canonicalToRepresentation[key] = adopted;
    s.custodied[adopted] = 123;

    vm.expectRevert(TokenFacet.TokenFacet__removeAssetId_remainsCustodied.selector);

    vm.prank(_owner);
    this.removeAssetId(TokenId(_domain, _canonicalId), adopted, adopted);
  }

  function test_TokenFacet__removeAssetId_failIfOnRemoteAndHasSupply() public {
    bytes32 key = utils_calculateCanonicalHash();
    s.domain = _domain + 1;
    s.approvedAssets[key] = true;
    s.canonicalToAdopted[key] = _local;
    s.canonicalToRepresentation[key] = _local;

    vm.mockCall(_local, abi.encodeWithSelector(IERC20.totalSupply.selector), abi.encode(10));

    vm.expectRevert(TokenFacet.TokenFacet__removeAssetId_remainsCustodied.selector);

    vm.prank(_owner);
    this.removeAssetId(TokenId(_domain, _canonicalId), _local, _local);
  }

  // updateLiquidityCap
  function test_TokenFacet__updateLiquidityCap_failsIfNotCanonicalDomain() public {
    s.domain = 123123;
    vm.prank(_owner);
    vm.expectRevert(TokenFacet.TokenFacet__setLiquidityCap_notCanonicalDomain.selector);
    this.updateLiquidityCap(TokenId(_canonicalDomain, _canonicalId), 0);
  }

  function test_TokenFacet__updateLiquidityCap_worksIfZero() public {
    s.domain = _canonicalDomain;
    bytes32 key = utils_calculateCanonicalHash();
    uint256 updated;
    // If balance is 0, do nothing
    vm.expectEmit(true, true, true, true);
    emit LiquidityCapUpdated(key, _canonicalId, _canonicalDomain, updated, _owner);

    vm.prank(_owner);
    this.updateLiquidityCap(TokenId(_canonicalDomain, _canonicalId), updated);

    // assertEq
    assertEq(s.tokenConfigs[key].custodied, 0);
    assertEq(s.tokenConfigs[key].cap, updated);
  }

  function test_TokenFacet__updateLiquidityCap_works() public {
    s.domain = _canonicalDomain;
    bytes32 key = utils_calculateCanonicalHash();
    uint256 updated = 1 ether;
    uint256 balance = 2 ether;

    // If balance is nonzero, setup balance mock
    vm.mockCall(_canonical, abi.encodeWithSelector(TestERC20.balanceOf.selector, address(this)), abi.encode(balance));

    // Event emitted
    vm.expectEmit(true, true, true, true);
    emit LiquidityCapUpdated(key, _canonicalId, _canonicalDomain, updated, _owner);

    vm.prank(_owner);
    this.updateLiquidityCap(TokenId(_canonicalDomain, _canonicalId), updated);

    // assertEq
    assertEq(s.tokenConfigs[key].custodied, balance);
    assertEq(s.tokenConfigs[key].cap, updated);
  }
}<|MERGE_RESOLUTION|>--- conflicted
+++ resolved
@@ -1,11 +1,7 @@
 // SPDX-License-Identifier: UNLICENSED
 pragma solidity 0.8.17;
 
-<<<<<<< HEAD
 import {IERC20Metadata} from "@openzeppelin/contracts/interfaces/IERC20Metadata.sol";
-=======
-import {IERC20} from "@openzeppelin/contracts/token/ERC20/IERC20.sol";
->>>>>>> 08bb691a
 
 import {LibDiamond} from "../../../../contracts/core/connext/libraries/LibDiamond.sol";
 import {BaseConnextFacet} from "../../../../contracts/core/connext/facets/BaseConnextFacet.sol";
@@ -21,8 +17,6 @@
   // owner
   address _owner = address(12345);
 
-<<<<<<< HEAD
-=======
   // sample data
   uint32 _domain = _originDomain;
 
@@ -30,7 +24,6 @@
   // TokenFacet deploys to in tests
   address _deployedLocal = 0xf5a2fE45F4f1308502b1C136b9EF8af136141382;
 
->>>>>>> 08bb691a
   // ============ Test set up ============
   function setUp() public {
     setOwner(_owner);
@@ -101,22 +94,13 @@
     if (!success) {
       return;
     }
-<<<<<<< HEAD
 
     // Check: adopted <> canonical mappings
-    assertEq(s.adoptedToCanonical[_adopted].id, _canonicalId);
-    assertEq(s.adoptedToCanonical[_adopted].domain, _canonicalDomain);
-
-    // Check: canonical <> adopted mapping
-    assertEq(s.canonicalToAdopted[key], _adopted);
-=======
-    // Update adopted
     assertEq(s.adoptedToCanonical[isCanonical ? _canonical : adoptedInput].id, _canonicalId);
     assertEq(s.adoptedToCanonical[isCanonical ? _canonical : adoptedInput].domain, _canonicalDomain);
 
-    // Update canonical
+    // Check: canonical <> adopted mapping
     assertEq(s.canonicalToAdopted[key], isCanonical ? _canonical : adoptedInput);
->>>>>>> 08bb691a
 
     // Check: the local <> canonical mapping
     assertEq(s.representationToCanonical[isCanonical ? _canonical : _local].domain, isCanonical ? 0 : _canonicalDomain);
@@ -154,30 +138,23 @@
     vm.expectEmit(true, true, false, true);
     emit AssetRemoved(key, _owner);
 
-<<<<<<< HEAD
-    this.removeAssetId(key, adopted, representation);
+    vm.prank(_owner);
+    this.removeAssetId(key, isCanonical ? _canonical : adopted, representation);
     TokenConfig memory config = s.tokenConfigs[_canonicalKey];
     assertEq(config.approval, false);
-    assertEq(s.adoptedToCanonical[adopted].domain, 0);
-    assertEq(s.adoptedToCanonical[adopted].id, bytes32(0));
     assertEq(config.adopted, address(0));
     assertEq(config.representationDecimals, 0);
     assertEq(config.adoptedDecimals, 0);
-
+    assertEq(config.cap, 0);
+    assertEq(config.custodied, 0);
     assertEq(config.adoptedToLocalExternalPools, address(0));
-=======
-    vm.prank(_owner);
-    this.removeAssetId(key, isCanonical ? _canonical : adopted, representation);
-    assertEq(s.approvedAssets[key], false);
-    assertEq(s.caps[key], 0);
-    assertEq(address(s.adoptedToLocalExternalPools[key]), address(0));
+
     assertEq(s.adoptedToCanonical[isCanonical ? _canonical : adopted].domain, 0);
     assertEq(s.adoptedToCanonical[isCanonical ? _canonical : adopted].id, bytes32(0));
     assertEq(s.representationToCanonical[representation].domain, 0);
     assertEq(s.representationToCanonical[representation].id, bytes32(0));
     assertEq(s.canonicalToAdopted[key], address(0));
     assertEq(s.canonicalToRepresentation[key], address(0));
->>>>>>> 08bb691a
   }
 
   // ============ Getters ============
