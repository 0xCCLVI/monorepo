--- conflicted
+++ resolved
@@ -25,19 +25,14 @@
   // ============ Setup ============
 
   function setUp() public {
-<<<<<<< HEAD
     deployConnext(
       uint256(domain),
       xAppConnectionManager,
       tokenRegistry,
       address(relayerFeeRouter),
-      payable(promiseRouter),
       acceptanceDelay,
       ownershipDelay
     );
-=======
-    deployConnext(uint256(domain), xAppConnectionManager, tokenRegistry, address(relayerFeeRouter), acceptanceDelay);
->>>>>>> a11ee500
 
     connextHandler = IConnextHandler(address(connextDiamondProxy));
   }
@@ -62,13 +57,8 @@
       newXAppConnectionManager,
       newTokenRegistry,
       newRelayerFeeRouter,
-<<<<<<< HEAD
-      newPromiseRouter,
       acceptanceDelay,
       ownershipDelay
-=======
-      acceptanceDelay
->>>>>>> a11ee500
     );
 
     IDiamondCut.FacetCut[] memory facetCuts = new IDiamondCut.FacetCut[](1);
@@ -103,13 +93,8 @@
       newXAppConnectionManager,
       newTokenRegistry,
       newRelayerFeeRouter,
-<<<<<<< HEAD
-      newPromiseRouter,
       acceptanceDelay,
       ownershipDelay
-=======
-      acceptanceDelay
->>>>>>> a11ee500
     );
 
     IDiamondCut.FacetCut[] memory facetCuts = new IDiamondCut.FacetCut[](1);
@@ -130,19 +115,7 @@
 
   // Diamond cut after setting 0 acceptance delay should work.
   function test_LibDiamond__initializeDiamondCut_withZeroAcceptanceDelay_works() public {
-<<<<<<< HEAD
-    deployConnext(
-      uint256(domain),
-      xAppConnectionManager,
-      tokenRegistry,
-      address(relayerFeeRouter),
-      payable(promiseRouter),
-      0,
-      0
-    );
-=======
-    deployConnext(uint256(domain), xAppConnectionManager, tokenRegistry, address(relayerFeeRouter), 0);
->>>>>>> a11ee500
+    deployConnext(uint256(domain), xAppConnectionManager, tokenRegistry, address(relayerFeeRouter), 0, 0);
 
     connextHandler = IConnextHandler(address(connextDiamondProxy));
 
@@ -157,13 +130,8 @@
       newXAppConnectionManager,
       newTokenRegistry,
       newRelayerFeeRouter,
-<<<<<<< HEAD
-      newPromiseRouter,
       acceptanceDelay,
       ownershipDelay
-=======
-      acceptanceDelay
->>>>>>> a11ee500
     );
 
     IDiamondCut.FacetCut[] memory facetCuts = new IDiamondCut.FacetCut[](1);
