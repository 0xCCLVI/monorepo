--- conflicted
+++ resolved
@@ -1,8 +1,5 @@
 {
-<<<<<<< HEAD
-=======
   "redisUrl": "redis://redis:6379",
->>>>>>> 6c801cea
   "chains": {
     "2000": {
       "assets": [{ "address": "0xcF4d2994088a8CDE52FB584fE29608b63Ec063B2", "name": "TEST" }],
@@ -21,10 +18,5 @@
       }
     }
   },
-<<<<<<< HEAD
-  "logLevel": "debug",
-  "redisUrl": "redis://redis:6379"
-=======
   "logLevel": "debug"
->>>>>>> 6c801cea
 }